language: java
sudo: false
install: true

addons:
  sonarcloud:
    organization: "radixdlt-github"
    token:
      secure: "if8QXPH3ugjCouqahOQAUiq7Z7JjshxUWvKPqH4RL0NV5MF5SSKRR0lvEnHkOEFX8UmLnQ/yU2u3PImLbll/uLPOG6whVIVvUADvRSWhlUtS4q3MoMI3QVE5b5Jqr8cA6qpK7GHQzQG1MZO1Sa3F4tb92jpL3ROyR0EzX9XU+4tfE1l7iZCBLpqyUSXeLOJf8jTVlxrNYZ3ikmLxZMbVAciw4fqdcI4lkjwcSftbKsLOodoktYhvAeEzdiw/jEr7tHIR8J/qkju7YseAtjZy731Pm1J1uj5tNYFBEQnqcj9cB6mAWilQqswr+D/WJWUqEUp9CKOU9RPN26QPzibhM4YW2VkyR22OupDD6bQqiV60385X+T99SzPwGzdBCLb/ittUg04ucBtdvJWEgjzkieWnJZIj3/KQxX2HpZvwmGFQwyZGEerwIiiDQW0Wh0Lk6yzaTHMTL3L1SmjhjKEcySpqiB5IGpy3us3//dJaFMdVOhqRWWlT7aFKzT3JQ/Am9GjeaRlkEnVFIbHhnkycCAp6Y1hWnaKyxcXHsfIbGU6uorriQzIGNpyVHJhXs2Pp8ulw/HTNogPHr8I/8PionSy/H9WE98kVRNOZ8Yi3r1Yzr2n9R5CB3CpM32S05E2YVa0t4cYKiwn93jTnJyRGpVOx15ri+NIlSdkYYvd0Rh4="

jdk:
  - openjdk8

git:
  depth: false

jobs:
  include:
    - stage: check
<<<<<<< HEAD
      script: ./gradlew check jacocoTestReport sonarqube --info --stacktrace
=======
      script: ./gradlew check jacocoTestReport sonarqube --info
    - stage: sonar
      script: ./gradlew jacocoTestReport sonarqube --info
>>>>>>> 0fa505ea

cache:
  directories:
    - '$HOME/.m2/repository'
    - '$HOME/.sonar/cache'
    - '$HOME/.gradle'
    - '.gradle'<|MERGE_RESOLUTION|>--- conflicted
+++ resolved
@@ -17,13 +17,9 @@
 jobs:
   include:
     - stage: check
-<<<<<<< HEAD
-      script: ./gradlew check jacocoTestReport sonarqube --info --stacktrace
-=======
       script: ./gradlew check jacocoTestReport sonarqube --info
     - stage: sonar
       script: ./gradlew jacocoTestReport sonarqube --info
->>>>>>> 0fa505ea
 
 cache:
   directories:
