--- conflicted
+++ resolved
@@ -230,13 +230,10 @@
         Counter requestsSent,
         Counter requestsReceived,
         Counter requestTimeouts,
-<<<<<<< HEAD
+        Counter invalidEpochInitialQcSyncStates,
         LabelledCounter<BftSyncErrorResponse> errorResponsesReceived) {}
 
     public record BftSyncErrorResponse(boolean higherQcReceived) {}
-=======
-        Counter invalidEpochInitialQcSyncStates) {}
->>>>>>> 5dc396ea
 
     public record VertexStore(
         Gauge size,
