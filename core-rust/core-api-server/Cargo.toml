--- conflicted
+++ resolved
@@ -23,23 +23,13 @@
 #
 # Ensure this version is also identically updated in ../state-manager/Cargo.toml
 #
-<<<<<<< HEAD
-sbor = { git = "https://github.com/radixdlt/radixdlt-scrypto", tag = "staking-5b6e06", features = ["serde", "indexmap"] }
-transaction = { git = "https://github.com/radixdlt/radixdlt-scrypto", tag = "staking-5b6e06" }
-radix-engine-interface = { git = "https://github.com/radixdlt/radixdlt-scrypto", tag = "staking-5b6e06", features = ["serde"]  }
-radix-engine = { git = "https://github.com/radixdlt/radixdlt-scrypto", tag = "staking-5b6e06" }
-radix-engine-constants = { git = "https://github.com/radixdlt/radixdlt-scrypto", tag = "staking-5b6e06" }
-radix-engine-stores = { git = "https://github.com/radixdlt/radixdlt-scrypto", tag = "staking-5b6e06" }
-utils = { git = "https://github.com/radixdlt/radixdlt-scrypto", tag = "staking-5b6e06" }
-=======
-sbor = { git = "https://github.com/radixdlt/radixdlt-scrypto", tag = "develop-ec373b", features = ["serde", "indexmap"] }
-transaction = { git = "https://github.com/radixdlt/radixdlt-scrypto", tag = "develop-ec373b" }
-radix-engine-interface = { git = "https://github.com/radixdlt/radixdlt-scrypto", tag = "develop-ec373b", features = ["serde"]  }
-radix-engine = { git = "https://github.com/radixdlt/radixdlt-scrypto", tag = "develop-ec373b" }
-radix-engine-constants = { git = "https://github.com/radixdlt/radixdlt-scrypto", tag = "develop-ec373b" }
-radix-engine-stores = { git = "https://github.com/radixdlt/radixdlt-scrypto", tag = "develop-ec373b" }
-utils = { git = "https://github.com/radixdlt/radixdlt-scrypto", tag = "develop-ec373b" }
->>>>>>> a2464bcf
+sbor = { git = "https://github.com/radixdlt/radixdlt-scrypto", tag = "develop-2556e2", features = ["serde", "indexmap"] }
+transaction = { git = "https://github.com/radixdlt/radixdlt-scrypto", tag = "develop-2556e2" }
+radix-engine-interface = { git = "https://github.com/radixdlt/radixdlt-scrypto", tag = "develop-2556e2", features = ["serde"]  }
+radix-engine = { git = "https://github.com/radixdlt/radixdlt-scrypto", tag = "develop-2556e2" }
+radix-engine-constants = { git = "https://github.com/radixdlt/radixdlt-scrypto", tag = "develop-2556e2" }
+radix-engine-stores = { git = "https://github.com/radixdlt/radixdlt-scrypto", tag = "develop-2556e2" }
+utils = { git = "https://github.com/radixdlt/radixdlt-scrypto", tag = "develop-2556e2" }
 
 jni = "0.19.0"
 
