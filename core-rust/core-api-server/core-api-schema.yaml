--- conflicted
+++ resolved
@@ -1104,7 +1104,7 @@
         validators:
           type: array
           items:
-            $ref: '#/components/schemas/Validator'
+            $ref: '#/components/schemas/ValidatorEntry'
     NewSubstateVersion:
       type: object
       required:
@@ -2035,15 +2035,12 @@
       properties:
         key:
           $ref: '#/components/schemas/EcdsaSecp256k1PublicKey'
-<<<<<<< HEAD
         stake:
           type: string
           description: |
             The string-encoded decimal representing the amount of XRD staked.
             A decimal is formed of some signed integer `m` of attos (`10^(-18)`) units, where `-2^(256 - 1) <= m < 2^(256 - 1)`.
-=======
 #######################################
->>>>>>> 8a7fda14
 # GENERAL / SHARED MODELS - substates #
 #######################################
     EntityType:
