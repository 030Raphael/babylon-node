--- conflicted
+++ resolved
@@ -53,13 +53,8 @@
 # => Hex-encoded bytes/payload should end _hex and not include _bytes
 info:
   # Should be the release version, and the release display name
-<<<<<<< HEAD
   version: 'v1.2.0'
   title: 'Radix Core API - Babylon (Bottlenose)'
-=======
-  version: 'v1.1.3'
-  title: 'Radix Core API - Babylon (Anemone)'
->>>>>>> 38090686
   license:
     name: The Radix License, Version 1.0
     url: https://www.radixfoundation.org/licenses/license-v1
