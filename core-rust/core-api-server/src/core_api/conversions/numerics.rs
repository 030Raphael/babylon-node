use chrono::prelude::*;
use std::any::type_name;
use std::ops::RangeInclusive;

use crate::engine_prelude::*;
use state_manager::store::traits::scenario::ScenarioSequenceNumber;
use state_manager::StateVersion;

use crate::core_api::models;

use super::*;

// See the guidance in the top of the core-api-schema.yaml
// These should be duplicated in the Open API schema along with the actual types
// If mapped to i32, these need to be below 4294967295 = 2^32 - 1 to ensure they fit into an i64 on the OAS.
// If mapped to i64, these need to be below 9223372036854775807 = 2^63 - 1 to ensure they fit into an i64 on the OAS.

const MAX_API_EPOCH: u64 = 10000000000;
const MAX_API_ROUND: u64 = 10000000000;
const MAX_API_STATE_VERSION: u64 = 100000000000000;
const MIN_API_TIMESTAMP_MS: i64 = 0;
const MAX_API_TIMESTAMP_MS: i64 = 100000000000000; // For comparison, current timestamp is 1673822843000 (about 1/100th the size)
const MAX_API_GENESIS_SCENARIO_NUMBER: i32 = 1000000;
const TEN_TRILLION: u64 = 10000000000;

#[tracing::instrument(skip_all)]
pub fn to_api_epoch(mapping_context: &MappingContext, epoch: Epoch) -> Result<i64, MappingError> {
    if epoch.number() > MAX_API_EPOCH {
        if mapping_context.uncommitted_data {
            // If we're mapping uncommitted data, then it's possible that the epoch is purposefully invalid.
            // So saturate to MAX_API_EPOCH in this case.
            return Ok(MAX_API_EPOCH
                .try_into()
                .expect("Max epoch too large somehow"));
        }
        return Err(MappingError::IntegerError {
            message: "Epoch larger than max api epoch".to_owned(),
        });
    }
    Ok(epoch.number().try_into().expect("Epoch too large somehow"))
}

#[tracing::instrument(skip_all)]
pub fn to_api_round(round: Round) -> Result<i64, MappingError> {
    if round.number() > MAX_API_ROUND {
        return Err(MappingError::IntegerError {
            message: "Round larger than max api round".to_owned(),
        });
    }
    Ok(round.number().try_into().expect("Round too large somehow"))
}

pub fn to_api_active_validator_index(index: ValidatorIndex) -> models::ActiveValidatorIndex {
    models::ActiveValidatorIndex {
        index: index as i32,
    }
}

pub fn to_api_well_known_type_id(
    well_known_type_id: &WellKnownTypeId,
) -> Result<i64, MappingError> {
    well_known_type_id
        .as_index()
        .try_into()
        .map_err(|_| MappingError::IntegerError {
            message: "Well-known type index too large".to_string(),
        })
}

#[tracing::instrument(skip_all)]
pub fn to_api_state_version(state_version: StateVersion) -> Result<i64, MappingError> {
    let state_version_number = state_version.number();
    if state_version_number > MAX_API_STATE_VERSION {
        return Err(MappingError::IntegerError {
            message: "State version larger than max api state version".to_owned(),
        });
    }
    Ok(state_version_number
        .try_into()
        .expect("State version too large somehow"))
}

pub fn to_api_blueprint_version(
    _context: &MappingContext,
    version: &BlueprintVersion,
) -> Result<String, MappingError> {
    Ok(format!(
        "{}.{}.{}",
        version.major, version.minor, version.patch
    ))
}

#[tracing::instrument(skip_all)]
pub fn to_api_ten_trillion_capped_u64(
    num: u64,
    descriptor: &'static str,
) -> Result<i64, MappingError> {
    if num > TEN_TRILLION {
        return Err(MappingError::IntegerError {
            message: format!("{descriptor} larger than {TEN_TRILLION}"),
        });
    }
    Ok(num.try_into().expect("Too large somehow"))
}

pub fn to_api_decimal(value: &Decimal) -> String {
    value.to_string()
}

pub fn to_api_u8_as_i32(input: u8) -> i32 {
    input.into()
}

pub fn to_api_u16_as_i32(input: u16) -> i32 {
    input.into()
}

pub fn to_api_u32_as_i64(input: u32) -> i64 {
    input.into()
}

pub fn to_api_index_as_i64(index: usize) -> Result<i64, MappingError> {
    index.try_into().map_err(|_| MappingError::IntegerError {
        message: "Index number too large".to_string(),
    })
}

pub fn to_api_scenario_number(number: ScenarioSequenceNumber) -> Result<i32, MappingError> {
    if number > MAX_API_GENESIS_SCENARIO_NUMBER as u32 {
        return Err(MappingError::IntegerError {
            message: format!(
                "Genesis scenario sequence number must be <= {MAX_API_GENESIS_SCENARIO_NUMBER}"
            ),
        });
    }
    Ok(number as i32)
}

pub fn to_api_i64_as_string(input: i64) -> String {
    input.to_string()
}

pub fn to_unix_timestamp_ms(time: std::time::SystemTime) -> Result<i64, MappingError> {
    let millis = time
        .duration_since(std::time::UNIX_EPOCH)
        .expect("system time should be after Unix epoch")
        .as_millis();

    millis.try_into().map_err(|_| MappingError::IntegerError {
        message: format!("Timestamp ms must be <= {MAX_API_TIMESTAMP_MS}"),
    })
}

/// A range of valid years accepted by the basic ISO 8601 (i.e. without extensions).
///
/// For those curious:
/// - The beginning of this range is the start of a Gregorian calendar.
/// - The end is simply the maximum fitting within 4 characters.
const ISO_8601_YEAR_RANGE: RangeInclusive<i32> = 1583..=9999;

pub fn to_api_scrypto_instant(instant: &Instant) -> Result<models::ScryptoInstant, MappingError> {
    let timestamp_seconds = instant.seconds_since_unix_epoch;
    let date_time = NaiveDateTime::from_timestamp_opt(timestamp_seconds, 0)
        .filter(|date_time| ISO_8601_YEAR_RANGE.contains(&date_time.year()));
    Ok(models::ScryptoInstant {
        unix_timestamp_seconds: to_api_i64_as_string(timestamp_seconds),
        date_time: date_time.map(to_second_precision_rfc3339_string),
    })
}

pub fn to_api_clamped_instant_from_epoch_milli(
    timestamp_millis: i64,
) -> Result<models::InstantMs, MappingError> {
    let clamped_timestamp_millis =
        timestamp_millis.clamp(MIN_API_TIMESTAMP_MS, MAX_API_TIMESTAMP_MS);
    let date_time = NaiveDateTime::from_timestamp_millis(clamped_timestamp_millis)
        .expect("it just got clamped to 100% supported range above");
    Ok(models::InstantMs {
        unix_timestamp_ms: clamped_timestamp_millis,
        date_time: to_canonical_rfc3339_string(date_time),
    })
}

fn to_canonical_rfc3339_string(date_time: NaiveDateTime) -> String {
    DateTime::<Utc>::from_naive_utc_and_offset(date_time, Utc)
        .to_rfc3339_opts(SecondsFormat::Millis, true)
}

<<<<<<< HEAD
pub fn extract_state_version(state_version_number: i64) -> Result<StateVersion, ExtractionError> {
=======
fn to_second_precision_rfc3339_string(date_time: NaiveDateTime) -> String {
    DateTime::<Utc>::from_utc(date_time, Utc).to_rfc3339_opts(SecondsFormat::Secs, true)
}

pub fn extract_api_state_version(
    state_version_number: i64,
) -> Result<StateVersion, ExtractionError> {
>>>>>>> 42b325c9
    if state_version_number < 1 {
        return Err(ExtractionError::InvalidInteger {
            message: "State version must be >= 1".to_owned(),
        });
    }
    if state_version_number > MAX_API_STATE_VERSION as i64 {
        return Err(ExtractionError::InvalidInteger {
            message: format!(
                "State version is larger than the max allowed: {MAX_API_STATE_VERSION}"
            ),
        });
    }
    Ok(StateVersion::of(
        state_version_number
            .try_into()
            .expect("State version invalid somehow"),
    ))
}

pub fn extract_api_epoch(epoch: i64) -> Result<Epoch, ExtractionError> {
    if epoch < 0 {
        return Err(ExtractionError::InvalidInteger {
            message: "Epoch too low".to_owned(),
        });
    }
    if epoch > MAX_API_EPOCH as i64 {
        return Err(ExtractionError::InvalidInteger {
            message: "Epoch larger than max api epoch".to_owned(),
        });
    }
    Ok(Epoch::of(epoch.try_into().expect("Epoch invalid somehow")))
}

#[allow(dead_code)]
pub fn extract_api_u64_as_string(input: String) -> Result<u64, ExtractionError> {
    input
        .parse::<u64>()
        .map_err(|_| ExtractionError::InvalidInteger {
            message: "Is not valid u64 string".to_owned(),
        })
}

pub fn extract_api_u32_as_i64(input: i64) -> Result<u32, ExtractionError> {
    if input < 0 {
        return Err(ExtractionError::InvalidInteger {
            message: "Is negative".to_owned(),
        });
    }
    if input > (u32::MAX as i64) {
        return Err(ExtractionError::InvalidInteger {
            message: "Is larger than the max value allowed".to_owned(),
        });
    }
    Ok(input.try_into().expect("Number invalid somehow"))
}

pub fn extract_api_u16_as_i32(input: i32) -> Result<u16, ExtractionError> {
    if input < 0 {
        return Err(ExtractionError::InvalidInteger {
            message: "Is negative".to_owned(),
        });
    }
    if input > (u16::MAX as i32) {
        return Err(ExtractionError::InvalidInteger {
            message: "Is larger than the max value allowed".to_owned(),
        });
    }
    Ok(input.try_into().expect("Number invalid somehow"))
}

pub trait PanickingOps: Sized {
    fn add_or_panic(self, rhs: Self) -> Self;
    fn sub_or_panic(self, rhs: Self) -> Self;
    fn mul_or_panic(self, rhs: Self) -> Self;
    fn div_or_panic(self, rhs: Self) -> Self;
    fn neg_or_panic(self) -> Self;
}

impl<T> PanickingOps for T
where
    T: CheckedAdd<Output = T>
        + CheckedSub<Output = T>
        + CheckedDiv<Output = T>
        + CheckedMul<Output = T>
        + CheckedNeg<Output = T>
        + Copy
        + Display,
{
    fn add_or_panic(self, rhs: Self) -> Self {
        op_or_panic(self, "+", rhs, self.checked_add(rhs))
    }

    fn sub_or_panic(self, rhs: Self) -> Self {
        op_or_panic(self, "-", rhs, self.checked_sub(rhs))
    }

    fn mul_or_panic(self, rhs: Self) -> Self {
        op_or_panic(self, "*", rhs, self.checked_mul(rhs))
    }

    fn div_or_panic(self, rhs: Self) -> Self {
        op_or_panic(self, "/", rhs, self.checked_div(rhs))
    }

    fn neg_or_panic(self) -> Self {
        if let Some(result) = self.checked_neg() {
            result
        } else {
            panic!("result of -{} does not fit in {}", self, type_name::<T>());
        }
    }
}

pub trait PanickingSumIterator<E> {
    fn sum_or_panic(self) -> E;
}

impl<T, E> PanickingSumIterator<E> for T
where
    T: Iterator<Item = E>,
    E: Default + CheckedAdd<Output = E> + Copy + Display,
{
    fn sum_or_panic(self) -> E {
        let mut result = E::default();
        for (index, element) in self.enumerate() {
            let sum = result.checked_add(element);
            if let Some(sum) = sum {
                result = sum;
            } else {
                panic!(
                    "result of accumulating {}. element ({} + {}) does not fit in {}",
                    index,
                    result,
                    element,
                    type_name::<T>()
                );
            }
        }
        result
    }
}

fn op_or_panic<T: Display>(left: T, op: &str, right: T, result: Option<T>) -> T {
    if let Some(result) = result {
        result
    } else {
        panic!(
            "result of {} {} {} does not fit in {}",
            left,
            op,
            right,
            type_name::<T>()
        );
    }
}

#[cfg(test)]
mod tests {
    use super::*;

    #[test]
    fn api_scrypto_instant_supports_full_i64_range() {
        // Sanity check (epoch):
        assert_eq!(
            to_api_scrypto_instant(&Instant::new(0)).unwrap(),
            models::ScryptoInstant {
                unix_timestamp_seconds: "0".to_string(),
                date_time: Some("1970-01-01T00:00:00Z".to_string()),
            }
        );

        // Slightly positive and negative:
        assert_eq!(
            to_api_scrypto_instant(&Instant::new(1)).unwrap(),
            models::ScryptoInstant {
                unix_timestamp_seconds: "1".to_string(),
                date_time: Some("1970-01-01T00:00:01Z".to_string()),
            }
        );
        assert_eq!(
            to_api_scrypto_instant(&Instant::new(-1)).unwrap(),
            models::ScryptoInstant {
                unix_timestamp_seconds: "-1".to_string(),
                date_time: Some("1969-12-31T23:59:59Z".to_string()),
            }
        );

        // The extremes of ISO8601:
        assert_eq!(
            to_api_scrypto_instant(&Instant::new(253402300799)).unwrap(),
            models::ScryptoInstant {
                unix_timestamp_seconds: "253402300799".to_string(),
                date_time: Some("9999-12-31T23:59:59Z".to_string()),
            }
        );
        assert_eq!(
            to_api_scrypto_instant(&Instant::new(-12212553600)).unwrap(),
            models::ScryptoInstant {
                unix_timestamp_seconds: "-12212553600".to_string(),
                date_time: Some("1583-01-01T00:00:00Z".to_string()),
            }
        );

        // Slightly outside the extremes of ISO8601:
        assert_eq!(
            to_api_scrypto_instant(&Instant::new(253402300800)).unwrap(),
            models::ScryptoInstant {
                unix_timestamp_seconds: "253402300800".to_string(),
                date_time: None,
            }
        );
        assert_eq!(
            to_api_scrypto_instant(&Instant::new(-12212553601)).unwrap(),
            models::ScryptoInstant {
                unix_timestamp_seconds: "-12212553601".to_string(),
                date_time: None,
            }
        );

        // The extremes of i64:
        assert_eq!(
            to_api_scrypto_instant(&Instant::new(i64::MAX)).unwrap(),
            models::ScryptoInstant {
                unix_timestamp_seconds: "9223372036854775807".to_string(),
                date_time: None,
            }
        );
        assert_eq!(
            to_api_scrypto_instant(&Instant::new(i64::MIN)).unwrap(),
            models::ScryptoInstant {
                unix_timestamp_seconds: "-9223372036854775808".to_string(),
                date_time: None,
            }
        );
    }

    #[test]
    fn to_api_clamped_instant_from_epoch_milli_supports_full_i64_range() {
        // Sanity check (epoch):
        assert_eq!(
            to_api_clamped_instant_from_epoch_milli(0).unwrap(),
            models::InstantMs {
                unix_timestamp_ms: 0,
                date_time: "1970-01-01T00:00:00.000Z".to_string(),
            }
        );

        // Slightly positive and negative:
        assert_eq!(
            to_api_clamped_instant_from_epoch_milli(1).unwrap(),
            models::InstantMs {
                unix_timestamp_ms: 1,
                date_time: "1970-01-01T00:00:00.001Z".to_string(),
            }
        );
        assert_eq!(
            to_api_clamped_instant_from_epoch_milli(-1).unwrap(),
            models::InstantMs {
                unix_timestamp_ms: 0, // this is the reason for "clamped" in the name
                date_time: "1970-01-01T00:00:00.000Z".to_string(),
            }
        );

        // Our arbitrary 10^14 maximum, and what happens above it:
        assert_eq!(
            to_api_clamped_instant_from_epoch_milli(100000000000000).unwrap(),
            models::InstantMs {
                unix_timestamp_ms: 100000000000000,
                date_time: "5138-11-16T09:46:40.000Z".to_string(),
            }
        );
        assert_eq!(
            to_api_clamped_instant_from_epoch_milli(100000000000001).unwrap(),
            models::InstantMs {
                unix_timestamp_ms: 100000000000000, // clamped as expected
                date_time: "5138-11-16T09:46:40.000Z".to_string(),
            }
        );

        // The extremes of i64:
        assert_eq!(
            to_api_clamped_instant_from_epoch_milli(i64::MAX).unwrap(),
            models::InstantMs {
                unix_timestamp_ms: 100000000000000,
                date_time: "5138-11-16T09:46:40.000Z".to_string(),
            }
        );
        assert_eq!(
            to_api_clamped_instant_from_epoch_milli(i64::MIN).unwrap(),
            models::InstantMs {
                unix_timestamp_ms: 0,
                date_time: "1970-01-01T00:00:00.000Z".to_string(),
            }
        );
    }
}<|MERGE_RESOLUTION|>--- conflicted
+++ resolved
@@ -182,13 +182,9 @@
 }
 
 fn to_canonical_rfc3339_string(date_time: NaiveDateTime) -> String {
-    DateTime::<Utc>::from_naive_utc_and_offset(date_time, Utc)
-        .to_rfc3339_opts(SecondsFormat::Millis, true)
-}
-
-<<<<<<< HEAD
-pub fn extract_state_version(state_version_number: i64) -> Result<StateVersion, ExtractionError> {
-=======
+    DateTime::<Utc>::from_utc(date_time, Utc).to_rfc3339_opts(SecondsFormat::Millis, true)
+}
+
 fn to_second_precision_rfc3339_string(date_time: NaiveDateTime) -> String {
     DateTime::<Utc>::from_utc(date_time, Utc).to_rfc3339_opts(SecondsFormat::Secs, true)
 }
@@ -196,7 +192,6 @@
 pub fn extract_api_state_version(
     state_version_number: i64,
 ) -> Result<StateVersion, ExtractionError> {
->>>>>>> 42b325c9
     if state_version_number < 1 {
         return Err(ExtractionError::InvalidInteger {
             message: "State version must be >= 1".to_owned(),
