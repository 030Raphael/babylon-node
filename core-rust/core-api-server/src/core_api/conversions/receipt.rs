use super::addressing::*;
use crate::core_api::*;
use radix_engine::blueprints::epoch_manager::Validator;
use radix_engine::system::kernel_modules::costing::{FeeSummary, RoyaltyRecipient};
use radix_engine::system::node_substates::PersistedSubstate;
use radix_engine::types::indexmap::IndexMap;
use radix_engine::types::{Address, ObjectId, RENodeId, SubstateOffset, VaultOffset};
use radix_engine::{
    ledger::OutputValue,
    types::{hash, scrypto_encode, Decimal, SubstateId},
};

use radix_engine_interface::blueprints::resource::ResourceType;
use radix_engine_interface::data::scrypto::model::ComponentAddress;
use std::collections::{BTreeMap, HashMap};

use state_manager::{DeletedSubstateVersion, DetailedTransactionOutcome, LocalTransactionReceipt};

pub fn to_api_receipt(
    context: &MappingContext,
    receipt: LocalTransactionReceipt,
) -> Result<models::TransactionReceipt, MappingError> {
<<<<<<< HEAD
    let fee_summary = receipt.local_execution.fee_summary;

    let (status, output, error_message) = match receipt.local_execution.outcome {
        DetailedTransactionOutcome::Success(output) => {
=======
    let (status, output, error_message) = match receipt.outcome {
        LedgerTransactionOutcome::Success(output) => {
>>>>>>> 17f8e7b4
            (models::TransactionStatus::Succeeded, Some(output), None)
        }
        DetailedTransactionOutcome::Failure(error) => (
            models::TransactionStatus::Failed,
            None,
            Some(format!("{error:?}")),
        ),
    };

    let entity_changes = receipt.local_execution.entity_changes;
    let mut new_global_entities = Vec::new();

<<<<<<< HEAD
    for package_address in entity_changes.new_package_addresses {
=======
    for package_address in receipt.state_update_summary.new_packages {
>>>>>>> 17f8e7b4
        new_global_entities.push(to_global_entity_reference(
            context,
            &package_address.into(),
        )?);
    }

<<<<<<< HEAD
    for component_address in entity_changes.new_component_addresses {
=======
    for component_address in receipt.state_update_summary.new_components {
>>>>>>> 17f8e7b4
        new_global_entities.push(to_global_entity_reference(
            context,
            &component_address.into(),
        )?);
    }

<<<<<<< HEAD
    for resource_address in entity_changes.new_resource_addresses {
=======
    for resource_address in receipt.state_update_summary.new_resources {
>>>>>>> 17f8e7b4
        new_global_entities.push(to_global_entity_reference(
            context,
            &resource_address.into(),
        )?);
    }

<<<<<<< HEAD
    let substate_changes = receipt.on_ledger.substate_changes;

    let created = substate_changes
        .created
        .into_iter()
        .map(|substate_kv| to_api_new_substate_version(context, substate_kv))
        .collect::<Result<Vec<_>, _>>()?;
=======
    // This was added as a temporary workaround to the Vault substate abstraction for the RCNet release
    fn filter_out_incorrect_vault_substates_for_gateway(
        created_substates: BTreeMap<SubstateId, OutputValue>,
    ) -> BTreeMap<SubstateId, OutputValue> {
        // First pass -> create mapping of Vault => ResourceType
        let vault_resource_type_map: HashMap<ObjectId, ResourceType> = created_substates
            .iter()
            .filter_map(|(substate_id, output_value)| match substate_id {
                SubstateId(
                    RENodeId::Object(vault_id),
                    _,
                    SubstateOffset::Vault(VaultOffset::Info),
                ) => match &output_value.substate {
                    PersistedSubstate::VaultInfo(substate) => {
                        Some((*vault_id, substate.resource_type))
                    }
                    _ => None,
                },
                _ => None,
            })
            .collect();
        // Second pass -> filter out incorrect substates
        created_substates
            .into_iter()
            .filter_map(|(substate_id, output_value)| {
                let resource_type = match substate_id.0 {
                    RENodeId::Object(object_id) => vault_resource_type_map.get(&object_id),
                    _ => None,
                };
                let keep_substate = match (&output_value.substate, resource_type) {
                    (
                        PersistedSubstate::VaultLiquidFungible(_),
                        Some(ResourceType::Fungible { .. }),
                    ) => true,
                    (PersistedSubstate::VaultLiquidFungible(_), _) => false,
                    (
                        PersistedSubstate::VaultLiquidNonFungible(_),
                        Some(ResourceType::NonFungible { .. }),
                    ) => true,
                    (PersistedSubstate::VaultLiquidNonFungible(_), _) => false,
                    (PersistedSubstate::VaultLockedFungible(_), _) => false,
                    (PersistedSubstate::VaultLockedNonFungible(_), _) => false,
                    _ => true,
                };
                if keep_substate {
                    Some((substate_id, output_value))
                } else {
                    None
                }
            })
            .collect()
    }

    for (id, output) in filter_out_incorrect_vault_substates_for_gateway(substate_changes.created) {
        let substate_version = to_api_new_substate_version(context, (id.clone(), output))?;
        created.push(substate_version)
    }
>>>>>>> 17f8e7b4

    let updated = substate_changes
        .updated
        .into_iter()
        .map(|substate_kv| to_api_new_substate_version(context, substate_kv))
        .collect::<Result<Vec<_>, _>>()?;

    let deleted = substate_changes
        .deleted
        .into_iter()
        .map(to_api_deleted_substate)
        .collect::<Result<Vec<_>, _>>()?;

    let api_state_updates = models::StateUpdates {
        created_substates: created,
        updated_substates: updated,
        deleted_substates: deleted,
        new_global_entities,
    };

    let api_fee_summary = to_api_fee_summary(context, &receipt.fee_summary, &receipt.fee_payments)?;

    let api_output = match output {
        Some(output) => Some(
            output
                .into_iter()
                .map(|line_output| to_api_sbor_data_from_bytes(context, &line_output))
                .collect::<Result<Vec<_>, _>>()?,
        ),
        None => None,
    };

    let next_epoch = if let Some(next_epoch) = receipt.local_execution.next_epoch {
        Some(Box::new(to_api_next_epoch(context, next_epoch)?))
    } else {
        None
    };

    Ok(models::TransactionReceipt {
        status,
        fee_summary: Some(Box::new(api_fee_summary)),
        state_updates: Box::new(api_state_updates),
        output: api_output,
        next_epoch,
        error_message,
    })
}

#[tracing::instrument(skip_all)]
pub fn to_api_new_substate_version(
    context: &MappingContext,
    (substate_id, output_value): (SubstateId, OutputValue),
) -> Result<models::NewSubstateVersion, MappingError> {
    let substate_bytes =
        scrypto_encode(&output_value.substate).map_err(|err| MappingError::SborEncodeError {
            encode_error: err,
            message: "Substate bytes could not be encoded".to_string(),
        })?;
    let hash = to_hex(hash(&substate_bytes));

    let api_substate_data = Some(to_api_substate(
        context,
        &substate_id,
        &output_value.substate,
    )?);

    Ok(models::NewSubstateVersion {
        substate_id: Box::new(to_api_substate_id(substate_id)?),
        version: to_api_substate_version(output_value.version)?,
        substate_hex: to_hex(substate_bytes),
        substate_data_hash: hash,
        substate_data: api_substate_data,
    })
}

#[tracing::instrument(skip_all)]
pub fn to_api_deleted_substate(
    (substate_id, deleted_substate): (SubstateId, DeletedSubstateVersion),
) -> Result<models::DeletedSubstateVersionRef, MappingError> {
    Ok(models::DeletedSubstateVersionRef {
        substate_id: Box::new(to_api_substate_id(substate_id)?),
        substate_data_hash: to_hex(deleted_substate.substate_hash),
        version: to_api_substate_version(deleted_substate.version)?,
    })
}

#[tracing::instrument(skip_all)]
pub fn to_api_next_epoch(
    context: &MappingContext,
    next_epoch: (BTreeMap<ComponentAddress, Validator>, u64),
) -> Result<models::NextEpoch, MappingError> {
    let mut sorted_validators: Vec<(ComponentAddress, Validator)> =
        next_epoch.0.into_iter().map(|e| (e.0, e.1)).collect();
    sorted_validators.sort_by(|a, b| b.1.stake.cmp(&a.1.stake));

    let mut validators = Vec::new();
    for (address, validator) in sorted_validators {
        let api_validator = to_api_active_validator(context, &address, &validator);
        validators.push(api_validator);
    }

    let next_epoch = models::NextEpoch {
        epoch: to_api_epoch(context, next_epoch.1)?,
        validators,
    };

    Ok(next_epoch)
}

#[tracing::instrument(skip_all)]
pub fn to_api_fee_summary(
    context: &MappingContext,
    fee_summary: &FeeSummary,
    fee_payments: &IndexMap<ObjectId, Decimal>,
) -> Result<models::FeeSummary, MappingError> {
    Ok(models::FeeSummary {
        cost_unit_price: to_api_decimal(&fee_summary.cost_unit_price),
        tip_percentage: to_api_u16_as_i32(fee_summary.tip_percentage),
        cost_unit_limit: to_api_u32_as_i64(fee_summary.cost_unit_limit),
        cost_units_consumed: to_api_u32_as_i64(fee_summary.execution_cost_sum),
        xrd_total_execution_cost: to_api_decimal(&fee_summary.total_execution_cost_xrd),
        xrd_total_royalty_cost: to_api_decimal(&fee_summary.total_royalty_cost_xrd),
        xrd_total_tipped: to_api_decimal(&Decimal::ZERO),
        cost_unit_execution_breakdown: fee_summary
            .execution_cost_breakdown
            .iter()
            .map(|(key, cost_unit_amount)| (key.to_string(), to_api_u32_as_i64(*cost_unit_amount)))
            .collect(),
        xrd_vault_payments: fee_payments
            .iter()
            .map(|(vault_id, xrd_amount)| {
                Ok(models::VaultPayment {
                    vault_entity: Box::new(to_api_entity_reference(RENodeId::Object(*vault_id))?),
                    xrd_amount: to_api_decimal(xrd_amount),
                })
            })
            .collect::<Result<_, _>>()?,
        xrd_royalty_receivers: fee_summary
            .royalty_cost_breakdown
            .iter()
            .map(|(receiver, (_, xrd_amount))| {
                let global_address = match receiver {
                    RoyaltyRecipient::Package(address) => Address::Package(*address),
                    RoyaltyRecipient::Component(address) => Address::Component(*address),
                };
                Ok(models::RoyaltyPayment {
                    royalty_receiver: Box::new(to_global_entity_reference(
                        context,
                        &global_address,
                    )?),
                    xrd_amount: to_api_decimal(xrd_amount),
                })
            })
            .collect::<Result<_, _>>()?,
    })
}<|MERGE_RESOLUTION|>--- conflicted
+++ resolved
@@ -20,15 +20,8 @@
     context: &MappingContext,
     receipt: LocalTransactionReceipt,
 ) -> Result<models::TransactionReceipt, MappingError> {
-<<<<<<< HEAD
-    let fee_summary = receipt.local_execution.fee_summary;
-
     let (status, output, error_message) = match receipt.local_execution.outcome {
         DetailedTransactionOutcome::Success(output) => {
-=======
-    let (status, output, error_message) = match receipt.outcome {
-        LedgerTransactionOutcome::Success(output) => {
->>>>>>> 17f8e7b4
             (models::TransactionStatus::Succeeded, Some(output), None)
         }
         DetailedTransactionOutcome::Failure(error) => (
@@ -38,51 +31,30 @@
         ),
     };
 
-    let entity_changes = receipt.local_execution.entity_changes;
+    let state_update_summary = receipt.local_execution.state_update_summary;
     let mut new_global_entities = Vec::new();
 
-<<<<<<< HEAD
-    for package_address in entity_changes.new_package_addresses {
-=======
-    for package_address in receipt.state_update_summary.new_packages {
->>>>>>> 17f8e7b4
+    for package_address in state_update_summary.new_packages {
         new_global_entities.push(to_global_entity_reference(
             context,
             &package_address.into(),
         )?);
     }
 
-<<<<<<< HEAD
-    for component_address in entity_changes.new_component_addresses {
-=======
-    for component_address in receipt.state_update_summary.new_components {
->>>>>>> 17f8e7b4
+    for component_address in state_update_summary.new_components {
         new_global_entities.push(to_global_entity_reference(
             context,
             &component_address.into(),
         )?);
     }
 
-<<<<<<< HEAD
-    for resource_address in entity_changes.new_resource_addresses {
-=======
-    for resource_address in receipt.state_update_summary.new_resources {
->>>>>>> 17f8e7b4
+    for resource_address in state_update_summary.new_resources {
         new_global_entities.push(to_global_entity_reference(
             context,
             &resource_address.into(),
         )?);
     }
 
-<<<<<<< HEAD
-    let substate_changes = receipt.on_ledger.substate_changes;
-
-    let created = substate_changes
-        .created
-        .into_iter()
-        .map(|substate_kv| to_api_new_substate_version(context, substate_kv))
-        .collect::<Result<Vec<_>, _>>()?;
-=======
     // This was added as a temporary workaround to the Vault substate abstraction for the RCNet release
     fn filter_out_incorrect_vault_substates_for_gateway(
         created_substates: BTreeMap<SubstateId, OutputValue>,
@@ -136,11 +108,12 @@
             .collect()
     }
 
-    for (id, output) in filter_out_incorrect_vault_substates_for_gateway(substate_changes.created) {
-        let substate_version = to_api_new_substate_version(context, (id.clone(), output))?;
-        created.push(substate_version)
-    }
->>>>>>> 17f8e7b4
+    let substate_changes = receipt.on_ledger.substate_changes;
+
+    let created = filter_out_incorrect_vault_substates_for_gateway(substate_changes.created)
+        .into_iter()
+        .map(|substate_kv| to_api_new_substate_version(context, substate_kv))
+        .collect::<Result<Vec<_>, _>>()?;
 
     let updated = substate_changes
         .updated
@@ -161,7 +134,11 @@
         new_global_entities,
     };
 
-    let api_fee_summary = to_api_fee_summary(context, &receipt.fee_summary, &receipt.fee_payments)?;
+    let api_fee_summary = to_api_fee_summary(
+        context,
+        &receipt.local_execution.fee_summary,
+        &receipt.local_execution.fee_payments,
+    )?;
 
     let api_output = match output {
         Some(output) => Some(
