--- conflicted
+++ resolved
@@ -14,12 +14,8 @@
 };
 use radix_engine::types::{
     scrypto_encode, AccessRule, AccessRuleEntry, AccessRuleKey, AccessRuleNode, AccessRules,
-<<<<<<< HEAD
-    Decimal, GlobalOffset, KeyValueStoreOffset, NonFungibleId, NonFungibleStoreOffset, ProofRule,
-=======
-    Bech32Encoder, Decimal, GlobalOffset, KeyValueStoreOffset, NonFungibleStoreOffset, ProofRule,
->>>>>>> 1cea06e5
-    RENodeId, ResourceAddress, ResourceType, RoyaltyConfig, SoftCount, SoftDecimal, SoftResource,
+    Decimal, GlobalOffset, KeyValueStoreOffset, NonFungibleStoreOffset, ProofRule, RENodeId,
+    ResourceAddress, ResourceType, RoyaltyConfig, SoftCount, SoftDecimal, SoftResource,
     SoftResourceOrNonFungible, SoftResourceOrNonFungibleList, SubstateId, SubstateOffset,
 };
 use radix_engine_interface::crypto::EcdsaSecp256k1PublicKey;
@@ -65,14 +61,12 @@
             to_api_package_royalty_accumulator_substate(substate)?
         }
         PersistedSubstate::EpochManager(epoch_manager) => {
-            to_api_epoch_manager_substate(bech32_encoder, epoch_manager)?
+            to_api_epoch_manager_substate(context, epoch_manager)?
         }
         PersistedSubstate::ValidatorSet(validator_set) => {
-            to_api_validator_set_substate(bech32_encoder, validator_set)?
-        }
-        PersistedSubstate::Validator(validator) => {
-            to_api_validator_substate(bech32_encoder, validator)?
-        }
+            to_api_validator_set_substate(context, validator_set)?
+        }
+        PersistedSubstate::Validator(validator) => to_api_validator_substate(context, validator)?,
         PersistedSubstate::CurrentTimeRoundedToMinutes(substate) => {
             to_api_clock_current_time_rounded_down_to_minutes_substate(substate)?
         }
@@ -441,14 +435,8 @@
     Ok(match resource {
         SoftResourceOrNonFungible::StaticNonFungible(nf) => {
             models::DynamicResourceDescriptor::NonFungibleDynamicResourceDescriptor {
-<<<<<<< HEAD
                 resource_address: to_api_resource_address(context, &nf.resource_address()),
-                non_fungible_id: Box::new(to_api_non_fungible_id(nf.non_fungible_id())),
-=======
-                resource_address: bech32_encoder
-                    .encode_resource_address_to_string(&nf.resource_address()),
                 non_fungible_id: Box::new(to_api_non_fungible_id(nf.local_id())),
->>>>>>> 1cea06e5
             }
         }
         SoftResourceOrNonFungible::StaticResource(resource) => {
@@ -474,12 +462,12 @@
 }
 
 pub fn to_api_active_validator(
-    bech32_encoder: &Bech32Encoder,
+    context: &MappingContext,
     address: &ComponentAddress,
     validator: &Validator,
 ) -> models::ActiveValidator {
     models::ActiveValidator {
-        address: bech32_encoder.encode_component_address_to_string(address),
+        address: to_api_component_address(context, address),
         key: Box::new(to_api_ecdsa_secp256k1_public_key(&validator.key)),
         stake: to_api_decimal(&validator.stake),
     }
@@ -696,7 +684,7 @@
 }
 
 pub fn to_api_validator_set_substate(
-    bech32_encoder: &Bech32Encoder,
+    context: &MappingContext,
     substate: &ValidatorSetSubstate,
 ) -> Result<models::Substate, MappingError> {
     let ValidatorSetSubstate {
@@ -706,7 +694,7 @@
 
     let validator_set = validator_set
         .iter()
-        .map(|(address, validator)| to_api_active_validator(bech32_encoder, address, validator))
+        .map(|(address, validator)| to_api_active_validator(context, address, validator))
         .collect();
     Ok(models::Substate::ValidatorSetSubstate {
         validator_set,
@@ -715,7 +703,7 @@
 }
 
 pub fn to_api_validator_substate(
-    bech32_encoder: &Bech32Encoder,
+    context: &MappingContext,
     substate: &ValidatorSubstate,
 ) -> Result<models::Substate, MappingError> {
     let ValidatorSubstate {
@@ -729,8 +717,8 @@
     let owned_stake_vault_id = MappedEntityId::try_from(RENodeId::Vault(*stake_vault_id))?;
 
     Ok(models::Substate::ValidatorSubstate {
-        epoch_manager_address: bech32_encoder.encode_component_address_to_string(manager),
-        validator_address: bech32_encoder.encode_component_address_to_string(address),
+        epoch_manager_address: to_api_component_address(context, manager),
+        validator_address: to_api_component_address(context, address),
         key: Box::new(to_api_ecdsa_secp256k1_public_key(key)),
         stake_vault: Box::new(owned_stake_vault_id.into()),
         is_registered: *is_registered,
@@ -738,7 +726,7 @@
 }
 
 pub fn to_api_epoch_manager_substate(
-    bech32_encoder: &Bech32Encoder,
+    context: &MappingContext,
     substate: &EpochManagerSubstate,
 ) -> Result<models::Substate, MappingError> {
     let EpochManagerSubstate {
@@ -749,7 +737,7 @@
     } = substate;
 
     Ok(models::Substate::EpochManagerSubstate {
-        address: bech32_encoder.encode_component_address_to_string(address),
+        address: to_api_component_address(context, address),
         epoch: to_api_epoch(*epoch)?,
         round: to_api_round(*round)?,
         rounds_per_epoch: to_api_round(*rounds_per_epoch)?,
