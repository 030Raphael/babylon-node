--- conflicted
+++ resolved
@@ -1,6 +1,2 @@
 pub mod models;
-<<<<<<< HEAD
-pub const SCHEMA_VERSION: &str = "v1.2.1-beta";
-=======
-pub const SCHEMA_VERSION: &str = "v0.1-beta";
->>>>>>> 7670beba
+pub const SCHEMA_VERSION: &str = "v0.1-beta";