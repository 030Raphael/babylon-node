--- conflicted
+++ resolved
@@ -123,10 +123,8 @@
         // account/coins - not needed as we're not UTXO
         .route("/block", post(handle_block))
         .route("/block/transaction", post(handle_block_transaction))
-        // TODO:MESH mempool
-<<<<<<< HEAD
-        .route("/mempool", post(handle_endpoint_todo))
-        .route("/mempool/transaction", post(handle_endpoint_todo))
+        .route("/mempool", post(handle_mempool))
+        .route("/mempool/transaction", post(handle_mempool_transaction))
         .route("/construction/derive", post(handle_construction_derive))
         .route(
             "/construction/preprocess",
@@ -138,18 +136,6 @@
         .route("/construction/combine", post(handle_construction_combine))
         .route("/construction/hash", post(handle_construction_hash))
         .route("/construction/submit", post(handle_construction_submit))
-=======
-        .route("/mempool", post(handle_mempool))
-        .route("/mempool/transaction", post(handle_mempool_transaction))
-        .route("/construction/derive", post(handle_endpoint_todo))
-        .route("/construction/preprocess", post(handle_endpoint_todo))
-        .route("/construction/metadata", post(handle_endpoint_todo))
-        .route("/construction/payloads", post(handle_endpoint_todo))
-        .route("/construction/combine", post(handle_endpoint_todo))
-        .route("/construction/hash", post(handle_endpoint_todo))
-        .route("/construction/parse", post(handle_endpoint_todo))
-        .route("/construction/submit", post(handle_endpoint_todo))
->>>>>>> add63fe2
         // Below endpoints are optional
         .route("/call", post(handle_endpoint_not_supported))
         .route("/search/transaction", post(handle_endpoint_not_supported))
