--- conflicted
+++ resolved
@@ -100,18 +100,11 @@
 fn do_get_transaction_at_state_version(
     state_manager: &mut ActualStateManager,
     state_version: u64,
-<<<<<<< HEAD
 ) -> ExecutedTransaction {
-    let tid = state_manager.proof_store.get_tid(state_version).unwrap();
-
-    let (transaction_bytes, ledger_receipt) = state_manager.transaction_store.get_transaction(&tid);
-    let ledger_receipt_bytes = scrypto_encode(&ledger_receipt);
-=======
-) -> ExecutedTransactionReceipt {
     let tid = state_manager.store.get_tid(state_version).unwrap();
 
-    let (transaction_data, receipt) = state_manager.store.get_transaction(&tid);
->>>>>>> 30dc92b8
+    let (transaction_bytes, ledger_receipt) = state_manager.store.get_transaction(&tid);
+    let ledger_receipt_bytes = scrypto_encode(&ledger_receipt);
 
     ExecutedTransaction {
         ledger_receipt_bytes,
