/* Copyright 2021 Radix Publishing Ltd incorporated in Jersey (Channel Islands).
 *
 * Licensed under the Radix License, Version 1.0 (the "License"); you may not use this
 * file except in compliance with the License. You may obtain a copy of the License at:
 *
 * radixfoundation.org/licenses/LICENSE-v1
 *
 * The Licensor hereby grants permission for the Canonical version of the Work to be
 * published, distributed and used under or by reference to the Licensor’s trademark
 * Radix ® and use of any unregistered trade names, logos or get-up.
 *
 * The Licensor provides the Work (and each Contributor provides its Contributions) on an
 * "AS IS" BASIS, WITHOUT WARRANTIES OR CONDITIONS OF ANY KIND, either express or implied,
 * including, without limitation, any warranties or conditions of TITLE, NON-INFRINGEMENT,
 * MERCHANTABILITY, or FITNESS FOR A PARTICULAR PURPOSE.
 *
 * Whilst the Work is capable of being deployed, used and adopted (instantiated) to create
 * a distributed ledger it is your responsibility to test and validate the code, together
 * with all logic and performance of that code under all foreseeable scenarios.
 *
 * The Licensor does not make or purport to make and hereby excludes liability for all
 * and any representation, warranty or undertaking in any form whatsoever, whether express
 * or implied, to any entity or person, including any representation, warranty or
 * undertaking, as to the functionality security use, value or other characteristics of
 * any distributed ledger nor in respect the functioning or value of any tokens which may
 * be created stored or transferred using the Work. The Licensor does not warrant that the
 * Work or any use of the Work complies with any law or regulation in any territory where
 * it may be implemented or used or that it will be appropriate for any specific purpose.
 *
 * Neither the licensor nor any current or former employees, officers, directors, partners,
 * trustees, representatives, agents, advisors, contractors, or volunteers of the Licensor
 * shall be liable for any direct or indirect, special, incidental, consequential or other
 * losses of any kind, in tort, contract or otherwise (including but not limited to loss
 * of revenue, income or profits, or loss of use or data, or loss of reputation, or loss
 * of any economic or other opportunity of whatsoever nature or howsoever arising), arising
 * out of or in connection with (without limitation of any use, misuse, of any ledger system
 * or use made or its functionality or any performance or operation of any code or protocol
 * caused by bugs or programming or logic errors or otherwise);
 *
 * A. any offer, purchase, holding, use, sale, exchange or transmission of any
 * cryptographic keys, tokens or assets created, exchanged, stored or arising from any
 * interaction with the Work;
 *
 * B. any failure in a transmission or loss of any token or assets keys or other digital
 * artefacts due to errors in transmission;
 *
 * C. bugs, hacks, logic errors or faults in the Work or any communication;
 *
 * D. system software or apparatus including but not limited to losses caused by errors
 * in holding or transmitting tokens by any third-party;
 *
 * E. breaches or failure of security including hacker attacks, loss or disclosure of
 * password, loss of private key, unauthorised use or misuse of such passwords or keys;
 *
 * F. any losses including loss of anticipated savings or other benefits resulting from
 * use of the Work or any changes to the Work (however implemented).
 *
 * You are solely responsible for; testing, validating and evaluation of all operation
 * logic, functionality, security and appropriateness of using the Work for any commercial
 * or non-commercial purpose and for any reproduction or redistribution by You of the
 * Work. You assume all risks associated with Your use of the Work and the exercise of
 * permissions under this License.
 */

use node_common::config::MempoolConfig;
use node_common::metrics::TakesMetricLabels;
use prometheus::Registry;
use rand::seq::index::sample;
use tracing::warn;
use transaction::model::*;
use utils::prelude::indexmap::IndexMap;

use crate::mempool::*;
use itertools::Itertools;

use std::cmp::{max, min, Ordering};
use std::collections::{BTreeSet, HashMap, HashSet};
use std::sync::Arc;
use std::time::Instant;

use super::metrics::MempoolMetrics;

// Memory overhead of transactions living in the mempool. This does not take into account the
// (cached) results.
// Current implementation: for each transaction we keep both the raw transaction and the
// parsed one (2x overhead) plus a very generous 30% overhead for the indexes.
// Note: this value is needed in Java (at setup) and in order to circumvent the lack of
// f64 <-> double SBOR encoding, we keep it as an u32 percent.
pub const MEMPOOL_TRANSACTION_OVERHEAD_FACTOR_PERCENT: u32 = 230;

#[derive(Clone, PartialEq, Eq)]
pub struct MempoolData {
    /// The mempool transaction.
    /// The MempoolTransaction is stored in an Arc for performance, so it's cheap to clone it as part of mempool operations.
    pub transaction: Arc<MempoolTransaction>,
    /// The instant at which the transaction was added to the mempool.
    pub added_at: Instant,
    /// The source of the transaction.
    pub source: MempoolAddSource,
}

#[derive(Debug, Clone, Eq)]
pub struct MempoolTransaction {
    pub validated: Box<ValidatedNotarizedTransactionV1>,
    pub raw: RawNotarizedTransaction,
}

impl PartialEq for MempoolTransaction {
    fn eq(&self, other: &Self) -> bool {
        self.notarized_transaction_hash() == other.notarized_transaction_hash()
    }
}

impl MempoolTransaction {
    pub fn tip_percentage(&self) -> u16 {
        self.validated
            .prepared
            .signed_intent
            .intent
            .header
            .inner
            .tip_percentage
    }

    pub fn end_epoch_exclusive(&self) -> Epoch {
        self.validated
            .prepared
            .signed_intent
            .intent
            .header
            .inner
            .end_epoch_exclusive
    }
}

impl HasIntentHash for MempoolTransaction {
    fn intent_hash(&self) -> IntentHash {
        self.validated.prepared.intent_hash()
    }
}

impl HasSignedIntentHash for MempoolTransaction {
    fn signed_intent_hash(&self) -> transaction::model::SignedIntentHash {
        self.validated.prepared.signed_intent_hash()
    }
}

impl HasNotarizedTransactionHash for MempoolTransaction {
    fn notarized_transaction_hash(&self) -> NotarizedTransactionHash {
        self.validated.prepared.notarized_transaction_hash()
    }
}

impl MempoolData {
    fn create(
        transaction: Arc<MempoolTransaction>,
        added_at: Instant,
        source: MempoolAddSource,
    ) -> MempoolData {
        MempoolData {
            transaction,
            added_at,
            source,
        }
    }
}

/// A wrapper around an [`Arc<MempoolData>`] which implements ordering traits for the proposal priority.
/// If a > b then a is prioritized over b.
#[derive(Clone, Eq, PartialEq)]
pub struct MempoolDataProposalPriorityOrdering(pub Arc<MempoolData>);

impl Ord for MempoolDataProposalPriorityOrdering {
    fn cmp(&self, other: &Self) -> Ordering {
        self.0
            .transaction
            .tip_percentage()
            .cmp(&other.0.transaction.tip_percentage())
            .then_with(|| other.0.added_at.cmp(&self.0.added_at))
            .then_with(|| {
                self.0
                    .transaction
                    .notarized_transaction_hash()
                    .cmp(&other.0.transaction.notarized_transaction_hash())
            })
    }
}

impl PartialOrd for MempoolDataProposalPriorityOrdering {
    fn partial_cmp(&self, other: &Self) -> Option<Ordering> {
        Some(self.cmp(other))
    }
}

/// A wrapper around an [`Arc<MempoolData>`] which implements ordering traits by end epoch (exclusive).
#[derive(Clone, Eq, PartialEq)]
pub struct MempoolDataEndEpochExclusiveOrdering(pub Arc<MempoolData>);

impl Ord for MempoolDataEndEpochExclusiveOrdering {
    fn cmp(&self, other: &Self) -> Ordering {
        self.0
            .transaction
            .end_epoch_exclusive()
            .cmp(&other.0.transaction.end_epoch_exclusive())
            .then_with(|| {
                self.0
                    .transaction
                    .notarized_transaction_hash()
                    .cmp(&other.0.transaction.notarized_transaction_hash())
            })
    }
}

impl PartialOrd for MempoolDataEndEpochExclusiveOrdering {
    fn partial_cmp(&self, other: &Self) -> Option<Ordering> {
        Some(self.cmp(other))
    }
}

pub struct PriorityMempool {
    /// Max number of different (by [`NotarizedTransactionHash`]) transactions that can live at any moment of time in the mempool.
    remaining_transaction_count: u32,
    /// Max sum of transactions size that can live in [`self.data`].
    remaining_total_transactions_size: u64,
    /// Mapping from [`NotarizedTransactionHash`] to [`Arc<MempoolData>`] containing [`MempoolTransaction`] with said payload hash.
    /// We use [`IndexMap`] for it's O(1) [`get_index`] needed for efficient random sampling.
    data: IndexMap<NotarizedTransactionHash, Arc<MempoolData>>,
    /// Mapping from [`IntentHash`] to all transactions ([`NotarizedTransactionHash`]) that submit said intent.
    intent_lookup: HashMap<IntentHash, HashSet<NotarizedTransactionHash>>,
    /// Keeps ordering of the transactions by proposal priority (best transaction is highest tip percentage and longest time in mempool).
    proposal_priority_index: BTreeSet<MempoolDataProposalPriorityOrdering>,
    /// Keeps ordering of the transactions by end epoch.
    end_epoch_exclusive_index: BTreeSet<MempoolDataEndEpochExclusiveOrdering>,
    /// Various metrics.
    metrics: MempoolMetrics,
}

impl PriorityMempool {
    pub fn new(config: MempoolConfig, metric_registry: &Registry) -> PriorityMempool {
        PriorityMempool {
            remaining_transaction_count: config.max_transaction_count,
            remaining_total_transactions_size: config.max_total_transactions_size,
            data: IndexMap::new(),
            intent_lookup: HashMap::new(),
            proposal_priority_index: BTreeSet::new(),
            end_epoch_exclusive_index: BTreeSet::new(),
            metrics: MempoolMetrics::new(metric_registry),
        }
    }
}

impl PriorityMempool {
    /// ASSUMPTION: Mempool does not already contain the transaction (panics otherwise).
    /// Tries to add a new transaction into the mempool.
    /// Will return either a [`Vec`] of [`MempoolData`] that was evicted in order to fit the new transaction or an error
    /// if the mempool is full and the new transaction proposal priority is not better than what already exists.
    pub fn add_transaction(
        &mut self,
        transaction: Arc<MempoolTransaction>,
        source: MempoolAddSource,
        added_at: Instant,
    ) -> Result<Vec<Arc<MempoolData>>, MempoolAddError> {
        let payload_hash = transaction.notarized_transaction_hash();
        let intent_hash = transaction.intent_hash();
        let transaction_size = transaction.raw.0.len() as u64;

        let transaction_data = Arc::new(MempoolData::create(transaction, added_at, source));
        let new_order_data = MempoolDataProposalPriorityOrdering(transaction_data.clone());

        let mut total_transaction_size_free_space = self.remaining_total_transactions_size;
        let mut total_transaction_count_free_space = self.remaining_transaction_count;
        let mut to_be_removed = Vec::new();
        let mut priority_iter = self.proposal_priority_index.iter();
        // Collect the lowest priority transactions that are required to be evicted in order to add the new one.
        // Note: worst-case scenario is the biggest transaction that will be rejected against a mempool full of smallest
        // possible transactions. This can be mitigated with a dynamic segment tree which can do fast range sum queries,
        // in order to check rejection before actually getting the evicted transactions. With a minimum transaction of
        // 1024 bytes and current max transaction size of 1MB this should not be a problem yet.
        while total_transaction_size_free_space < transaction_size
            || total_transaction_count_free_space < 1
        {
            let lowest_priority_transaction = priority_iter.next();
            match lowest_priority_transaction {
                None => {
                    // Even with an empty mempool we are not able to fulfill the request.
                    warn!("Impossible to add new transaction. Mempool max size lower than transaction size!");
                    return Err(MempoolAddError::PriorityThresholdNotMet {
                        min_tip_percentage_required: None,
                        tip_percentage: transaction_data.transaction.tip_percentage(),
                    });
                }
                Some(order_data) => {
                    total_transaction_size_free_space +=
                        order_data.0.transaction.raw.0.len() as u64;
                    total_transaction_count_free_space += 1;
                    to_be_removed.push(order_data.0.clone());
                }
            }
        }

        // Check the new transaction is better than all to be removed transactions.
        if !to_be_removed.is_empty() {
            let best_to_be_removed = to_be_removed.last().unwrap();
            if new_order_data < MempoolDataProposalPriorityOrdering(best_to_be_removed.clone()) {
                let min_tip_percentage_required = best_to_be_removed
                    .transaction
                    .tip_percentage()
                    .checked_add(1);
                return Err(MempoolAddError::PriorityThresholdNotMet {
                    min_tip_percentage_required,
                    tip_percentage: transaction_data.transaction.tip_percentage(),
                });
            }
        }

        // Make room for new transaction
        for data in to_be_removed.iter() {
            self.remove_data(data.clone());
        }

        // Update remaining resources
        self.remaining_total_transactions_size -= transaction_size;
        self.remaining_transaction_count -= 1;

        // Update metrics as well
        self.metrics
            .current_total_transactions_size
            .add(transaction_size as i64);
        self.metrics.current_transactions.add(1);
        self.metrics.submission_added.with_label(source).inc();

        // Add new MempoolData
        if self
            .data
            .insert(payload_hash, transaction_data.clone())
            .is_some()
        {
            panic!("Broken precondition: Transaction already inside mempool");
        }

        // Add proposal priority index
        self.proposal_priority_index.insert(new_order_data);

        // Add end epoch exclusive index
        self.end_epoch_exclusive_index
            .insert(MempoolDataEndEpochExclusiveOrdering(transaction_data));

        // Add intent lookup
        self.intent_lookup
            .entry(intent_hash)
            .and_modify(|e| {
                e.insert(payload_hash);
            })
            .or_insert_with(|| HashSet::from([payload_hash]));

        Ok(to_be_removed)
    }

    pub fn contains_transaction(&self, payload_hash: &NotarizedTransactionHash) -> bool {
        self.data.contains_key(payload_hash)
    }

    // Internal only method. Assumes data is part of the Mempool.
    fn remove_data(&mut self, data: Arc<MempoolData>) {
        let payload_hash = &data.transaction.notarized_transaction_hash();
        let intent_hash = &data.transaction.intent_hash();

        let transaction_size = data.transaction.raw.0.len();
        self.remaining_transaction_count += 1;
        self.remaining_total_transactions_size += transaction_size as u64;

        // Update metrics
        self.metrics
            .current_total_transactions_size
            .sub(transaction_size as i64);
        self.metrics.current_transactions.sub(1);

        self.data.remove(payload_hash);

        let payload_lookup = self
            .intent_lookup
            .get_mut(intent_hash)
            .expect("Mempool intent hash lookup out of sync on remove");

        if !payload_lookup.remove(payload_hash) {
            panic!("Mempool intent hash lookup out of sync on remove");
        }
        if payload_lookup.is_empty() {
            self.intent_lookup.remove(intent_hash);
        }

        if !self
            .proposal_priority_index
            .remove(&MempoolDataProposalPriorityOrdering(data.clone()))
        {
            panic!("Mempool priority index out of sync on remove");
        }

        if !self
            .end_epoch_exclusive_index
            .remove(&MempoolDataEndEpochExclusiveOrdering(data))
        {
            panic!("Mempool end epoch index out of sync on remove");
        }
    }

    pub fn remove_by_payload_hash(
        &mut self,
        payload_hash: &NotarizedTransactionHash,
    ) -> Option<Arc<MempoolData>> {
        let to_remove = self.data.get(payload_hash).cloned();
        match &to_remove {
            None => {}
            Some(data) => self.remove_data(data.clone()),
        }
        to_remove
    }

    pub fn remove_by_intent_hash(&mut self, intent_hash: &IntentHash) -> Vec<Arc<MempoolData>> {
        let data: Vec<_> = self
            .intent_lookup
            .get(intent_hash)
            .iter()
            .flat_map(|payload_hashes| payload_hashes.iter())
            .map(|payload_hash| {
                self.data
                    .get(payload_hash)
                    .expect("Mempool intent hash lookup out of sync on remove by intent hash.")
                    .clone()
            })
            .collect();
        data.into_iter()
            .map(|data| {
                self.remove_data(data.clone());
                data
            })
            .collect()
    }

    pub fn remove_txns_where_end_epoch_expired(&mut self, epoch: Epoch) -> Vec<Arc<MempoolData>> {
        let mempool_data = self.get_txns_where_end_epoch_expired(epoch);
        mempool_data
            .iter()
            .for_each(|data| self.remove_data(data.clone()));
        mempool_data
    }

    pub fn get_txns_where_end_epoch_expired(&self, epoch: Epoch) -> Vec<Arc<MempoolData>> {
        self.end_epoch_exclusive_index
            .iter()
            .take_while_ref(|&mempool_data_end_epoch_order| {
                mempool_data_end_epoch_order
                    .0
                    .transaction
                    .end_epoch_exclusive()
                    < epoch
            })
            .map(|mempool_data_end_epoch_order| mempool_data_end_epoch_order.0.clone())
            .collect()
    }

    pub fn get_count(&self) -> usize {
        self.data.len()
    }

    pub fn get_payload_hashes_for_intent(
        &self,
        intent_hash: &IntentHash,
    ) -> Vec<NotarizedTransactionHash> {
        match self.intent_lookup.get(intent_hash) {
            Some(payload_hashes) => payload_hashes.iter().cloned().collect(),
            None => vec![],
        }
    }

    pub fn all_hashes_iter(
        &self,
    ) -> impl Iterator<Item = (&IntentHash, &NotarizedTransactionHash)> {
        self.intent_lookup
            .iter()
            .flat_map(|(intent_hash, payload_hashes)| {
                payload_hashes
                    .iter()
                    .map(move |payload_hash| (intent_hash, payload_hash))
            })
    }

    pub fn get_payload(
        &self,
        payload_hash: &NotarizedTransactionHash,
    ) -> Option<&MempoolTransaction> {
        Some(&self.data.get(payload_hash)?.transaction)
    }

    /// Returns [`count`] randomly sampled transactions from the mempool.
    /// If count is higher than the mempool size, all transaction are returned (in random order).
    /// Complexity is given by [`sample`] which is usually O(count).
    pub fn get_k_random_transactions(&self, count: usize) -> Vec<Arc<MempoolTransaction>> {
        sample(
            &mut rand::thread_rng(),
            self.data.len(),
            min(count, self.data.len()),
        )
        .into_iter()
        .map(|index| self.data.get_index(index).unwrap().1.transaction.clone())
        .collect()
    }

    /// Picks an subset of transactions to form the proposal.
    /// Transactions are picked in the order of [`proposal_priority_index`].
    /// Obeys the given count/size limits and explicit exclusions.
    pub fn get_proposal_transactions(
        &self,
        max_count: usize,
        max_payload_size_bytes: u64,
        user_payload_hashes_to_exclude: &HashSet<NotarizedTransactionHash>,
    ) -> Vec<Arc<MempoolTransaction>> {
        const MAX_TRANSACTIONS_TO_TRY: usize = 1000;
        let max_transactions_to_try = max(max_count, MAX_TRANSACTIONS_TO_TRY);

        let mut payload_size_so_far = 0;
        self.proposal_priority_index
            .iter()
            .rev()
            .map(|mempool_data_order| mempool_data_order.0.transaction.clone())
            .filter(|candidate| {
                !user_payload_hashes_to_exclude.contains(&candidate.notarized_transaction_hash())
            })
            .take(max_transactions_to_try)
            .filter(|transaction| {
                let increased_payload_size = payload_size_so_far + transaction.raw.0.len() as u64;
                let fits = increased_payload_size <= max_payload_size_bytes;
                if fits {
                    payload_size_so_far = increased_payload_size;
                }
                fits
            })
            .take(max_count)
            .collect()
    }
}

#[cfg(test)]
mod tests {
    use std::time::Duration;

    use radix_engine::types::PublicKey;
    use radix_engine_common::crypto::{Secp256k1PublicKey, Secp256k1Signature};
    use radix_engine_common::types::Epoch;
    use transaction::model::*;
<<<<<<< HEAD
    use transaction::prelude::Secp256k1Signature;
=======
>>>>>>> 017d7f44

    use crate::mempool::priority_mempool::*;

    fn create_fake_pub_key() -> PublicKey {
        PublicKey::Secp256k1(Secp256k1PublicKey([0; Secp256k1PublicKey::LENGTH]))
    }

    fn create_fake_signature() -> NotarySignatureV1 {
        NotarySignatureV1(SignatureV1::Secp256k1(Secp256k1Signature(
            [0; Secp256k1Signature::LENGTH],
        )))
    }

    fn create_fake_signature_with_public_key() -> IntentSignatureV1 {
        IntentSignatureV1(SignatureWithPublicKeyV1::Secp256k1 {
            signature: Secp256k1Signature([0; Secp256k1Signature::LENGTH]),
        })
    }

    fn create_fake_notarized_transaction(
        nonce: u32,
        sigs_count: usize,
        tip_percentage: u16,
    ) -> PreparedNotarizedTransactionV1 {
        NotarizedTransactionV1 {
            signed_intent: SignedIntentV1 {
                intent: IntentV1 {
                    header: TransactionHeaderV1 {
                        network_id: 1,
                        start_epoch_inclusive: Epoch::of(1),
                        end_epoch_exclusive: Epoch::of(2),
                        nonce,
                        notary_public_key: create_fake_pub_key(),
                        notary_is_signatory: false,
                        tip_percentage,
                    },
                    instructions: InstructionsV1(vec![]),
                    blobs: BlobsV1 { blobs: vec![] },
                    message: MessageV1::None,
                },
                intent_signatures: IntentSignaturesV1 {
                    signatures: vec![0; sigs_count]
                        .into_iter()
                        .map(|_| create_fake_signature_with_public_key())
                        .collect(),
                },
            },
            notary_signature: create_fake_signature(),
        }
        .prepare()
        .expect("Expected that it could be prepared")
    }

    fn create_fake_pending_transaction(
        nonce: u32,
        sigs_count: usize,
        tip_percentage: u16,
    ) -> Arc<MempoolTransaction> {
        Arc::new(MempoolTransaction {
            validated: Box::new(ValidatedNotarizedTransactionV1 {
                prepared: create_fake_notarized_transaction(nonce, sigs_count, tip_percentage),
                // Fake these
                encoded_instructions: vec![],
                signer_keys: vec![],
                num_of_signature_validations: 0,
            }),
            raw: RawNotarizedTransaction(vec![]),
        })
    }

    #[test]
    fn add_and_get_test() {
        let mt1 = create_fake_pending_transaction(1, 0, 0);
        let mt2 = create_fake_pending_transaction(2, 0, 0);
        let mt3 = create_fake_pending_transaction(3, 0, 0);

        let registry = Registry::new();

        let mut mp = PriorityMempool::new(
            MempoolConfig {
                max_transaction_count: 5,
                max_total_transactions_size: 2 * 1024 * 1024,
            },
            &registry,
        );
        assert_eq!(mp.remaining_transaction_count, 5);
        assert_eq!(mp.get_count(), 0);

        mp.add_transaction(mt1.clone(), MempoolAddSource::CoreApi, Instant::now())
            .unwrap();
        assert_eq!(mp.remaining_transaction_count, 4);
        assert_eq!(mp.get_count(), 1);
        assert!(mp.contains_transaction(&mt1.notarized_transaction_hash()));

        mp.add_transaction(mt2.clone(), MempoolAddSource::MempoolSync, Instant::now())
            .unwrap();
        assert_eq!(mp.remaining_transaction_count, 3);
        assert_eq!(mp.get_count(), 2);
        assert!(mp.contains_transaction(&mt1.notarized_transaction_hash()));
        assert!(mp.contains_transaction(&mt2.notarized_transaction_hash()));

        let rem = mp.remove_by_intent_hash(&mt1.intent_hash());
        assert!(rem.iter().any(|d| d.transaction == mt1));
        assert_eq!(rem.len(), 1);
        assert_eq!(mp.get_count(), 1);
        assert!(mp.data.contains_key(&mt2.notarized_transaction_hash()));
        assert!(!mp.data.contains_key(&mt1.notarized_transaction_hash()));

        let rem = mp.remove_by_intent_hash(&mt2.intent_hash());
        assert!(rem.iter().any(|d| d.transaction == mt2));
        assert_eq!(rem.len(), 1);
        assert_eq!(mp.get_count(), 0);
        assert!(!mp.data.contains_key(&mt2.notarized_transaction_hash()));
        assert!(!mp.data.contains_key(&mt1.notarized_transaction_hash()));

        // mempool is empty. Should return no transactions.
        assert!(mp.remove_by_intent_hash(&mt3.intent_hash()).is_empty());
        assert!(mp.remove_by_intent_hash(&mt2.intent_hash()).is_empty());
        assert!(mp.remove_by_intent_hash(&mt1.intent_hash()).is_empty());
    }

    #[test]
    fn test_intent_lookup() {
        let intent_1_payload_1 = create_fake_pending_transaction(1, 1, 0);
        let intent_1_payload_2 = create_fake_pending_transaction(1, 2, 0);
        let intent_1_payload_3 = create_fake_pending_transaction(1, 3, 0);
        let intent_2_payload_1 = create_fake_pending_transaction(2, 1, 0);
        let intent_2_payload_2 = create_fake_pending_transaction(2, 2, 0);

        let registry = Registry::new();

        let mut mp = PriorityMempool::new(
            MempoolConfig {
                max_transaction_count: 10,
                max_total_transactions_size: 2 * 1024 * 1024,
            },
            &registry,
        );
        assert!(mp
            .add_transaction(
                intent_1_payload_1.clone(),
                MempoolAddSource::CoreApi,
                Instant::now()
            )
            .unwrap()
            .is_empty());
        assert!(mp
            .add_transaction(
                intent_1_payload_2.clone(),
                MempoolAddSource::CoreApi,
                Instant::now()
            )
            .unwrap()
            .is_empty());
        assert!(mp
            .add_transaction(
                intent_1_payload_3,
                MempoolAddSource::MempoolSync,
                Instant::now()
            )
            .unwrap()
            .is_empty());
        assert!(mp
            .add_transaction(
                intent_2_payload_1.clone(),
                MempoolAddSource::CoreApi,
                Instant::now()
            )
            .unwrap()
            .is_empty());

        assert_eq!(mp.get_count(), 4);
        assert_eq!(
            mp.get_payload_hashes_for_intent(&intent_2_payload_1.intent_hash())
                .len(),
            1
        );
        assert_eq!(
            mp.get_payload_hashes_for_intent(&intent_1_payload_1.intent_hash())
                .len(),
            3
        );
        mp.remove_by_payload_hash(&intent_1_payload_2.notarized_transaction_hash());
        assert_eq!(
            mp.get_payload_hashes_for_intent(&intent_1_payload_1.intent_hash())
                .len(),
            2
        );
        let removed_data =
            mp.remove_by_payload_hash(&intent_2_payload_2.notarized_transaction_hash());
        assert!(removed_data.is_none());
        assert_eq!(
            mp.get_payload_hashes_for_intent(&intent_2_payload_2.intent_hash())
                .len(),
            1
        );
        let removed_data =
            mp.remove_by_payload_hash(&intent_2_payload_1.notarized_transaction_hash());
        assert!(removed_data.is_some());
        assert_eq!(
            mp.get_payload_hashes_for_intent(&intent_2_payload_2.intent_hash())
                .len(),
            0
        );
        assert!(mp
            .add_transaction(
                intent_2_payload_1,
                MempoolAddSource::MempoolSync,
                Instant::now()
            )
            .unwrap()
            .is_empty());

        mp.remove_by_intent_hash(&intent_1_payload_2.intent_hash());
        assert_eq!(
            mp.get_payload_hashes_for_intent(&intent_1_payload_1.intent_hash())
                .len(),
            0
        );

        assert!(mp
            .add_transaction(
                intent_2_payload_2.clone(),
                MempoolAddSource::CoreApi,
                Instant::now()
            )
            .unwrap()
            .is_empty());
        assert_eq!(
            mp.get_payload_hashes_for_intent(&intent_2_payload_2.intent_hash())
                .len(),
            2
        );
        mp.remove_by_intent_hash(&intent_2_payload_2.intent_hash());
        assert_eq!(mp.get_count(), 0);
    }

    #[test]
    fn test_proposal_priority_ordering() {
        let mt1 = create_fake_pending_transaction(1, 0, 10);
        let mt2 = create_fake_pending_transaction(2, 0, 20);

        let now = Instant::now();
        let time_point = [now + Duration::from_secs(1), now + Duration::from_secs(2)];

        let md1 = Arc::new(MempoolData {
            transaction: mt1.clone(),
            added_at: time_point[0],
            source: MempoolAddSource::CoreApi,
        });

        let md2 = Arc::new(MempoolData {
            transaction: mt1,
            added_at: time_point[1],
            source: MempoolAddSource::CoreApi,
        });

        // For same tip_percentage, earliest seen transaction is prioritized.
        assert!(
            MempoolDataProposalPriorityOrdering(md1.clone())
                > MempoolDataProposalPriorityOrdering(md2.clone())
        );

        let md3 = Arc::new(MempoolData {
            transaction: mt2,
            added_at: time_point[0],
            source: MempoolAddSource::CoreApi,
        });

        // Highest tip percentage is always prioritized.
        assert!(
            MempoolDataProposalPriorityOrdering(md3.clone())
                > MempoolDataProposalPriorityOrdering(md1)
        );
        assert!(
            MempoolDataProposalPriorityOrdering(md3) > MempoolDataProposalPriorityOrdering(md2)
        );
    }

    #[test]
    fn test_proposal_priority_add_eviction() {
        let mt1 = create_fake_pending_transaction(1, 0, 10);
        let mt2 = create_fake_pending_transaction(1, 0, 20);
        let mt3 = create_fake_pending_transaction(2, 0, 20);
        let mt4 = create_fake_pending_transaction(1, 0, 30);
        let mt5 = create_fake_pending_transaction(1, 0, 40);
        let mt6 = create_fake_pending_transaction(2, 0, 40);
        let mt7 = create_fake_pending_transaction(3, 0, 40);
        let mt8 = create_fake_pending_transaction(4, 0, 40);
        let mt9 = create_fake_pending_transaction(5, 0, 40);

        let now = Instant::now();
        let time_point = [
            now + Duration::from_secs(1),
            now + Duration::from_secs(2),
            now + Duration::from_secs(3),
        ];

        let registry = Registry::new();

        let mut mp = PriorityMempool::new(
            MempoolConfig {
                max_transaction_count: 4,
                max_total_transactions_size: 2 * 1024 * 1024,
            },
            &registry,
        );

        assert!(mp
            .add_transaction(mt4.clone(), MempoolAddSource::CoreApi, time_point[0])
            .unwrap()
            .is_empty());
        assert!(mp
            .add_transaction(mt2.clone(), MempoolAddSource::CoreApi, time_point[1])
            .unwrap()
            .is_empty());
        assert!(mp
            .add_transaction(mt3.clone(), MempoolAddSource::MempoolSync, time_point[0])
            .unwrap()
            .is_empty());
        assert!(mp
            .add_transaction(mt1.clone(), MempoolAddSource::CoreApi, time_point[0])
            .unwrap()
            .is_empty());

        let evicted = mp
            .add_transaction(mt5, MempoolAddSource::CoreApi, time_point[1])
            .unwrap();
        assert_eq!(evicted.len(), 1);
        assert_eq!(evicted[0].transaction, mt1);

        // mt2 should be evicted before mt3 because of lower time spent in the mempool
        let evicted = mp
            .add_transaction(mt6, MempoolAddSource::CoreApi, time_point[1])
            .unwrap();
        assert_eq!(evicted.len(), 1);
        assert_eq!(evicted[0].transaction, mt2);

        let evicted = mp
            .add_transaction(mt7, MempoolAddSource::CoreApi, time_point[1])
            .unwrap();
        assert_eq!(evicted.len(), 1);
        assert_eq!(evicted[0].transaction, mt3);

        let evicted = mp
            .add_transaction(mt8, MempoolAddSource::CoreApi, time_point[1])
            .unwrap();
        assert_eq!(evicted.len(), 1);
        assert_eq!(evicted[0].transaction, mt4);

        assert!(mp
            .add_transaction(mt9, MempoolAddSource::CoreApi, time_point[2])
            .is_err());
    }
}<|MERGE_RESOLUTION|>--- conflicted
+++ resolved
@@ -548,10 +548,6 @@
     use radix_engine_common::crypto::{Secp256k1PublicKey, Secp256k1Signature};
     use radix_engine_common::types::Epoch;
     use transaction::model::*;
-<<<<<<< HEAD
-    use transaction::prelude::Secp256k1Signature;
-=======
->>>>>>> 017d7f44
 
     use crate::mempool::priority_mempool::*;
 
