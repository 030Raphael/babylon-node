use crate::{ActualStateManagerDatabase, SystemExecutor};
use node_common::locks::DbLock;
use std::ops::Deref;
use std::sync::Arc;

use crate::engine_prelude::*;

use crate::protocol::*;

use crate::transaction::FlashTransactionV1;

#[derive(Debug, Clone, PartialEq, Eq, Sbor)]
pub enum ProtocolUpdateTransactionBatch {
    FlashTransactions(Vec<FlashTransactionV1>),
    Scenario(String),
}

pub trait ProtocolUpdater {
    /// Executes these state updates associated with the given protocol version that have not yet
    /// been applied (hence "remaining", e.g. if node is restarted mid-protocol update).
    fn execute_remaining_batches(
        &self,
        database: Arc<DbLock<ActualStateManagerDatabase>>,
        system_executor: &SystemExecutor,
    );
}

pub struct NoOpProtocolUpdater;

impl ProtocolUpdater for NoOpProtocolUpdater {
    fn execute_remaining_batches(
        &self,
        _database: Arc<DbLock<ActualStateManagerDatabase>>,
        _system_executor: &SystemExecutor,
    ) {
        // no-op
    }
}

pub(crate) struct BatchedUpdater<G: UpdateBatchGenerator> {
    new_protocol_version: ProtocolVersionName,
    batch_generator: G,
}

impl<G: UpdateBatchGenerator> BatchedUpdater<G> {
    pub fn new(new_protocol_version: ProtocolVersionName, batch_generator: G) -> Self {
        Self {
            new_protocol_version,
            batch_generator,
        }
    }

    fn resolve_next_batch_to_execute(
        &self,
        database: Arc<DbLock<ActualStateManagerDatabase>>,
    ) -> Option<(u32, ProtocolUpdateTransactionBatch)> {
        let database = database.lock();
        let next_batch_idx = ProtocolUpdateProgress::resolve(database.deref())
            .scoped_on(&self.new_protocol_version)
            .next_batch_idx()?;
        let next_batch = self
            .batch_generator
            .generate_batch(database.deref(), next_batch_idx)?;
        Some((next_batch_idx, next_batch))
    }
}

impl<G: UpdateBatchGenerator> ProtocolUpdater for BatchedUpdater<G> {
    fn execute_remaining_batches(
        &self,
        database: Arc<DbLock<ActualStateManagerDatabase>>,
        system_executor: &SystemExecutor,
    ) {
<<<<<<< HEAD
        while let Some((idx, batch)) = self.resolve_next_batch_to_execute(database.clone()) {
            system_executor.execute_protocol_update_batch(&self.new_protocol_version, idx, batch);
=======
        let database = database.lock();
        let mut txn_committer = ProtocolUpdateTransactionCommitter::new(
            self.new_protocol_version.clone(),
            database.deref(),
            // The costing and logging parameters (of the Engine) are not really used for flash
            // transactions; let's still pass sane values.
            // TODO(when we need non-flash transactions): pass the actually configured flags here.
            ExecutionConfigurator::new(network, true, false),
            LedgerTransactionValidator::default_from_network(network),
        );

        while let Some(next_batch_idx) = txn_committer.next_committable_batch_idx() {
            let batch = self
                .batch_generator
                .generate_transactions(database.deref(), next_batch_idx);
            match batch {
                Some(flash_txns) => {
                    txn_committer.commit_batch(flash_txns);
                }
                None => break,
            }
>>>>>>> 2d401869
        }
    }
}

pub(crate) trait UpdateBatchGenerator {
    /// Generate a batch of transactions to be committed atomically with a proof.
    /// Return None if it's the last batch.
    fn generate_transactions(
        &self,
        state_database: &impl SubstateDatabase,
        batch_index: u32,
    ) -> Option<ProtocolUpdateTransactionBatch>;
}<|MERGE_RESOLUTION|>--- conflicted
+++ resolved
@@ -60,7 +60,7 @@
             .next_batch_idx()?;
         let next_batch = self
             .batch_generator
-            .generate_batch(database.deref(), next_batch_idx)?;
+            .generate_transactions(database.deref(), next_batch_idx)?;
         Some((next_batch_idx, next_batch))
     }
 }
@@ -71,32 +71,8 @@
         database: Arc<DbLock<ActualStateManagerDatabase>>,
         system_executor: &SystemExecutor,
     ) {
-<<<<<<< HEAD
         while let Some((idx, batch)) = self.resolve_next_batch_to_execute(database.clone()) {
             system_executor.execute_protocol_update_batch(&self.new_protocol_version, idx, batch);
-=======
-        let database = database.lock();
-        let mut txn_committer = ProtocolUpdateTransactionCommitter::new(
-            self.new_protocol_version.clone(),
-            database.deref(),
-            // The costing and logging parameters (of the Engine) are not really used for flash
-            // transactions; let's still pass sane values.
-            // TODO(when we need non-flash transactions): pass the actually configured flags here.
-            ExecutionConfigurator::new(network, true, false),
-            LedgerTransactionValidator::default_from_network(network),
-        );
-
-        while let Some(next_batch_idx) = txn_committer.next_committable_batch_idx() {
-            let batch = self
-                .batch_generator
-                .generate_transactions(database.deref(), next_batch_idx);
-            match batch {
-                Some(flash_txns) => {
-                    txn_committer.commit_batch(flash_txns);
-                }
-                None => break,
-            }
->>>>>>> 2d401869
         }
     }
 }
