<<<<<<< HEAD
use node_common::locks::DbLock;
use std::ops::Deref;
use std::sync::Arc;

use crate::engine_prelude::*;

use crate::protocol::*;
use crate::rocks_db::ActualStateManagerDatabase;

pub trait ProtocolUpdater {
    /// Executes these state updates associated with the given protocol version
    /// that haven't yet been applied
    /// (hence "remaining", e.g. if node is restarted mid-protocol update).
    fn execute_remaining_state_updates(&self, database: Arc<DbLock<ActualStateManagerDatabase>>);
}
=======
use crate::engine_prelude::*;

use crate::transaction::FlashTransactionV1;
>>>>>>> eaead5db

/// An atomic part of a protocol update.
#[derive(Debug, Clone, PartialEq, Eq, Sbor)]
pub enum ProtocolUpdateNodeBatch {
    /// An explicit batch of flash transactions.
    FlashTransactions(Vec<FlashTransactionV1>),

    /// An execution of a single test Scenario.
    Scenario(String),
}

/// A generator of consecutive transaction batches comprising a single protocol update.
/// This is a lazy provider (rather than a [`Vec`]), since e.g. massive flash transactions could
/// overload memory if initialized all at once.
/// Naming note: this is deliberately a "Node batch generator", for disambiguation with the Engine's
/// [`ProtocolUpdateBatchGenerator`] (which is used internally by one of the implementations here).
/// Conceptually, a "Node batch" is "either an Engine batch, or a single test Scenario to execute".
pub trait ProtocolUpdateNodeBatchGenerator {
    /// Returns a batch at the given index.
    /// Panics if the index is out of bounds (as given by the [`Self::batch_count()`].
    fn generate_batch(&self, batch_idx: u32) -> ProtocolUpdateNodeBatch;

    /// Returns the number of contained batches.
    fn batch_count(&self) -> u32;
}

/// A [`ProtocolUpdateNodeBatchGenerator`] decorator which additionally executes post-update Scenarios.
pub struct WithScenariosNodeBatchGenerator<'b, B: ProtocolUpdateNodeBatchGenerator + ?Sized> {
    pub base_batch_generator: &'b B,
    pub scenario_names: Vec<String>,
}

impl<'b, B: ProtocolUpdateNodeBatchGenerator + ?Sized> ProtocolUpdateNodeBatchGenerator
    for WithScenariosNodeBatchGenerator<'b, B>
{
    fn generate_batch(&self, batch_idx: u32) -> ProtocolUpdateNodeBatch {
        let base_batch_count = self.base_batch_generator.batch_count();
        if batch_idx < base_batch_count {
            self.base_batch_generator.generate_batch(batch_idx)
        } else {
            let scenario_index = batch_idx.checked_sub(base_batch_count).unwrap();
            let scenario_name = self
                .scenario_names
                .get(scenario_index as usize)
                .unwrap()
                .clone();
            ProtocolUpdateNodeBatch::Scenario(scenario_name)
        }
    }

    fn batch_count(&self) -> u32 {
        self.base_batch_generator
            .batch_count()
            .checked_add(u32::try_from(self.scenario_names.len()).unwrap())
            .unwrap()
    }
}<|MERGE_RESOLUTION|>--- conflicted
+++ resolved
@@ -1,24 +1,6 @@
-<<<<<<< HEAD
-use node_common::locks::DbLock;
-use std::ops::Deref;
-use std::sync::Arc;
-
-use crate::engine_prelude::*;
-
-use crate::protocol::*;
-use crate::rocks_db::ActualStateManagerDatabase;
-
-pub trait ProtocolUpdater {
-    /// Executes these state updates associated with the given protocol version
-    /// that haven't yet been applied
-    /// (hence "remaining", e.g. if node is restarted mid-protocol update).
-    fn execute_remaining_state_updates(&self, database: Arc<DbLock<ActualStateManagerDatabase>>);
-}
-=======
 use crate::engine_prelude::*;
 
 use crate::transaction::FlashTransactionV1;
->>>>>>> eaead5db
 
 /// An atomic part of a protocol update.
 #[derive(Debug, Clone, PartialEq, Eq, Sbor)]
