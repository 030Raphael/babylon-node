--- conflicted
+++ resolved
@@ -121,6 +121,7 @@
             fee_summary: commit_result.fee_summary,
             fee_payments: commit_result.fee_payments,
             application_logs: commit_result.application_logs,
+            application_events: commit_result.application_events,
             substate_changes: fix_state_updates(commit_result.state_updates),
             state_update_summary: commit_result.state_update_summary,
             resource_changes: execution_trace.resource_changes,
@@ -134,28 +135,10 @@
 
     fn try_from(engine_receipt: EngineTransactionReceipt) -> Result<Self, Self::Error> {
         match engine_receipt.result {
-<<<<<<< HEAD
-            TransactionResult::Commit(commit_result) => {
-                let next_epoch = commit_result.next_epoch();
-                let ledger_receipt = LedgerTransactionReceipt {
-                    outcome: commit_result.outcome.into(),
-                    fee_summary: commit_result.fee_summary,
-                    fee_payments: commit_result.fee_payments,
-                    application_logs: commit_result.application_logs,
-                    application_events: commit_result.application_events,
-                    substate_changes: fix_state_updates(commit_result.state_updates),
-                    state_update_summary: commit_result.state_update_summary,
-                    resource_changes: engine_receipt.execution_trace.resource_changes,
-                    next_epoch,
-                };
-                Ok(ledger_receipt)
-            }
-=======
             TransactionResult::Commit(commit_result) => Ok(LedgerTransactionReceipt::from((
                 commit_result,
                 engine_receipt.execution_trace,
             ))),
->>>>>>> ba7b67d9
             TransactionResult::Reject(error) => Err(format!(
                 "Can't create a ledger receipt for rejected txn: {error:?}"
             )),
