--- conflicted
+++ resolved
@@ -160,14 +160,11 @@
             logging_config: logging_config.state_manager_config,
             vertex_prepare_metrics: VertexPrepareMetrics::new(metrics_registry),
             vertex_limits_config,
-<<<<<<< HEAD
             ledger_metrics: LedgerMetrics::new(
+                network,
                 &lock_factory.named("ledger_metrics"),
                 metrics_registry,
             ),
-=======
-            ledger_metrics: LedgerMetrics::new(network, metrics_registry),
->>>>>>> 8efa9257
             committed_transactions_metrics,
         }
     }
