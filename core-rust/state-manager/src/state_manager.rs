--- conflicted
+++ resolved
@@ -823,13 +823,7 @@
     S: WriteableVertexStore,
 {
     pub fn save_vertex_store(&'db mut self, vertex_store: Vec<u8>) {
-<<<<<<< HEAD
-        self.store.save_vertex_store(vertex_store)
-=======
-        let mut db_transaction = self.staged_store.root.create_db_transaction();
-        db_transaction.save_vertex_store(vertex_store);
-        db_transaction.commit();
->>>>>>> 058f92b6
+        self.staged_store.root.save_vertex_store(vertex_store);
     }
 
     pub fn commit(&'db mut self, commit_request: CommitRequest) -> Result<(), CommitError> {
@@ -865,16 +859,15 @@
             );
         }
 
-<<<<<<< HEAD
-        // Create a transient substate store for all txns in the commit batch,
-        // backed by a StagedSubstateStore.
-        let mut commit_substate_store = CommitTransientSubstateStore::new(&mut self.store);
-        let mut staged_store_manager = StagedSubstateStoreManager::new(&mut commit_substate_store);
-        let staged_node = staged_store_manager.new_child_node(0);
-        let mut staged_store = staged_store_manager.get_output_store(staged_node);
-
-=======
->>>>>>> 058f92b6
+        /*
+                // Create a transient substate store for all txns in the commit batch,
+                // backed by a StagedSubstateStore.
+                let mut commit_substate_store = CommitTransientSubstateStore::new(&mut self.store);
+                let mut staged_store_manager = StagedSubstateStoreManager::new(&mut commit_substate_store);
+                let staged_node = staged_store_manager.new_child_node(0);
+                let mut staged_store = staged_store_manager.get_output_store(staged_node);
+        */
+
         let mut current_state_version = current_top_of_ledger.state_version;
         let mut parent_accumulator_hash = current_top_of_ledger.accumulator_hash;
         let mut epoch_boundary = None;
@@ -882,7 +875,10 @@
 
         let mut committed_transaction_bundles = Vec::new();
         let mut intent_hashes = Vec::new();
-        for (i, transaction) in parsed_transactions.iter().enumerate() {
+
+        let parsed_txns_len = parsed_transactions.len();
+
+        for (i, transaction) in parsed_transactions.into_iter().enumerate() {
             if let LedgerTransaction::System(..) = transaction {
                 // TODO: Cleanup and use real system transaction logic
                 if commit_request.proof_state_version != 1 && i != 0 {
@@ -892,7 +888,7 @@
 
             let executable = self
                 .ledger_transaction_validator
-                .validate_and_create_executable(transaction)
+                .validate_and_create_executable(&transaction)
                 .unwrap_or_else(|error| {
                     panic!(
                         "Committed transaction is not valid - likely byzantine quorum: {:?}",
@@ -900,15 +896,6 @@
                     );
                 });
 
-<<<<<<< HEAD
-            let engine_receipt = execute_and_commit_transaction(
-                &mut staged_store,
-                &self.scrypto_interpreter,
-                &self.fee_reserve_config,
-                &self.execution_config,
-                &executable,
-            );
-=======
             let payload_hash = transaction.get_hash();
             let (current_accumulator_hash, engine_receipt) =
                 self.execute_with_cache(&parent_accumulator_hash, &executable, &payload_hash);
@@ -917,13 +904,13 @@
             parent_accumulator_hash = current_accumulator_hash;
 
             let engine_receipt = (*engine_receipt).clone();
->>>>>>> 058f92b6
 
             let ledger_receipt: LedgerTransactionReceipt = match engine_receipt.result {
                 TransactionResult::Commit(result) => {
                     if let Some((_, next_epoch)) = result.next_epoch {
-                        let is_last = i == (parsed_transactions.len() - 1);
+                        let is_last = i == (parsed_txns_len - 1);
                         if !is_last {
+                            // need to cleanup staged store?
                             return Err(CommitError::MissingEpochProof);
                         }
                         // TODO: Use actual result and verify proof validator set matches transaction receipt validator set
@@ -952,23 +939,7 @@
                 accumulator_hash: current_accumulator_hash,
             };
 
-<<<<<<< HEAD
             committed_transaction_bundles.push((transaction, ledger_receipt, identifiers));
-        }
-        let committed_transactions_count = committed_transaction_bundles.len();
-
-        staged_store_manager.merge_to_parent(staged_node);
-        let substates = commit_substate_store.substates;
-        self.store.commit(CommitBundle {
-            transactions: committed_transaction_bundles,
-            proof_bytes: commit_request.proof,
-            proof_state_version: commit_request.proof_state_version,
-            epoch_boundary,
-            substates,
-            post_commit_vertex_store: commit_request.post_commit_vertex_store,
-        });
-=======
-            to_store.push(((*transaction).clone(), ledger_receipt, identifiers));
         }
 
         let new_root_key = self.execution_cache.get(&parent_accumulator_hash).unwrap();
@@ -980,33 +951,28 @@
             StagedSubstateStoreKey::RootStoreKey,
         );
 
-        let committed_transactions_count = to_store.len();
-
-        let mut db_transaction = self.staged_store.root.create_db_transaction();
-
+        let mut substates_collector = CommitSubstatesCollector::new();
         for receipt in receipts {
             if let TransactionResult::Commit(commit) = &receipt.result {
-                commit.state_updates.commit(&mut db_transaction);
-            }
-        }
-
-        db_transaction.insert_committed_transactions(to_store);
-        db_transaction.insert_proof(
-            commit_request.proof_state_version,
+                commit.state_updates.commit(&mut substates_collector);
+            }
+        }
+
+        self.staged_store.root.commit(CommitBundle {
+            transactions: committed_transaction_bundles,
+            proof_bytes: commit_request.proof,
+            proof_state_version: commit_request.proof_state_version,
             epoch_boundary,
-            commit_request.proof,
-        );
-        if let Some(vertex_store) = commit_request.vertex_store {
-            db_transaction.save_vertex_store(vertex_store);
-        }
->>>>>>> 058f92b6
+            substates: substates_collector.substates,
+            vertex_store: commit_request.vertex_store,
+        });
 
         self.metrics
             .ledger_state_version
             .set(current_state_version as i64);
         self.metrics
             .ledger_transactions_committed
-            .inc_by(committed_transactions_count as u64);
+            .inc_by(parsed_txns_len as u64);
         self.metrics.ledger_last_update_epoch_second.set(
             SystemTime::now()
                 .duration_since(UNIX_EPOCH)
@@ -1047,40 +1013,19 @@
     }
 }
 
-struct CommitTransientSubstateStore<'s, S: ReadableSubstateStore> {
-    underlying: &'s mut S,
+struct CommitSubstatesCollector {
     pub substates: BTreeMap<SubstateId, OutputValue>,
 }
 
-impl<'s, S: ReadableSubstateStore> CommitTransientSubstateStore<'s, S> {
-    pub fn new(underlying: &'s mut S) -> CommitTransientSubstateStore<'s, S> {
-        CommitTransientSubstateStore {
-            underlying,
+impl CommitSubstatesCollector {
+    pub fn new() -> CommitSubstatesCollector {
+        CommitSubstatesCollector {
             substates: BTreeMap::new(),
         }
     }
 }
 
-impl<'s, S: ReadableSubstateStore> ReadableSubstateStore for CommitTransientSubstateStore<'s, S> {
-    fn get_substate(&self, substate_id: &SubstateId) -> Option<OutputValue> {
-        // This is just a helper store for extracting the modified substates
-        // from the underlying StagedSubstateStore in `commit`. No writes are expected
-        // nor supported while it's still being used to read substates.
-        // The writes are expected to happen when calling `merge_to_parent` (in `commit`)
-        // and, since this is just a helper and not a real staged store, no reads are expected
-        // afterwards.
-        if !self.substates.is_empty() {
-            panic!(
-                "No substates should be written to commit transient store while \
-                    it's still being used to read substates."
-            )
-        }
-
-        self.underlying.get_substate(substate_id)
-    }
-}
-
-impl<'s, S: ReadableSubstateStore> WriteableSubstateStore for CommitTransientSubstateStore<'s, S> {
+impl WriteableSubstateStore for CommitSubstatesCollector {
     fn put_substate(&mut self, substate_id: SubstateId, substate: OutputValue) {
         self.substates.insert(substate_id, substate);
     }
