/* Copyright 2021 Radix Publishing Ltd incorporated in Jersey (Channel Islands).
 *
 * Licensed under the Radix License, Version 1.0 (the "License"); you may not use this
 * file except in compliance with the License. You may obtain a copy of the License at:
 *
 * radixfoundation.org/licenses/LICENSE-v1
 *
 * The Licensor hereby grants permission for the Canonical version of the Work to be
 * published, distributed and used under or by reference to the Licensor’s trademark
 * Radix ® and use of any unregistered trade names, logos or get-up.
 *
 * The Licensor provides the Work (and each Contributor provides its Contributions) on an
 * "AS IS" BASIS, WITHOUT WARRANTIES OR CONDITIONS OF ANY KIND, either express or implied,
 * including, without limitation, any warranties or conditions of TITLE, NON-INFRINGEMENT,
 * MERCHANTABILITY, or FITNESS FOR A PARTICULAR PURPOSE.
 *
 * Whilst the Work is capable of being deployed, used and adopted (instantiated) to create
 * a distributed ledger it is your responsibility to test and validate the code, together
 * with all logic and performance of that code under all foreseeable scenarios.
 *
 * The Licensor does not make or purport to make and hereby excludes liability for all
 * and any representation, warranty or undertaking in any form whatsoever, whether express
 * or implied, to any entity or person, including any representation, warranty or
 * undertaking, as to the functionality security use, value or other characteristics of
 * any distributed ledger nor in respect the functioning or value of any tokens which may
 * be created stored or transferred using the Work. The Licensor does not warrant that the
 * Work or any use of the Work complies with any law or regulation in any territory where
 * it may be implemented or used or that it will be appropriate for any specific purpose.
 *
 * Neither the licensor nor any current or former employees, officers, directors, partners,
 * trustees, representatives, agents, advisors, contractors, or volunteers of the Licensor
 * shall be liable for any direct or indirect, special, incidental, consequential or other
 * losses of any kind, in tort, contract or otherwise (including but not limited to loss
 * of revenue, income or profits, or loss of use or data, or loss of reputation, or loss
 * of any economic or other opportunity of whatsoever nature or howsoever arising), arising
 * out of or in connection with (without limitation of any use, misuse, of any ledger system
 * or use made or its functionality or any performance or operation of any code or protocol
 * caused by bugs or programming or logic errors or otherwise);
 *
 * A. any offer, purchase, holding, use, sale, exchange or transmission of any
 * cryptographic keys, tokens or assets created, exchanged, stored or arising from any
 * interaction with the Work;
 *
 * B. any failure in a transmission or loss of any token or assets keys or other digital
 * artefacts due to errors in transmission;
 *
 * C. bugs, hacks, logic errors or faults in the Work or any communication;
 *
 * D. system software or apparatus including but not limited to losses caused by errors
 * in holding or transmitting tokens by any third-party;
 *
 * E. breaches or failure of security including hacker attacks, loss or disclosure of
 * password, loss of private key, unauthorised use or misuse of such passwords or keys;
 *
 * F. any losses including loss of anticipated savings or other benefits resulting from
 * use of the Work or any changes to the Work (however implemented).
 *
 * You are solely responsible for; testing, validating and evaluation of all operation
 * logic, functionality, security and appropriateness of using the Work for any commercial
 * or non-commercial purpose and for any reproduction or redistribution by You of the
 * Work. You assume all risks associated with Your use of the Work and the exercise of
 * permissions under this License.
 */

use crate::accumulator_tree::slice_merger::AccuTreeSliceMerger;

use crate::query::*;
use crate::staging::{ExecutionCache, HashStructuresDiff, ReadableStore};
use crate::store::traits::*;
use crate::transaction::{
    ConfigType, ExecutionConfigurator, LedgerTransaction, LedgerTransactionValidator,
    UserTransactionValidator, ValidatorTransaction,
};
use crate::types::{CommitRequest, PrepareRequest, PrepareResult};
use crate::*;
use crate::{CommittedTransactionIdentifiers, HasIntentHash, IntentHash};

use ::transaction::errors::TransactionValidationError;

use parking_lot::{Mutex, RwLock};
use prometheus::Registry;

use radix_engine::types::{Categorize, ComponentAddress, Decode, Encode};

use std::collections::{BTreeMap, HashMap};
use std::ops::Deref;
use std::sync::Arc;

use crate::staging::epoch_handling::AccuTreeEpochHandler;

use radix_engine::blueprints::epoch_manager::Validator;

use radix_engine_interface::data::manifest::manifest_encode;
use radix_engine_interface::network::NetworkDefinition;

use crate::mempool_manager::MempoolManager;
use std::time::{Duration, SystemTime, UNIX_EPOCH};
use tracing::{error, info};

#[derive(Debug, Categorize, Encode, Decode, Clone)]
pub struct LoggingConfig {
    pub engine_trace: bool,
    pub state_manager_config: StateManagerLoggingConfig,
}

// TODO: Replace this with better loglevel integration
#[derive(Debug, Categorize, Encode, Decode, Clone)]
pub struct StateManagerLoggingConfig {
    pub log_on_transaction_rejection: bool,
}

const TRANSACTION_RUNTIME_WARN_THRESHOLD: Duration = Duration::from_millis(500);

pub struct StateManager<S> {
    store: Arc<RwLock<S>>,
    mempool_manager: Arc<MempoolManager>,
    execution_configurator: Arc<ExecutionConfigurator>,
    pending_transaction_result_cache: Arc<RwLock<PendingTransactionResultCache>>,
    execution_cache: Mutex<ExecutionCache>,
    user_transaction_validator: UserTransactionValidator,
    ledger_transaction_validator: LedgerTransactionValidator,
    ledger_metrics: LedgerMetrics,
    logging_config: StateManagerLoggingConfig,
}

impl<S: TransactionIdentifierLoader> StateManager<S> {
    pub fn new(
        network: &NetworkDefinition,
        store: Arc<RwLock<S>>,
        mempool_manager: Arc<MempoolManager>,
        execution_configurator: Arc<ExecutionConfigurator>,
        pending_transaction_result_cache: Arc<RwLock<PendingTransactionResultCache>>,
        logging_config: LoggingConfig,
        metric_registry: &Registry,
    ) -> StateManager<S> {
        let accumulator_hash = store
            .read()
            .get_top_transaction_identifiers()
            .accumulator_hash;

        StateManager {
            store,
            mempool_manager,
            execution_configurator,
            pending_transaction_result_cache,
            execution_cache: parking_lot::const_mutex(ExecutionCache::new(accumulator_hash)),
            user_transaction_validator: UserTransactionValidator::new(network),
            ledger_transaction_validator: LedgerTransactionValidator::new(network),
            logging_config: logging_config.state_manager_config,
            ledger_metrics: LedgerMetrics::new(metric_registry),
        }
    }
}

pub enum StateManagerRejectReason {
    TransactionValidationError(TransactionValidationError),
}

#[derive(Debug)]
enum AlreadyPreparedTransaction {
    Proposed,
    Prepared,
    Committed,
}

impl<S> StateManager<S>
where
    S: ReadableStore,
    S: for<'a> TransactionIndex<&'a IntentHash>,
    S: QueryableProofStore + TransactionIdentifierLoader,
{
    // TODO: Update to prepare_system_transaction when we start to support forking
    pub fn prepare_genesis(&self, genesis: PrepareGenesisRequest) -> PrepareGenesisResult {
        let parsed_transaction =
            LedgerTransactionValidator::parse_unvalidated_transaction_from_slice(&genesis.genesis)
                .expect("Already prepared transactions should be decodeable");
        let executable = self
            .ledger_transaction_validator
            .validate_and_create_executable(&parsed_transaction)
            .expect("Failed to validate genesis");

        let logged_description = "genesis";
        let mut lock_execution_cache = self.execution_cache.lock();
        let processed = lock_execution_cache.execute_transaction(
            self.store.read().deref(),
            &EpochTransactionIdentifiers::pre_genesis(),
            &CommittedTransactionIdentifiers::pre_genesis(),
            &parsed_transaction.get_hash(),
            &self
                .execution_configurator
                .wrap(executable, ConfigType::Genesis)
                .warn_after(TRANSACTION_RUNTIME_WARN_THRESHOLD, logged_description),
        );
        let commit = processed.expect_commit(logged_description);
        commit.check_success(logged_description);
        let validator_set = commit
            .next_epoch()
            .map(|next_epoch| next_epoch.validator_set);
        let ledger_hashes = commit.hash_structures_diff.ledger_hashes;
<<<<<<< HEAD
        drop(lock_execution_cache);
=======
>>>>>>> 3af10c7f

        PrepareGenesisResult {
            validator_set,
            ledger_hashes,
        }
    }

    pub fn prepare(&self, prepare_request: PrepareRequest) -> PrepareResult {
        let read_store = self.store.read();
        let base_transaction_identifiers = read_store.get_top_transaction_identifiers();
        let epoch_identifiers = read_store
            .get_last_epoch_proof()
            .map(|epoch_proof| EpochTransactionIdentifiers::from(epoch_proof.ledger_header))
            .unwrap_or_else(EpochTransactionIdentifiers::pre_genesis);

        debug_assert_eq!(
            base_transaction_identifiers.accumulator_hash,
            prepare_request.parent_accumulator
        );

        // This hashmap is used to check for any proposed intents which have already been commited (or prepared)
        // in order to exclude them. This check will eventually live in the engine/executor.
        let mut already_committed_or_prepared_intent_hashes =
            HashMap::<IntentHash, AlreadyPreparedTransaction>::new();

        let already_committed_proposed_intent_hashes = prepare_request
            .proposed_payloads
            .iter()
            .filter_map(|proposed_payload| {
                UserTransactionValidator::parse_unvalidated_user_transaction_from_slice(
                    proposed_payload,
                )
                .ok()
                .map(|validated_transaction| validated_transaction.intent_hash())
                .and_then(|intent_hash| {
                    read_store
                        .get_txn_state_version_by_identifier(&intent_hash)
                        .map(|_| (intent_hash, AlreadyPreparedTransaction::Committed))
                })
            });

        already_committed_or_prepared_intent_hashes
            .extend(already_committed_proposed_intent_hashes);

        let pending_transaction_base_state = AtState::PendingPreparingVertices {
            base_committed_state_version: base_transaction_identifiers.state_version,
        };

        let mut state_tracker = StateTracker::initial(base_transaction_identifiers);

        let already_prepared_payloads: Vec<_> = prepare_request
            .prepared_vertices
            .into_iter()
            .flat_map(|v| v.transaction_payloads)
            .collect();

        for prepared in already_prepared_payloads {
            let parsed_transaction =
                LedgerTransactionValidator::parse_unvalidated_transaction_from_slice(&prepared)
                    .expect("Already prepared transactions should be decodeable");

            let executable = match &parsed_transaction {
                LedgerTransaction::User(notarized_transaction) => {
                    already_committed_or_prepared_intent_hashes.insert(
                        notarized_transaction.intent_hash(),
                        AlreadyPreparedTransaction::Prepared,
                    );
                    self.ledger_transaction_validator
                        .validate_and_create_executable(&parsed_transaction)
                }
                LedgerTransaction::Validator(..) => self
                    .ledger_transaction_validator
                    .validate_and_create_executable(&parsed_transaction),
                LedgerTransaction::System(..) => {
                    panic!("System Transactions should not be prepared");
                }
            }
            .expect("Already prepared transactions should be valid");

            let transaction_hash = parsed_transaction.get_hash();
            let logged_description = format!("already prepared {}", transaction_hash);
            let mut lock_execution_cache = self.execution_cache.lock();
            let processed = lock_execution_cache.execute_transaction(
                read_store.deref(),
                &epoch_identifiers,
                state_tracker.latest_transaction_identifiers(),
                &transaction_hash,
                &self
                    .execution_configurator
                    .wrap(executable, ConfigType::Regular)
                    .warn_after(TRANSACTION_RUNTIME_WARN_THRESHOLD, &logged_description),
            );

            let commit = processed.expect_commit(logged_description);
            // TODO: Do we need to check that next epoch request has been prepared?
            state_tracker.update(&commit.hash_structures_diff);
            drop(lock_execution_cache);
        }

        let mut committed = Vec::new();

        // Round Update
        // TODO: Unify this with the proposed payloads execution
        let round_update = ValidatorTransaction::RoundUpdate {
            proposer_timestamp_ms: prepare_request.proposer_timestamp_ms,
            consensus_epoch: prepare_request.consensus_epoch,
            round_in_epoch: prepare_request.round_number,
        };
        let ledger_round_update = LedgerTransaction::Validator(round_update);

        let logged_description = format!("round update {}", prepare_request.round_number);
        let executable = round_update.prepare().to_executable();
        let mut lock_execution_cache = self.execution_cache.lock();
        let processed_round_update = lock_execution_cache.execute_transaction(
            read_store.deref(),
            &epoch_identifiers,
            state_tracker.latest_transaction_identifiers(),
            &ledger_round_update.get_hash(),
            &self
                .execution_configurator
                .wrap(executable, ConfigType::Regular)
                .warn_after(TRANSACTION_RUNTIME_WARN_THRESHOLD, &logged_description),
        );
        let round_update_commit = processed_round_update.expect_commit(&logged_description);
        round_update_commit.check_success(logged_description);
        state_tracker.update(&round_update_commit.hash_structures_diff);
        let mut next_epoch = round_update_commit.next_epoch();
<<<<<<< HEAD
        drop(lock_execution_cache);
=======
>>>>>>> 3af10c7f

        committed.push(manifest_encode(&ledger_round_update).unwrap());

        let mut rejected_payloads = Vec::new();
        let pending_transaction_timestamp = SystemTime::now();
        let mut pending_transaction_results = Vec::new();

        for proposed_payload in prepare_request.proposed_payloads {
            // Don't process any additional transactions if next epoch has occurred
            if next_epoch.is_some() {
                break;
            }

<<<<<<< HEAD
            let parsed =
                match UserTransactionValidator::parse_unvalidated_user_transaction_from_slice(
                    &proposed_payload,
                ) {
                    Ok(parsed) => parsed,
                    Err(error) => {
                        rejected_payloads.push((proposed_payload, format!("{error:?}")));
                        continue;
                    }
                };
=======
            let parsing_result =
                UserTransactionValidator::parse_unvalidated_user_transaction_from_slice(
                    &proposed_payload,
                );
            let parsed = match parsing_result {
                Ok(parsed) => parsed,
                Err(error) => {
                    rejected_payloads.push((proposed_payload, format!("{error:?}")));
                    continue;
                }
            };
>>>>>>> 3af10c7f

            let intent_hash = parsed.intent_hash();
            let user_payload_hash = parsed.user_payload_hash();
            let invalid_at_epoch = parsed.signed_intent.intent.header.end_epoch_exclusive;
            if let Some(state) = already_committed_or_prepared_intent_hashes.get(&intent_hash) {
                rejected_payloads.push((
                    proposed_payload,
                    format!(
                        "Duplicate intent hash: {:?}, state: {:?}",
                        &intent_hash, state
                    ),
                ));
                pending_transaction_results.push(PendingTransactionResult {
                    intent_hash,
                    user_payload_hash,
                    invalid_at_epoch,
                    rejection_reason: Some(RejectionReason::IntentHashCommitted),
                });
                continue;
            }

            let validate_result = self
                .user_transaction_validator
                .validate_and_create_executable(&parsed, proposed_payload.len());

            let executable = match validate_result {
                Ok(executable) => executable,
                Err(error) => {
                    rejected_payloads.push((proposed_payload, format!("{:?}", &error)));
                    pending_transaction_results.push(PendingTransactionResult {
                        intent_hash,
                        user_payload_hash,
                        invalid_at_epoch,
                        rejection_reason: Some(RejectionReason::ValidationError(error)),
                    });
                    continue;
                }
            };

            let (payload, hash) = LedgerTransaction::User(parsed.clone())
                .create_payload_and_hash()
                .unwrap();

            let logged_description = format!("newly proposed {}", hash);
<<<<<<< HEAD
            let mut lock_execution_cache = self.execution_cache.lock();
            let processed = lock_execution_cache.execute_transaction(
=======
            let processed = self.execution_cache.execute_transaction(
>>>>>>> 3af10c7f
                read_store.deref(),
                &epoch_identifiers,
                state_tracker.latest_transaction_identifiers(),
                &hash,
                &self
                    .execution_configurator
                    .wrap(executable, ConfigType::Regular)
                    .warn_after(TRANSACTION_RUNTIME_WARN_THRESHOLD, &logged_description),
            );

            match processed.expect_commit_or_reject(logged_description) {
                Ok(commit) => {
                    state_tracker.update(&commit.hash_structures_diff);
                    next_epoch = commit.next_epoch();
<<<<<<< HEAD
                    drop(lock_execution_cache);
=======
>>>>>>> 3af10c7f

                    already_committed_or_prepared_intent_hashes
                        .insert(intent_hash, AlreadyPreparedTransaction::Proposed);
                    committed.push(payload);
                    pending_transaction_results.push(PendingTransactionResult {
                        intent_hash,
                        user_payload_hash,
                        invalid_at_epoch,
                        rejection_reason: None,
                    });
                }
                Err(reject) => {
                    let error = reject.error.clone();
<<<<<<< HEAD
                    drop(lock_execution_cache);
=======
>>>>>>> 3af10c7f

                    rejected_payloads.push((proposed_payload, format!("{:?}", error)));
                    pending_transaction_results.push(PendingTransactionResult {
                        intent_hash,
                        user_payload_hash,
                        invalid_at_epoch,
                        rejection_reason: Some(RejectionReason::FromExecution(Box::new(error))),
                    });
                }
            }
        }

        if self.logging_config.log_on_transaction_rejection {
            for rejection in rejected_payloads.iter() {
                info!("TXN INVALID: {}", rejection.1);
            }
        }

        let pending_rejected_transactions = pending_transaction_results
            .iter()
            .filter(|pending_result| pending_result.rejection_reason.is_some())
            .map(|pending_result| {
                (
                    &pending_result.intent_hash,
                    &pending_result.user_payload_hash,
                )
            })
            .collect::<Vec<_>>();
        self.mempool_manager
            .remove_rejected(&pending_rejected_transactions);

        let mut write_pending_transaction_result_cache =
            self.pending_transaction_result_cache.write();
        for pending_transaction_result in pending_transaction_results {
            let attempt = TransactionAttempt {
                rejection: pending_transaction_result.rejection_reason,
                against_state: pending_transaction_base_state.clone(),
                timestamp: pending_transaction_timestamp,
            };
            write_pending_transaction_result_cache.track_transaction_result(
                pending_transaction_result.intent_hash,
                pending_transaction_result.user_payload_hash,
                pending_transaction_result.invalid_at_epoch,
                attempt,
            );
        }
        drop(write_pending_transaction_result_cache);

        PrepareResult {
            committed,
            rejected: rejected_payloads,
            next_epoch,
            ledger_hashes: *state_tracker.latest_ledger_hashes(),
        }
    }
}

struct StateTracker {
    transaction_identifiers: CommittedTransactionIdentifiers,
    ledger_hashes: Option<LedgerHashes>,
}

impl StateTracker {
    pub fn initial(base_transaction_identifiers: CommittedTransactionIdentifiers) -> Self {
        Self {
            transaction_identifiers: base_transaction_identifiers,
            ledger_hashes: None,
        }
    }

    pub fn latest_transaction_identifiers(&self) -> &CommittedTransactionIdentifiers {
        &self.transaction_identifiers
    }

    pub fn update(&mut self, hash_structures_diff: &HashStructuresDiff) {
        self.transaction_identifiers.state_version += 1;
        self.transaction_identifiers.accumulator_hash =
            hash_structures_diff.transaction_accumulator_hash;
        self.ledger_hashes = Some(hash_structures_diff.ledger_hashes);
    }

    pub fn latest_ledger_hashes(&self) -> &LedgerHashes {
        self.ledger_hashes.as_ref().expect("no update yet")
    }
}

impl<S> StateManager<S>
where
    S: CommitStore,
    S: ReadableStore,
    S: QueryableProofStore + TransactionIdentifierLoader,
{
    pub fn commit(&self, commit_request: CommitRequest) -> Result<(), CommitError> {
        let commit_transactions_len = commit_request.transaction_payloads.len();
        if commit_transactions_len == 0 {
            panic!("cannot commit 0 transactions from request {commit_request:?}");
        }

        let commit_ledger_header = &commit_request.proof.ledger_header;
        let commit_accumulator_state = &commit_ledger_header.accumulator_state;
        let commit_state_version = commit_accumulator_state.state_version;
        let commit_request_start_state_version =
            commit_state_version - (commit_transactions_len as u64);

        // Whilst we should probably validate intent hash duplicates here, these are checked by validators on prepare already,
        // and the check will move into the engine at some point and we'll get it for free then...

        let parsed_transactions =
            commit_request
                .transaction_payloads
                .into_iter()
                .map(|payload| {
                    LedgerTransactionValidator::parse_unvalidated_transaction_from_slice(&payload)
                        .unwrap_or_else(|error| {
                            panic!("Committed transaction cannot be decoded - likely byzantine quorum: {error:?}");
                        })
                    // TODO - will want to validate when non-user transactions (eg round/epoch change intents) occur
                })
                .collect::<Vec<_>>();

        let mut write_store = self.store.write();
        let base_transaction_identifiers = write_store.get_top_transaction_identifiers();
        let epoch_identifiers = write_store
            .get_last_epoch_proof()
            .map(|epoch_proof| EpochTransactionIdentifiers::from(epoch_proof.ledger_header))
            .unwrap_or_else(EpochTransactionIdentifiers::pre_genesis);
        let base_state_version = base_transaction_identifiers.state_version;
        if base_state_version != commit_request_start_state_version {
            panic!(
                "Mismatched state versions - the commit request claims {} but the database thinks we're at {}",
                commit_request_start_state_version, base_state_version
            );
        }

        let mut state_tracker = StateTracker::initial(base_transaction_identifiers);
        let mut committed_transaction_bundles = Vec::new();
        let mut substate_store_update = SubstateStoreUpdate::new();
        let mut state_tree_update = HashTreeUpdate::new();
        let transaction_tree_len =
            AccuTreeEpochHandler::new(epoch_identifiers.state_version, base_state_version)
                .current_accu_tree_len();
        let mut transaction_tree_slice_merger = AccuTreeSliceMerger::new(transaction_tree_len);
        let mut receipt_tree_slice_merger = AccuTreeSliceMerger::new(transaction_tree_len);
        let mut intent_hashes = Vec::new();

        for (i, transaction) in parsed_transactions.into_iter().enumerate() {
            if let LedgerTransaction::System(..) = transaction {
                // TODO: Cleanup and use real system transaction logic
                if commit_state_version != 1 && i != 0 {
                    panic!("Non Genesis system transaction cannot be committed.");
                }
            }

            let executable = self
                .ledger_transaction_validator
                .validate_and_create_executable(&transaction)
                .unwrap_or_else(|error| {
                    panic!(
                        "Committed transaction is not valid - likely byzantine quorum: {error:?}"
                    );
                });

            let transaction_hash = transaction.get_hash();
            let logged_description = format!("committing {}", transaction_hash);
            let mut lock_execution_cache = self.execution_cache.lock();
            let processed = lock_execution_cache.execute_transaction(
                write_store.deref(),
                &epoch_identifiers,
                state_tracker.latest_transaction_identifiers(),
                &transaction_hash,
                &self
                    .execution_configurator
                    .wrap(executable, ConfigType::Regular)
                    .warn_after(TRANSACTION_RUNTIME_WARN_THRESHOLD, &logged_description),
            );
            let commit = processed.expect_commit(logged_description);

            let hash_structures_diff = &commit.hash_structures_diff;
            state_tracker.update(hash_structures_diff);
            let next_epoch = commit.next_epoch();
            let state_hash_tree_diff = hash_structures_diff.state_hash_tree_diff.clone();
            let transaction_tree_slice = hash_structures_diff.transaction_tree_diff.slice.clone();
            let receipt_tree_slice = hash_structures_diff.receipt_tree_diff.slice.clone();
            let local_receipt = commit.local_receipt.clone();
<<<<<<< HEAD
            drop(lock_execution_cache);
=======
>>>>>>> 3af10c7f

            Self::check_epoch_proof_match(
                commit_ledger_header,
                next_epoch,
                i == (commit_transactions_len - 1),
            )?;

            if let LedgerTransaction::User(notarized_transaction) = &transaction {
                let intent_hash = notarized_transaction.intent_hash();
                intent_hashes.push(intent_hash);
            }

            let transaction_identifiers = state_tracker.latest_transaction_identifiers().clone();
            substate_store_update.apply(&local_receipt.on_ledger.substate_changes);
            state_tree_update.add(transaction_identifiers.state_version, state_hash_tree_diff);
            transaction_tree_slice_merger.append(transaction_tree_slice);
            receipt_tree_slice_merger.append(receipt_tree_slice);

            committed_transaction_bundles.push((
                transaction,
                local_receipt,
                transaction_identifiers,
            ));
        }

        let commit_ledger_hashes = &commit_ledger_header.hashes;
        let final_ledger_hashes = state_tracker.latest_ledger_hashes();
        if *final_ledger_hashes != *commit_ledger_hashes {
            error!(
                "computed ledger hashes at version {} differ from the ones in proof ({:?} != {:?})",
                commit_accumulator_state.state_version, final_ledger_hashes, commit_ledger_hashes
            );
            return Err(CommitError::LedgerHashesMismatch);
        }

        let final_transaction_identifiers = state_tracker.latest_transaction_identifiers().clone();

        let mut lock_execution_cache = self.execution_cache.lock();
        lock_execution_cache.progress_root(&final_transaction_identifiers.accumulator_hash);
        drop(lock_execution_cache);

        write_store.commit(CommitBundle {
            transactions: committed_transaction_bundles,
            proof: commit_request.proof,
            substate_store_update,
            vertex_store: commit_request.vertex_store,
            state_tree_update,
            transaction_tree_slice: transaction_tree_slice_merger.into_slice(),
            receipt_tree_slice: receipt_tree_slice_merger.into_slice(),
        });
        drop(write_store);

        self.ledger_metrics
            .state_version
            .set(final_transaction_identifiers.state_version as i64);
        self.ledger_metrics
            .transactions_committed
            .inc_by(commit_transactions_len as u64);
        self.ledger_metrics.last_update_epoch_second.set(
            SystemTime::now()
                .duration_since(UNIX_EPOCH)
                .unwrap()
                .as_secs_f64(),
        );

        self.mempool_manager.remove_committed(&intent_hashes);

        let mut write_pending_transaction_result_cache =
            self.pending_transaction_result_cache.write();
        write_pending_transaction_result_cache.track_committed_transactions(
            SystemTime::now(),
            commit_request_start_state_version,
            intent_hashes,
        );
        drop(write_pending_transaction_result_cache);

        Ok(())
    }

    fn check_epoch_proof_match(
        commit_ledger_header: &LedgerHeader,
        opt_transaction_next_epoch: Option<NextEpoch>,
        is_last_transaction_in_request: bool,
    ) -> Result<(), CommitError> {
        if is_last_transaction_in_request {
            match &commit_ledger_header.next_epoch {
                Some(proof_next_epoch) => {
                    if let Some(transaction_next_epoch) = opt_transaction_next_epoch {
                        if transaction_next_epoch != *proof_next_epoch {
                            error!(
                                "computed next epoch differs from the one in proof ({:?} != {:?})",
                                transaction_next_epoch, proof_next_epoch
                            );
                            return Err(CommitError::EpochProofMismatch);
                        }
                    } else {
                        error!(
                            "computed no next epoch, but proof contains {:?}",
                            proof_next_epoch
                        );
                        return Err(CommitError::SuperfluousEpochProof);
                    }
                }
                None => {
                    if let Some(transaction_next_epoch) = opt_transaction_next_epoch {
                        error!(
                            "no next epoch in proof, but last transaction in batch computed {:?}",
                            transaction_next_epoch
                        );
                        return Err(CommitError::MissingEpochProof);
                    }
                }
            };
        } else if let Some(transaction_next_epoch) = opt_transaction_next_epoch {
            error!(
                "non-last transaction in batch computed {:?}",
                transaction_next_epoch
            );
            return Err(CommitError::MissingEpochProof);
        }
        Ok(())
    }
}

impl From<(BTreeMap<ComponentAddress, Validator>, u64)> for NextEpoch {
    fn from(next_epoch_result: (BTreeMap<ComponentAddress, Validator>, u64)) -> Self {
        NextEpoch {
            validator_set: next_epoch_result
                .0
                .into_iter()
                .map(|(address, validator)| ActiveValidatorInfo {
                    address: Some(address),
                    key: validator.key,
                    stake: validator.stake,
                })
                .collect(),
            epoch: next_epoch_result.1,
        }
    }
}

struct PendingTransactionResult {
    pub intent_hash: IntentHash,
    pub user_payload_hash: UserPayloadHash,
    pub invalid_at_epoch: u64,
    pub rejection_reason: Option<RejectionReason>,
}<|MERGE_RESOLUTION|>--- conflicted
+++ resolved
@@ -197,10 +197,7 @@
             .next_epoch()
             .map(|next_epoch| next_epoch.validator_set);
         let ledger_hashes = commit.hash_structures_diff.ledger_hashes;
-<<<<<<< HEAD
         drop(lock_execution_cache);
-=======
->>>>>>> 3af10c7f
 
         PrepareGenesisResult {
             validator_set,
@@ -328,10 +325,7 @@
         round_update_commit.check_success(logged_description);
         state_tracker.update(&round_update_commit.hash_structures_diff);
         let mut next_epoch = round_update_commit.next_epoch();
-<<<<<<< HEAD
         drop(lock_execution_cache);
-=======
->>>>>>> 3af10c7f
 
         committed.push(manifest_encode(&ledger_round_update).unwrap());
 
@@ -345,18 +339,6 @@
                 break;
             }
 
-<<<<<<< HEAD
-            let parsed =
-                match UserTransactionValidator::parse_unvalidated_user_transaction_from_slice(
-                    &proposed_payload,
-                ) {
-                    Ok(parsed) => parsed,
-                    Err(error) => {
-                        rejected_payloads.push((proposed_payload, format!("{error:?}")));
-                        continue;
-                    }
-                };
-=======
             let parsing_result =
                 UserTransactionValidator::parse_unvalidated_user_transaction_from_slice(
                     &proposed_payload,
@@ -368,7 +350,6 @@
                     continue;
                 }
             };
->>>>>>> 3af10c7f
 
             let intent_hash = parsed.intent_hash();
             let user_payload_hash = parsed.user_payload_hash();
@@ -413,12 +394,8 @@
                 .unwrap();
 
             let logged_description = format!("newly proposed {}", hash);
-<<<<<<< HEAD
             let mut lock_execution_cache = self.execution_cache.lock();
             let processed = lock_execution_cache.execute_transaction(
-=======
-            let processed = self.execution_cache.execute_transaction(
->>>>>>> 3af10c7f
                 read_store.deref(),
                 &epoch_identifiers,
                 state_tracker.latest_transaction_identifiers(),
@@ -433,10 +410,7 @@
                 Ok(commit) => {
                     state_tracker.update(&commit.hash_structures_diff);
                     next_epoch = commit.next_epoch();
-<<<<<<< HEAD
                     drop(lock_execution_cache);
-=======
->>>>>>> 3af10c7f
 
                     already_committed_or_prepared_intent_hashes
                         .insert(intent_hash, AlreadyPreparedTransaction::Proposed);
@@ -450,10 +424,7 @@
                 }
                 Err(reject) => {
                     let error = reject.error.clone();
-<<<<<<< HEAD
                     drop(lock_execution_cache);
-=======
->>>>>>> 3af10c7f
 
                     rejected_payloads.push((proposed_payload, format!("{:?}", error)));
                     pending_transaction_results.push(PendingTransactionResult {
@@ -638,10 +609,7 @@
             let transaction_tree_slice = hash_structures_diff.transaction_tree_diff.slice.clone();
             let receipt_tree_slice = hash_structures_diff.receipt_tree_diff.slice.clone();
             let local_receipt = commit.local_receipt.clone();
-<<<<<<< HEAD
             drop(lock_execution_cache);
-=======
->>>>>>> 3af10c7f
 
             Self::check_epoch_proof_match(
                 commit_ledger_header,
