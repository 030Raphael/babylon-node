--- conflicted
+++ resolved
@@ -88,17 +88,9 @@
         jmt_gc::StateHashTreeGc, DatabaseBackendConfig, DatabaseFlags, RawDbMetricsCollector,
         StateManagerDatabase,
     },
-<<<<<<< HEAD
     transaction::{CachedCommittabilityValidator, CommittabilityValidator, TransactionPreviewer},
-    LoggingConfig, PendingTransactionResultCache, ProtocolConfig, ProtocolUpdateResult,
-    ProtocolUpdaterFactory, StateComputer,
-=======
-    transaction::{
-        CachedCommittabilityValidator, CommittabilityValidator, ExecutionConfigurator,
-        TransactionPreviewer,
-    },
-    PendingTransactionResultCache, StateComputer,
->>>>>>> 726c2f8b
+    PendingTransactionResultCache, ProtocolConfig, ProtocolUpdateResult, ProtocolUpdaterFactory,
+    StateComputer,
 };
 
 /// An interval between time-intensive measurement of raw DB metrics.
@@ -187,7 +179,7 @@
             }
         };
         let network = config.network_definition.clone();
-        let logging_config = config.logging_config.clone();
+        let _logging_config = config.logging_config.clone();
 
         let raw_db = StateManagerDatabase::from_config(
             config.database_backend_config.clone(),
