--- conflicted
+++ resolved
@@ -303,7 +303,6 @@
             .validate_user_or_round_update_from_model(&ledger_round_update)
             .expect("expected to be able to prepare the round update transaction");
 
-<<<<<<< HEAD
         let raw_ledger_round_update = ledger_round_update
             .to_raw()
             .expect("Expected round update to be encodable");
@@ -314,7 +313,7 @@
             .expect("round update transaction should fit inside of empty vertex");
 
         let round_update_result = series_executor
-            .execute(ConfigType::Regular, &validated_round_update, "round update")
+            .execute(&validated_round_update, "round update")
             .expect("round update rejected");
 
         vertex_limits_tracker
@@ -335,12 +334,6 @@
         );
 
         round_update_result.expect_success("round update");
-=======
-        series_executor
-            .execute(&validated_round_update, "round update")
-            .expect("round update rejected")
-            .expect_success("round update");
->>>>>>> 4d59a938
 
         committable_transactions.push(CommittableTransaction {
             index: None,
