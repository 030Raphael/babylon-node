/* Copyright 2021 Radix Publishing Ltd incorporated in Jersey (Channel Islands).
 *
 * Licensed under the Radix License, Version 1.0 (the "License"); you may not use this
 * file except in compliance with the License. You may obtain a copy of the License at:
 *
 * radixfoundation.org/licenses/LICENSE-v1
 *
 * The Licensor hereby grants permission for the Canonical version of the Work to be
 * published, distributed and used under or by reference to the Licensor’s trademark
 * Radix ® and use of any unregistered trade names, logos or get-up.
 *
 * The Licensor provides the Work (and each Contributor provides its Contributions) on an
 * "AS IS" BASIS, WITHOUT WARRANTIES OR CONDITIONS OF ANY KIND, either express or implied,
 * including, without limitation, any warranties or conditions of TITLE, NON-INFRINGEMENT,
 * MERCHANTABILITY, or FITNESS FOR A PARTICULAR PURPOSE.
 *
 * Whilst the Work is capable of being deployed, used and adopted (instantiated) to create
 * a distributed ledger it is your responsibility to test and validate the code, together
 * with all logic and performance of that code under all foreseeable scenarios.
 *
 * The Licensor does not make or purport to make and hereby excludes liability for all
 * and any representation, warranty or undertaking in any form whatsoever, whether express
 * or implied, to any entity or person, including any representation, warranty or
 * undertaking, as to the functionality security use, value or other characteristics of
 * any distributed ledger nor in respect the functioning or value of any tokens which may
 * be created stored or transferred using the Work. The Licensor does not warrant that the
 * Work or any use of the Work complies with any law or regulation in any territory where
 * it may be implemented or used or that it will be appropriate for any specific purpose.
 *
 * Neither the licensor nor any current or former employees, officers, directors, partners,
 * trustees, representatives, agents, advisors, contractors, or volunteers of the Licensor
 * shall be liable for any direct or indirect, special, incidental, consequential or other
 * losses of any kind, in tort, contract or otherwise (including but not limited to loss
 * of revenue, income or profits, or loss of use or data, or loss of reputation, or loss
 * of any economic or other opportunity of whatsoever nature or howsoever arising), arising
 * out of or in connection with (without limitation of any use, misuse, of any ledger system
 * or use made or its functionality or any performance or operation of any code or protocol
 * caused by bugs or programming or logic errors or otherwise);
 *
 * A. any offer, purchase, holding, use, sale, exchange or transmission of any
 * cryptographic keys, tokens or assets created, exchanged, stored or arising from any
 * interaction with the Work;
 *
 * B. any failure in a transmission or loss of any token or assets keys or other digital
 * artefacts due to errors in transmission;
 *
 * C. bugs, hacks, logic errors or faults in the Work or any communication;
 *
 * D. system software or apparatus including but not limited to losses caused by errors
 * in holding or transmitting tokens by any third-party;
 *
 * E. breaches or failure of security including hacker attacks, loss or disclosure of
 * password, loss of private key, unauthorised use or misuse of such passwords or keys;
 *
 * F. any losses including loss of anticipated savings or other benefits resulting from
 * use of the Work or any changes to the Work (however implemented).
 *
 * You are solely responsible for; testing, validating and evaluation of all operation
 * logic, functionality, security and appropriateness of using the Work for any commercial
 * or non-commercial purpose and for any reproduction or redistribution by You of the
 * Work. You assume all risks associated with Your use of the Work and the exercise of
 * permissions under this License.
 */

use crate::store::traits::*;
use crate::store::{InMemoryStore, RocksDBStore};
use std::collections::HashMap;
use std::path::PathBuf;

use crate::types::UserPayloadHash;

use enum_dispatch::enum_dispatch;
use radix_engine::ledger::{OutputValue, QueryableSubstateStore, ReadableSubstateStore};
use radix_engine::system::node_substates::PersistedSubstate;

use crate::accumulator_tree::storage::{ReadableAccuTreeStore, TreeSlice};
use crate::query::TransactionIdentifierLoader;
use crate::CommittedTransactionIdentifiers;
use crate::{IntentHash, LedgerPayloadHash, ReceiptTreeHash, TransactionTreeHash};
use radix_engine::types::*;
use radix_engine::types::{KeyValueStoreId, SubstateId};
use radix_engine_stores::hash_tree::tree_store::{NodeKey, Payload, ReadableTreeStore, TreeNode};

#[derive(Debug, Categorize, Encode, Decode, Clone)]
pub enum DatabaseBackendConfig {
    InMemory,
    RocksDB(String),
}

// As of May 2023, enum_dispatch does not work with generic traits (or other libraries that do the same).
// We can also extend code generation for remaining local (declared in this crate) traits once
// trait aliases/specialization makes it into stable Rust.
// Unfortunately this doesn't work across crates since it's a proc_macro (i.e. for ReadableSubstateStore).
#[enum_dispatch(
    ConfigurableDatabase,
    QueryableProofStore,
    TransactionIdentifierLoader,
    WriteableVertexStore,
    RecoverableVertexStore,
    AccountChangeIndexExtension,
    QueryableTransactionStore,
    CommitStore
)]
pub enum StateManagerDatabase {
    InMemory(InMemoryStore),
    RocksDB(RocksDBStore),
}

impl StateManagerDatabase {
    pub fn from_config(backend_config: DatabaseBackendConfig, flags: DatabaseFlags) -> Self {
        match backend_config {
            DatabaseBackendConfig::InMemory => {
                let store = InMemoryStore::new(flags);
                StateManagerDatabase::InMemory(store)
            }
            DatabaseBackendConfig::RocksDB(path) => {
                let db = {
                    match RocksDBStore::new(PathBuf::from(path), flags) {
                        Ok(db) => db,
                        Err(error) => {
                            match error {
                                DatabaseConfigValidationError::AccountChangeIndexRequiresLocalTransactionExecutionIndex => {
                                    panic!("Local transaction execution index needs to be enabled in order for account change index to work.")
                                },
                                DatabaseConfigValidationError::LocalTransactionExecutionIndexChanged => {
                                    panic!("Local transaction execution index can not be changed once configured.\n\
                                            If you need to change it, please wipe ledger data and resync.\n")
                                }
                            }
                        }
                    }
                };
                StateManagerDatabase::RocksDB(db)
            }
        }
    }
}

<<<<<<< HEAD
=======
impl ConfigurableDatabase for StateManagerDatabase {
    fn read_flags_state(&self) -> DatabaseFlagsState {
        match self {
            StateManagerDatabase::InMemory(store) => store.read_flags_state(),
            StateManagerDatabase::RocksDB(store) => store.read_flags_state(),
        }
    }

    fn write_flags(&mut self, flags: &DatabaseFlags) {
        match self {
            StateManagerDatabase::InMemory(store) => store.write_flags(flags),
            StateManagerDatabase::RocksDB(store) => store.write_flags(flags),
        }
    }

    fn is_local_transaction_execution_index_enabled(&self) -> bool {
        match self {
            StateManagerDatabase::InMemory(store) => {
                store.is_local_transaction_execution_index_enabled()
            }
            StateManagerDatabase::RocksDB(store) => {
                store.is_local_transaction_execution_index_enabled()
            }
        }
    }

    fn is_account_change_index_enabled(&self) -> bool {
        match self {
            StateManagerDatabase::InMemory(store) => store.is_account_change_index_enabled(),
            StateManagerDatabase::RocksDB(store) => store.is_account_change_index_enabled(),
        }
    }
}

impl ReadableSubstateStore for StateManagerDatabase {
    fn get_substate(&self, substate_id: &SubstateId) -> Option<OutputValue> {
        match self {
            StateManagerDatabase::InMemory(store) => store.get_substate(substate_id),
            StateManagerDatabase::RocksDB(store) => store.get_substate(substate_id),
        }
    }
}

impl<P: Payload> ReadableTreeStore<P> for StateManagerDatabase {
    fn get_node(&self, key: &NodeKey) -> Option<TreeNode<P>> {
        match self {
            StateManagerDatabase::InMemory(store) => store.get_node(key),
            StateManagerDatabase::RocksDB(store) => store.get_node(key),
        }
    }
}

>>>>>>> 1b249e01
impl ReadableAccuTreeStore<u64, TransactionTreeHash> for StateManagerDatabase {
    fn get_tree_slice(&self, state_version: &u64) -> Option<TreeSlice<TransactionTreeHash>> {
        match self {
            StateManagerDatabase::InMemory(store) => store.get_tree_slice(state_version),
            StateManagerDatabase::RocksDB(store) => store.get_tree_slice(state_version),
        }
    }
}

impl ReadableAccuTreeStore<u64, ReceiptTreeHash> for StateManagerDatabase {
    fn get_tree_slice(&self, state_version: &u64) -> Option<TreeSlice<ReceiptTreeHash>> {
        match self {
            StateManagerDatabase::InMemory(store) => store.get_tree_slice(state_version),
            StateManagerDatabase::RocksDB(store) => store.get_tree_slice(state_version),
        }
    }
}

impl TransactionIndex<&IntentHash> for StateManagerDatabase {
    fn get_txn_state_version_by_identifier(&self, identifier: &IntentHash) -> Option<u64> {
        match self {
            StateManagerDatabase::InMemory(store) => {
                store.get_txn_state_version_by_identifier(identifier)
            }
            StateManagerDatabase::RocksDB(store) => {
                store.get_txn_state_version_by_identifier(identifier)
            }
        }
    }
}

impl TransactionIndex<&UserPayloadHash> for StateManagerDatabase {
    fn get_txn_state_version_by_identifier(&self, identifier: &UserPayloadHash) -> Option<u64> {
        match self {
            StateManagerDatabase::InMemory(store) => {
                store.get_txn_state_version_by_identifier(identifier)
            }
            StateManagerDatabase::RocksDB(store) => {
                store.get_txn_state_version_by_identifier(identifier)
            }
        }
    }
}

impl TransactionIndex<&LedgerPayloadHash> for StateManagerDatabase {
    fn get_txn_state_version_by_identifier(&self, identifier: &LedgerPayloadHash) -> Option<u64> {
        match self {
            StateManagerDatabase::InMemory(store) => {
                store.get_txn_state_version_by_identifier(identifier)
            }
            StateManagerDatabase::RocksDB(store) => {
                store.get_txn_state_version_by_identifier(identifier)
            }
        }
    }
}

impl<P: Payload> ReadableTreeStore<P> for StateManagerDatabase {
    fn get_node(&self, key: &NodeKey) -> Option<TreeNode<P>> {
        match self {
            StateManagerDatabase::InMemory(store) => store.get_node(key),
            StateManagerDatabase::RocksDB(store) => store.get_node(key),
        }
    }
}

impl ReadableSubstateStore for StateManagerDatabase {
    fn get_substate(&self, substate_id: &SubstateId) -> Option<OutputValue> {
        match self {
            StateManagerDatabase::InMemory(store) => store.get_substate(substate_id),
            StateManagerDatabase::RocksDB(store) => store.get_substate(substate_id),
        }
    }
}

impl QueryableSubstateStore for StateManagerDatabase {
    fn get_kv_store_entries(
        &self,
        kv_store_id: &KeyValueStoreId,
    ) -> HashMap<Vec<u8>, PersistedSubstate> {
        match self {
            StateManagerDatabase::InMemory(store) => store.get_kv_store_entries(kv_store_id),
            StateManagerDatabase::RocksDB(store) => store.get_kv_store_entries(kv_store_id),
        }
    }
}<|MERGE_RESOLUTION|>--- conflicted
+++ resolved
@@ -136,61 +136,6 @@
     }
 }
 
-<<<<<<< HEAD
-=======
-impl ConfigurableDatabase for StateManagerDatabase {
-    fn read_flags_state(&self) -> DatabaseFlagsState {
-        match self {
-            StateManagerDatabase::InMemory(store) => store.read_flags_state(),
-            StateManagerDatabase::RocksDB(store) => store.read_flags_state(),
-        }
-    }
-
-    fn write_flags(&mut self, flags: &DatabaseFlags) {
-        match self {
-            StateManagerDatabase::InMemory(store) => store.write_flags(flags),
-            StateManagerDatabase::RocksDB(store) => store.write_flags(flags),
-        }
-    }
-
-    fn is_local_transaction_execution_index_enabled(&self) -> bool {
-        match self {
-            StateManagerDatabase::InMemory(store) => {
-                store.is_local_transaction_execution_index_enabled()
-            }
-            StateManagerDatabase::RocksDB(store) => {
-                store.is_local_transaction_execution_index_enabled()
-            }
-        }
-    }
-
-    fn is_account_change_index_enabled(&self) -> bool {
-        match self {
-            StateManagerDatabase::InMemory(store) => store.is_account_change_index_enabled(),
-            StateManagerDatabase::RocksDB(store) => store.is_account_change_index_enabled(),
-        }
-    }
-}
-
-impl ReadableSubstateStore for StateManagerDatabase {
-    fn get_substate(&self, substate_id: &SubstateId) -> Option<OutputValue> {
-        match self {
-            StateManagerDatabase::InMemory(store) => store.get_substate(substate_id),
-            StateManagerDatabase::RocksDB(store) => store.get_substate(substate_id),
-        }
-    }
-}
-
-impl<P: Payload> ReadableTreeStore<P> for StateManagerDatabase {
-    fn get_node(&self, key: &NodeKey) -> Option<TreeNode<P>> {
-        match self {
-            StateManagerDatabase::InMemory(store) => store.get_node(key),
-            StateManagerDatabase::RocksDB(store) => store.get_node(key),
-        }
-    }
-}
-
->>>>>>> 1b249e01
 impl ReadableAccuTreeStore<u64, TransactionTreeHash> for StateManagerDatabase {
     fn get_tree_slice(&self, state_version: &u64) -> Option<TreeSlice<TransactionTreeHash>> {
         match self {
