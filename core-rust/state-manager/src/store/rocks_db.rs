/* Copyright 2021 Radix Publishing Ltd incorporated in Jersey (Channel Islands).
 *
 * Licensed under the Radix License, Version 1.0 (the "License"); you may not use this
 * file except in compliance with the License. You may obtain a copy of the License at:
 *
 * radixfoundation.org/licenses/LICENSE-v1
 *
 * The Licensor hereby grants permission for the Canonical version of the Work to be
 * published, distributed and used under or by reference to the Licensor’s trademark
 * Radix ® and use of any unregistered trade names, logos or get-up.
 *
 * The Licensor provides the Work (and each Contributor provides its Contributions) on an
 * "AS IS" BASIS, WITHOUT WARRANTIES OR CONDITIONS OF ANY KIND, either express or implied,
 * including, without limitation, any warranties or conditions of TITLE, NON-INFRINGEMENT,
 * MERCHANTABILITY, or FITNESS FOR A PARTICULAR PURPOSE.
 *
 * Whilst the Work is capable of being deployed, used and adopted (instantiated) to create
 * a distributed ledger it is your responsibility to test and validate the code, together
 * with all logic and performance of that code under all foreseeable scenarios.
 *
 * The Licensor does not make or purport to make and hereby excludes liability for all
 * and any representation, warranty or undertaking in any form whatsoever, whether express
 * or implied, to any entity or person, including any representation, warranty or
 * undertaking, as to the functionality security use, value or other characteristics of
 * any distributed ledger nor in respect the functioning or value of any tokens which may
 * be created stored or transferred using the Work. The Licensor does not warrant that the
 * Work or any use of the Work complies with any law or regulation in any territory where
 * it may be implemented or used or that it will be appropriate for any specific purpose.
 *
 * Neither the licensor nor any current or former employees, officers, directors, partners,
 * trustees, representatives, agents, advisors, contractors, or volunteers of the Licensor
 * shall be liable for any direct or indirect, special, incidental, consequential or other
 * losses of any kind, in tort, contract or otherwise (including but not limited to loss
 * of revenue, income or profits, or loss of use or data, or loss of reputation, or loss
 * of any economic or other opportunity of whatsoever nature or howsoever arising), arising
 * out of or in connection with (without limitation of any use, misuse, of any ledger system
 * or use made or its functionality or any performance or operation of any code or protocol
 * caused by bugs or programming or logic errors or otherwise);
 *
 * A. any offer, purchase, holding, use, sale, exchange or transmission of any
 * cryptographic keys, tokens or assets created, exchanged, stored or arising from any
 * interaction with the Work;
 *
 * B. any failure in a transmission or loss of any token or assets keys or other digital
 * artefacts due to errors in transmission;
 *
 * C. bugs, hacks, logic errors or faults in the Work or any communication;
 *
 * D. system software or apparatus including but not limited to losses caused by errors
 * in holding or transmitting tokens by any third-party;
 *
 * E. breaches or failure of security including hacker attacks, loss or disclosure of
 * password, loss of private key, unauthorised use or misuse of such passwords or keys;
 *
 * F. any losses including loss of anticipated savings or other benefits resulting from
 * use of the Work or any changes to the Work (however implemented).
 *
 * You are solely responsible for; testing, validating and evaluation of all operation
 * logic, functionality, security and appropriateness of using the Work for any commercial
 * or non-commercial purpose and for any reproduction or redistribution by You of the
 * Work. You assume all risks associated with Your use of the Work and the exercise of
 * permissions under this License.
 */

use std::collections::HashSet;
use std::fmt;

use crate::engine_prelude::*;
use crate::store::traits::*;
use crate::{
    BySubstate, CommittedTransactionIdentifiers, LedgerProof, LedgerProofOrigin,
    LedgerTransactionReceipt, LocalTransactionExecution, LocalTransactionReceipt, ReceiptTreeHash,
    StateVersion, SubstateChangeAction, TransactionTreeHash,
    VersionedCommittedTransactionIdentifiers, VersionedLedgerProof,
    VersionedLedgerTransactionReceipt, VersionedLocalTransactionExecution,
};
use node_common::utils::IsAccountExt;
use rocksdb::{
    AsColumnFamilyRef, ColumnFamily, ColumnFamilyDescriptor, DBPinnableSlice, Direction,
    IteratorMode, Options, Snapshot, WriteBatch, DB,
};

use std::path::PathBuf;

use node_common::locks::Snapshottable;
use tracing::{error, info, warn};

use crate::accumulator_tree::storage::{ReadableAccuTreeStore, TreeSlice};
use crate::query::TransactionIdentifierLoader;
use crate::store::codecs::*;
use crate::store::traits::gc::{
    LedgerProofsGcProgress, LedgerProofsGcStore, StateHashTreeGcStore,
    VersionedLedgerProofsGcProgress,
};
use crate::store::traits::indices::{
    CreationId, EntityBlueprintId, ObjectBlueprintName, ObjectBlueprintNameV1, ReNodeListingIndex,
    VersionedEntityBlueprintId, VersionedObjectBlueprintName,
};
use crate::store::traits::measurement::{CategoryDbVolumeStatistic, MeasurableDatabase};
use crate::store::traits::scenario::{
    ExecutedGenesisScenario, ExecutedGenesisScenarioStore, ScenarioSequenceNumber,
    VersionedExecutedGenesisScenario,
};
use crate::store::typed_cf_api::*;
use crate::transaction::{
    LedgerTransactionHash, RawLedgerTransaction, TypedTransactionIdentifiers,
};

use super::traits::extensions::*;

/// A listing of all column family names used by the Node.
///
/// This is directly needed to initialize the column families within the DB, but is also a nice
/// place to link to all of them (please see the documentation of each CF to learn about its
/// business purpose and DB schema) and to put the important general notes regarding all of them
/// (see below).
///
/// **Note on the key encoding used throughout all column families:**
/// We often rely on the RocksDB's unsurprising ability to efficiently list entries sorted
/// lexicographically by key. For this reason, our byte-level encoding of certain keys (e.g.
/// [`StateVersion`]) needs to reflect the business-level ordering of the represented concept (i.e.
/// since state versions grow, the "last" state version must have a lexicographically greatest key,
/// which means that we need to use a constant-length big-endian integer encoding).
///
/// **Note on the name strings:**
/// The `NAME` constants defined by `*Cf` structs (and referenced below) are used as database column
/// family names. Any change would effectively mean a ledger wipe. For this reason, we choose to
/// define them manually (rather than using the `Into<String>`, which is refactor-sensitive).
const ALL_COLUMN_FAMILIES: [&str; 24] = [
    RawLedgerTransactionsCf::DEFAULT_NAME,
    CommittedTransactionIdentifiersCf::VERSIONED_NAME,
    TransactionReceiptsCf::VERSIONED_NAME,
    LocalTransactionExecutionsCf::VERSIONED_NAME,
    IntentHashesCf::DEFAULT_NAME,
    NotarizedTransactionHashesCf::DEFAULT_NAME,
    LedgerTransactionHashesCf::DEFAULT_NAME,
    LedgerProofsCf::VERSIONED_NAME,
    EpochLedgerProofsCf::VERSIONED_NAME,
    ProtocolUpdateInitLedgerProofsCf::VERSIONED_NAME,
    ProtocolUpdateExecutionLedgerProofsCf::VERSIONED_NAME,
    SubstatesCf::DEFAULT_NAME,
    SubstateNodeAncestryRecordsCf::VERSIONED_NAME,
    VertexStoreCf::VERSIONED_NAME,
    StateHashTreeNodesCf::VERSIONED_NAME,
    StaleStateHashTreePartsCf::VERSIONED_NAME,
    TransactionAccuTreeSlicesCf::VERSIONED_NAME,
    ReceiptAccuTreeSlicesCf::VERSIONED_NAME,
    ExtensionsDataCf::NAME,
    AccountChangeStateVersionsCf::NAME,
    ExecutedGenesisScenariosCf::VERSIONED_NAME,
    LedgerProofsGcProgressCf::VERSIONED_NAME,
    TypeAndCreationIndexedEntitiesCf::VERSIONED_NAME,
    BlueprintAndCreationIndexedObjectsCf::VERSIONED_NAME,
];

/// Committed transactions.
/// Schema: `StateVersion.to_bytes()` -> `RawLedgerTransaction.as_ref::<[u8]>()`
/// Note: This table does not use explicit versioning wrapper, since the serialized content of
/// [`RawLedgerTransaction`] is itself versioned.
struct RawLedgerTransactionsCf;
impl DefaultCf for RawLedgerTransactionsCf {
    type Key = StateVersion;
    type Value = RawLedgerTransaction;

    const DEFAULT_NAME: &'static str = "raw_ledger_transactions";
    type KeyCodec = StateVersionDbCodec;
    type ValueCodec = RawLedgerTransactionDbCodec;
}

/// Identifiers of committed transactions.
/// Schema: `StateVersion.to_bytes()` -> `scrypto_encode(VersionedCommittedTransactionIdentifiers)`
struct CommittedTransactionIdentifiersCf;
impl VersionedCf for CommittedTransactionIdentifiersCf {
    type Key = StateVersion;
    type Value = CommittedTransactionIdentifiers;

    const VERSIONED_NAME: &'static str = "committed_transaction_identifiers";
    type KeyCodec = StateVersionDbCodec;
    type VersionedValue = VersionedCommittedTransactionIdentifiers;
}

/// Ledger receipts of committed transactions.
/// Schema: `StateVersion.to_bytes()` -> `scrypto_encode(VersionedLedgerTransactionReceipt)`
struct TransactionReceiptsCf;
impl VersionedCf for TransactionReceiptsCf {
    type Key = StateVersion;
    type Value = LedgerTransactionReceipt;

    const VERSIONED_NAME: &'static str = "transaction_receipts";
    type KeyCodec = StateVersionDbCodec;
    type VersionedValue = VersionedLedgerTransactionReceipt;
}

/// Off-ledger details of committed transaction results (stored only when configured via
/// `enable_local_transaction_execution_index`).
/// Schema: `StateVersion.to_bytes()` -> `scrypto_encode(VersionedLocalTransactionExecution)`
struct LocalTransactionExecutionsCf;
impl VersionedCf for LocalTransactionExecutionsCf {
    type Key = StateVersion;
    type Value = LocalTransactionExecution;

    const VERSIONED_NAME: &'static str = "local_transaction_executions";
    type KeyCodec = StateVersionDbCodec;
    type VersionedValue = VersionedLocalTransactionExecution;
}

/// Ledger proofs of committed transactions.
/// Schema: `StateVersion.to_bytes()` -> `scrypto_encode(VersionedLedgerProof)`
struct LedgerProofsCf;
impl VersionedCf for LedgerProofsCf {
    type Key = StateVersion;
    type Value = LedgerProof;

    const VERSIONED_NAME: &'static str = "ledger_proofs";
    type KeyCodec = StateVersionDbCodec;
    type VersionedValue = VersionedLedgerProof;
}

/// Ledger proofs of new epochs - i.e. the proofs which trigger the given `next_epoch`.
/// Schema: `Epoch.to_bytes()` -> `scrypto_encode(VersionedLedgerProof)`
/// Note: This duplicates a small subset of [`LedgerProofsCf`]'s values.
struct EpochLedgerProofsCf;
impl VersionedCf for EpochLedgerProofsCf {
    type Key = Epoch;
    type Value = LedgerProof;

    const VERSIONED_NAME: &'static str = "epoch_ledger_proofs";
    type KeyCodec = EpochDbCodec;
    type VersionedValue = VersionedLedgerProof;
}

/// Ledger proofs that initialize protocol updates, i.e. proofs of Consensus `origin`,
/// with headers containing a non-empty `next_protocol_version`.
/// Schema: `StateVersion.to_bytes()` -> `scrypto_encode(VersionedLedgerProof)`
/// Note: This duplicates a small subset of [`LedgerProofsCf`]'s values.
struct ProtocolUpdateInitLedgerProofsCf;
impl VersionedCf for ProtocolUpdateInitLedgerProofsCf {
    type Key = StateVersion;
    type Value = LedgerProof;

    const VERSIONED_NAME: &'static str = "protocol_update_init_ledger_proofs";
    type KeyCodec = StateVersionDbCodec;
    type VersionedValue = VersionedLedgerProof;
}

/// Ledger proofs of ProtocolUpdate `origin`, i.e. proofs created locally
/// while protocol update state modifications were being applied.
/// Schema: `StateVersion.to_bytes()` -> `scrypto_encode(VersionedLedgerProof)`
/// Note: This duplicates a small subset of [`LedgerProofsCf`]'s values.
struct ProtocolUpdateExecutionLedgerProofsCf;
impl VersionedCf for ProtocolUpdateExecutionLedgerProofsCf {
    type Key = StateVersion;
    type Value = LedgerProof;

    const VERSIONED_NAME: &'static str = "protocol_update_execution_ledger_proofs";
    type KeyCodec = StateVersionDbCodec;
    type VersionedValue = VersionedLedgerProof;
}

/// DB "index" table for transaction's [`IntentHash`] resolution.
/// Schema: `IntentHash.as_ref::<[u8]>()` -> `StateVersion.to_bytes()`
/// Note: This table does not use explicit versioning wrapper, since the value represents a DB
/// key of another table (and versioning DB keys is not useful).
struct IntentHashesCf;
impl DefaultCf for IntentHashesCf {
    type Key = IntentHash;
    type Value = StateVersion;

    const DEFAULT_NAME: &'static str = "intent_hashes";
    type KeyCodec = HashDbCodec<IntentHash>;
    type ValueCodec = StateVersionDbCodec;
}

/// DB "index" table for transaction's [`NotarizedTransactionHash`] resolution.
/// Schema: `NotarizedTransactionHash.as_ref::<[u8]>()` -> `StateVersion.to_bytes()`
/// Note: This table does not use explicit versioning wrapper, since the value represents a DB
/// key of another table (and versioning DB keys is not useful).
struct NotarizedTransactionHashesCf;
impl DefaultCf for NotarizedTransactionHashesCf {
    type Key = NotarizedTransactionHash;
    type Value = StateVersion;

    const DEFAULT_NAME: &'static str = "notarized_transaction_hashes";
    type KeyCodec = HashDbCodec<NotarizedTransactionHash>;
    type ValueCodec = StateVersionDbCodec;
}

/// DB "index" table for transaction's [`LedgerTransactionHash`] resolution.
/// Schema: `LedgerTransactionHash.as_ref::<[u8]>()` -> `StateVersion.to_bytes()`
/// Note: This table does not use explicit versioning wrapper, since the value represents a DB
/// key of another table (and versioning DB keys is not useful).
struct LedgerTransactionHashesCf;
impl DefaultCf for LedgerTransactionHashesCf {
    type Key = LedgerTransactionHash;
    type Value = StateVersion;

    const DEFAULT_NAME: &'static str = "ledger_transaction_hashes";
    type KeyCodec = HashDbCodec<LedgerTransactionHash>;
    type ValueCodec = StateVersionDbCodec;
}

/// Radix Engine's runtime Substate database.
/// Schema: `encode_to_rocksdb_bytes(DbPartitionKey, DbSortKey)` -> `Vec<u8>`
/// Note: This table does not use explicit versioning wrapper, since each serialized substate
/// value is already versioned.
struct SubstatesCf;
impl DefaultCf for SubstatesCf {
    type Key = DbSubstateKey;
    type Value = DbSubstateValue;

    const DEFAULT_NAME: &'static str = "substates";
    type KeyCodec = SubstateKeyDbCodec;
    type ValueCodec = DirectDbCodec;
}

/// Ancestor information for the RE Nodes of [`Substates`] (which is useful and can be computed,
/// but is not provided by the Engine itself).
/// Schema: `NodeId.0` -> `scrypto_encode(VersionedSubstateNodeAncestryRecord)`
/// Note: we do not persist records of root Nodes (which do not have any ancestor).
struct SubstateNodeAncestryRecordsCf;
impl VersionedCf for SubstateNodeAncestryRecordsCf {
    type Key = NodeId;
    type Value = SubstateNodeAncestryRecord;

    const VERSIONED_NAME: &'static str = "substate_node_ancestry_records";
    type KeyCodec = NodeIdDbCodec;
    type VersionedValue = VersionedSubstateNodeAncestryRecord;
}

/// Vertex store.
/// Schema: `[]` -> `scrypto_encode(VersionedVertexStoreBlob)`
/// Note: This is a single-entry table (i.e. the empty key is the only allowed key).
struct VertexStoreCf;
impl VersionedCf for VertexStoreCf {
    type Key = ();
    type Value = VertexStoreBlob;

    const VERSIONED_NAME: &'static str = "vertex_store";
    type KeyCodec = UnitDbCodec;
    type VersionedValue = VersionedVertexStoreBlob;
}

/// Individual nodes of the Substate database's hash tree.
/// Schema: `encode_key(NodeKey)` -> `scrypto_encode(VersionedTreeNode)`.
struct StateHashTreeNodesCf;
impl VersionedCf for StateHashTreeNodesCf {
    type Key = NodeKey;
    type Value = TreeNode;

    const VERSIONED_NAME: &'static str = "state_hash_tree_nodes";
    type KeyCodec = NodeKeyDbCodec;
    type VersionedValue = VersionedTreeNode;
}

/// Parts of the Substate database's hash tree that became stale at a specific state version.
/// Schema: `StateVersion.to_bytes()` -> `scrypto_encode(VersionedStaleTreeParts)`.
struct StaleStateHashTreePartsCf;
impl VersionedCf for StaleStateHashTreePartsCf {
    type Key = StateVersion;
    type Value = StaleTreeParts;

    const VERSIONED_NAME: &'static str = "stale_state_hash_tree_parts";
    type KeyCodec = StateVersionDbCodec;
    type VersionedValue = VersionedStaleTreeParts;
}

/// Transaction accumulator tree slices added at a specific state version.
/// Schema: `StateVersion.to_bytes()` -> `scrypto_encode(VersionedTransactionAccuTreeSlice)`.
struct TransactionAccuTreeSlicesCf;
impl VersionedCf for TransactionAccuTreeSlicesCf {
    type Key = StateVersion;
    type Value = TransactionAccuTreeSlice;

    const VERSIONED_NAME: &'static str = "transaction_accu_tree_slices";
    type KeyCodec = StateVersionDbCodec;
    type VersionedValue = VersionedTransactionAccuTreeSlice;
}

/// Receipt accumulator tree slices added at a specific state version.
/// Schema: `StateVersion.to_bytes()` -> `scrypto_encode(VersionedReceiptAccuTreeSlice)`.
struct ReceiptAccuTreeSlicesCf;
impl VersionedCf for ReceiptAccuTreeSlicesCf {
    type Key = StateVersion;
    type Value = ReceiptAccuTreeSlice;

    const VERSIONED_NAME: &'static str = "receipt_accu_tree_slices";
    type KeyCodec = StateVersionDbCodec;
    type VersionedValue = VersionedReceiptAccuTreeSlice;
}

/// Various data needed by extensions.
/// Schema: `ExtensionsDataKeys.to_string().as_bytes() -> Vec<u8>`.
/// Note: This table does not use explicit versioning wrapper, since each extension manages the
/// serialization of their data (of its custom type).
struct ExtensionsDataCf;
impl TypedCf for ExtensionsDataCf {
    type Key = ExtensionsDataKey;
    type Value = Vec<u8>;

    type KeyCodec = PredefinedDbCodec<ExtensionsDataKey>;
    type ValueCodec = DirectDbCodec;

    const NAME: &'static str = "extensions_data";

    fn key_codec(&self) -> PredefinedDbCodec<ExtensionsDataKey> {
        PredefinedDbCodec::new_from_string_representations(vec![
            ExtensionsDataKey::AccountChangeIndexEnabled,
            ExtensionsDataKey::AccountChangeIndexLastProcessedStateVersion,
            ExtensionsDataKey::LocalTransactionExecutionIndexEnabled,
            ExtensionsDataKey::December2023LostSubstatesRestored,
            ExtensionsDataKey::ReNodeListingIndicesLastProcessedStateVersion,
        ])
    }

    fn value_codec(&self) -> DirectDbCodec {
        DirectDbCodec::default()
    }
}

/// Account addresses and state versions at which they were changed.
/// Schema: `[GlobalAddress.0, StateVersion.to_bytes()].concat() -> []`.
/// Note: This is a key-only table (i.e. the empty value is the only allowed value). Given fast
/// prefix iterator from RocksDB this emulates a `Map<Account, Set<StateVersion>>`.
struct AccountChangeStateVersionsCf;
impl TypedCf for AccountChangeStateVersionsCf {
    type Key = (GlobalAddress, StateVersion);
    type Value = ();

    type KeyCodec = PrefixGlobalAddressDbCodec<StateVersion, StateVersionDbCodec>;
    type ValueCodec = UnitDbCodec;

    const NAME: &'static str = "account_change_state_versions";

    fn key_codec(&self) -> PrefixGlobalAddressDbCodec<StateVersion, StateVersionDbCodec> {
        PrefixGlobalAddressDbCodec::new(StateVersionDbCodec::default())
    }

    fn value_codec(&self) -> UnitDbCodec {
        UnitDbCodec::default()
    }
}

/// Additional details of "Scenarios" (and their transactions) executed as part of Genesis,
/// keyed by their sequence number (i.e. their index in the list of Scenarios to execute).
/// Schema: `ScenarioSequenceNumber.to_be_bytes()` -> `scrypto_encode(VersionedExecutedGenesisScenario)`
struct ExecutedGenesisScenariosCf;
impl VersionedCf for ExecutedGenesisScenariosCf {
    type Key = ScenarioSequenceNumber;
    type Value = ExecutedGenesisScenario;

    const VERSIONED_NAME: &'static str = "executed_genesis_scenarios";
    type KeyCodec = ScenarioSequenceNumberDbCodec;
    type VersionedValue = VersionedExecutedGenesisScenario;
}

/// A progress of the GC process pruning the [`LedgerProofsCf`].
/// Schema: `[]` -> `scrypto_encode(VersionedLedgerProofsGcProgress)`
/// Note: This is a single-entry table (i.e. the empty key is the only allowed key).
struct LedgerProofsGcProgressCf;
impl VersionedCf for LedgerProofsGcProgressCf {
    type Key = ();
    type Value = LedgerProofsGcProgress;

    const VERSIONED_NAME: &'static str = "ledger_proofs_gc_progress";
    type KeyCodec = UnitDbCodec;
    type VersionedValue = VersionedLedgerProofsGcProgress;
}

/// Node IDs and blueprints of all entities, indexed by their type and creation order.
/// Schema: `[EntityType as u8, StateVersion.to_be_bytes(), (index_within_txn as u32).to_be_bytes()].concat()` -> `scrypto_encode(VersionedEntityBlueprintId)`
struct TypeAndCreationIndexedEntitiesCf;
impl VersionedCf for TypeAndCreationIndexedEntitiesCf {
    type Key = (EntityType, CreationId);
    type Value = EntityBlueprintId;

    const VERSIONED_NAME: &'static str = "type_and_creation_indexed_entities";
    type KeyCodec = TypeAndCreationIndexKeyDbCodec;
    type VersionedValue = VersionedEntityBlueprintId;
}

/// Node IDs and blueprints of all objects, indexed by their blueprint ID and creation order.
/// Schema: `[PackageAddress.0, hash(blueprint_name), StateVersion.to_be_bytes(), (index_within_txn as u32).to_be_bytes()].concat()` -> `scrypto_encode(VersionedObjectBlueprintName)`
struct BlueprintAndCreationIndexedObjectsCf;
impl VersionedCf for BlueprintAndCreationIndexedObjectsCf {
    type Key = (PackageAddress, Hash, CreationId);
    type Value = ObjectBlueprintName;

    const VERSIONED_NAME: &'static str = "blueprint_and_creation_indexed_objects";
    type KeyCodec = BlueprintAndCreationIndexKeyDbCodec;
    type VersionedValue = VersionedObjectBlueprintName;
}

/// An enum key for [`ExtensionsDataCf`].
#[derive(Eq, PartialEq, Hash, PartialOrd, Ord, Clone, Debug)]
enum ExtensionsDataKey {
    AccountChangeIndexLastProcessedStateVersion,
    AccountChangeIndexEnabled,
    LocalTransactionExecutionIndexEnabled,
    December2023LostSubstatesRestored,
    ReNodeListingIndicesLastProcessedStateVersion,
}

// IMPORTANT NOTE: the strings defined below are used as database identifiers. Any change would
// effectively clear the associated extension's state in DB. For this reason, we choose to
// define them manually (rather than using the enum's `Into<String>`, which is refactor-sensitive).
impl fmt::Display for ExtensionsDataKey {
    fn fmt(&self, f: &mut fmt::Formatter<'_>) -> fmt::Result {
        let str = match self {
            Self::AccountChangeIndexLastProcessedStateVersion => {
                "account_change_index_last_processed_state_version"
            }
            Self::AccountChangeIndexEnabled => "account_change_index_enabled",
            Self::LocalTransactionExecutionIndexEnabled => {
                "local_transaction_execution_index_enabled"
            }
            Self::December2023LostSubstatesRestored => "december_2023_lost_substates_restored",
            Self::ReNodeListingIndicesLastProcessedStateVersion => {
                "re_node_listing_indices_last_processed_state_version"
            }
        };
        write!(f, "{str}")
    }
}

/// A redefined RocksDB's "key and value bytes" tuple (the original one lives in a private module).
pub type KVBytes = (Box<[u8]>, Box<[u8]>);

/// A trait capturing the common read methods present both in a "direct" RocksDB instance and in its
/// snapshots.
///
/// The library we use (a thin C wrapper, really) does not introduce this trivial and natural trait
/// itself, while we desperately need it to abstract the DB-reading code from the actual source of
/// data.
///
/// A note on changed error handling:
/// The original methods typically return [`Result`]s. Our trait assumes panics instead, since we
/// treat all database access errors as fatal anyways.
pub trait ReadableRocks {
    /// Resolves the column family by name.
    fn cf_handle(&self, name: &str) -> &ColumnFamily;

    /// Starts iteration over key-value pairs, according to the given [`IteratorMode`].
    fn iterator_cf(
        &self,
        cf: &impl AsColumnFamilyRef,
        mode: IteratorMode,
    ) -> Box<dyn Iterator<Item = KVBytes> + '_>;

    /// Gets a single value by key.
    fn get_pinned_cf(
        &self,
        cf: &impl AsColumnFamilyRef,
        key: impl AsRef<[u8]>,
    ) -> Option<DBPinnableSlice>;

    /// Gets multiple values by keys.
    ///
    /// Syntax note:
    /// The `<'a>` here is not special at all: it could technically be 100% inferred. Just the
    /// compiler feature allowing to skip it from within the `<Item = &...>` is not yet stable.
    /// TODO(when the rustc feature mentioned above becomes stable): get rid of the `<'a>`.
    fn multi_get_cf<'a>(
        &'a self,
        keys: impl IntoIterator<Item = (&'a (impl AsColumnFamilyRef + 'a), impl AsRef<[u8]>)>,
    ) -> Vec<Option<Vec<u8>>>;
}

/// A write-supporting extension of the [`ReadableRocks`].
///
/// Naturally, it is expected that only a "direct" RocksDB instance can implement this one.
pub trait WriteableRocks: ReadableRocks {
    /// Atomically writes the given batch of updates.
    fn write(&self, batch: WriteBatch);

    /// Returns a snapshot of the current state.
    fn snapshot(&self) -> SnapshotRocks;
}

/// A [`ReadableRocks`] instance opened as secondary instance.
pub trait SecondaryRocks: ReadableRocks {
    /// Tries to catch up with the primary by reading as much as possible from the
    /// log files.
    fn try_catchup_with_primary(&self);
}

/// Direct RocksDB instance.
pub struct DirectRocks {
    db: DB,
}

impl ReadableRocks for DirectRocks {
    fn cf_handle(&self, name: &str) -> &ColumnFamily {
        self.db.cf_handle(name).expect(name)
    }

    fn iterator_cf(
        &self,
        cf: &impl AsColumnFamilyRef,
        mode: IteratorMode,
    ) -> Box<dyn Iterator<Item = KVBytes> + '_> {
        Box::new(
            self.db
                .iterator_cf(cf, mode)
                .map(|result| result.expect("reading from DB iterator")),
        )
    }

    fn get_pinned_cf(
        &self,
        cf: &impl AsColumnFamilyRef,
        key: impl AsRef<[u8]>,
    ) -> Option<DBPinnableSlice> {
        self.db.get_pinned_cf(cf, key).expect("DB get by key")
    }

    fn multi_get_cf<'a>(
        &'a self,
        keys: impl IntoIterator<Item = (&'a (impl AsColumnFamilyRef + 'a), impl AsRef<[u8]>)>,
    ) -> Vec<Option<Vec<u8>>> {
        self.db
            .multi_get_cf(keys)
            .into_iter()
            .map(|result| result.expect("batch DB get by key"))
            .collect()
    }
}

impl WriteableRocks for DirectRocks {
    fn write(&self, batch: WriteBatch) {
        self.db.write(batch).expect("DB write batch");
    }

    fn snapshot(&self) -> SnapshotRocks {
        SnapshotRocks {
            db: &self.db,
            snapshot: self.db.snapshot(),
        }
    }
}

impl SecondaryRocks for DirectRocks {
    fn try_catchup_with_primary(&self) {
        self.db
            .try_catch_up_with_primary()
            .expect("secondary DB catchup");
    }
}

/// Snapshot of RocksDB.
///
/// Implementation note:
/// The original [`DB`] reference is interestingly kept internally by the [`Snapshot`] as well.
/// However, we need direct access to it for the [`Self::cf_handle()`] reasons.
pub struct SnapshotRocks<'db> {
    db: &'db DB,
    snapshot: Snapshot<'db>,
}

impl<'db> ReadableRocks for SnapshotRocks<'db> {
    fn cf_handle(&self, name: &str) -> &ColumnFamily {
        self.db.cf_handle(name).expect(name)
    }

    fn iterator_cf(
        &self,
        cf: &impl AsColumnFamilyRef,
        mode: IteratorMode,
    ) -> Box<dyn Iterator<Item = KVBytes> + '_> {
        Box::new(
            self.snapshot
                .iterator_cf(cf, mode)
                .map(|result| result.expect("reading from snapshot DB iterator")),
        )
    }

    fn get_pinned_cf(
        &self,
        cf: &impl AsColumnFamilyRef,
        key: impl AsRef<[u8]>,
    ) -> Option<DBPinnableSlice> {
        self.snapshot
            .get_pinned_cf(cf, key)
            .expect("snapshot DB get by key")
    }

    fn multi_get_cf<'a>(
        &'a self,
        keys: impl IntoIterator<Item = (&'a (impl AsColumnFamilyRef + 'a), impl AsRef<[u8]>)>,
    ) -> Vec<Option<Vec<u8>>> {
        self.snapshot
            .multi_get_cf(keys)
            .into_iter()
            .map(|result| result.expect("batch snapshot DB get by key"))
            .collect()
    }
}

pub type ActualStateManagerDatabase = StateManagerDatabase<DirectRocks>;

impl<'db> Snapshottable<'db> for StateManagerDatabase<DirectRocks> {
    type Snapshot = StateManagerDatabase<SnapshotRocks<'db>>;

    // TODO(potential performance gain): This is the place where we could use a cached snapshot
    // instead of creating a new one. There are a few options: e.g. cache on-demand (after
    // detecting that DB version has grown) or actively hot-swap a snapshot after each batch-write.
    // However, maybe it's not worth optimizing for at all: according to the measurements from
    // RocksDB authors (https://github.com/facebook/rocksdb/issues/5083), rapid snapshotting *can*
    // become a performance problem, but only at rates way above our use-cases (i.e. >10K snapshots
    // per second).
    fn snapshot(&'db self) -> Self::Snapshot {
        let StateManagerDatabase { config, rocks } = self;
        StateManagerDatabase {
            config: config.clone(),
            rocks: rocks.snapshot(),
        }
    }
}

/// A RocksDB-backed persistence layer for state manager.
pub struct StateManagerDatabase<R> {
    /// Database feature flags.
    ///
    /// These were passed during construction, validated and persisted. They are made available by
    /// this field as a cache.
    config: DatabaseFlags,

    /// Underlying RocksDB instance.
    rocks: R,
}

impl ActualStateManagerDatabase {
    pub fn new(
        root: PathBuf,
        config: DatabaseFlags,
        network: &NetworkDefinition,
    ) -> Result<Self, DatabaseConfigValidationError> {
        let mut db_opts = Options::default();
        db_opts.create_if_missing(true);
        db_opts.create_missing_column_families(true);

        let column_families: Vec<ColumnFamilyDescriptor> = ALL_COLUMN_FAMILIES
            .iter()
            .map(|cf| ColumnFamilyDescriptor::new(cf.to_string(), Options::default()))
            .collect();

        let db = DB::open_cf_descriptors(&db_opts, root.as_path(), column_families).unwrap();

        let state_manager_database = StateManagerDatabase {
            config: config.clone(),
            rocks: DirectRocks { db },
        };

        let current_database_config = state_manager_database.read_flags_state();
        config.validate(&current_database_config)?;
        state_manager_database.write_flags(&config);

        if state_manager_database.config.enable_account_change_index {
            state_manager_database.catchup_account_change_index();
        }

        state_manager_database.restore_december_2023_lost_substates(network);

<<<<<<< HEAD
        if rocks_db_store.config.enable_re_node_listing_indices {
            rocks_db_store.catchup_re_node_listing_indices()
        }

        Ok(rocks_db_store)
=======
        Ok(state_manager_database)
>>>>>>> 978f9ec6
    }
}

impl<R: ReadableRocks> StateManagerDatabase<R> {
    /// Creates a readonly [`StateManagerDatabase`] that allows only reading from the store, while
    /// some other process is writing to it.
    ///
    /// This is required for the [`ledger-tools`] CLI tool which only reads data from the database
    /// and does not write anything to it. Without this constructor, if [`StateManagerDatabase::new`] is
    /// used by the [`ledger-tools`] CLI then it leads to a lock contention as two threads would
    /// want to have a write lock over the database. This provides the [`ledger-tools`] CLI with a
    /// way of making it clear that it only wants read lock and not a write lock.
    ///
    /// [`ledger-tools`]: https://github.com/radixdlt/ledger-tools
    pub fn new_read_only(root: PathBuf) -> StateManagerDatabase<impl ReadableRocks> {
        let mut db_opts = Options::default();
        db_opts.create_if_missing(false);
        db_opts.create_missing_column_families(false);

        let column_families: Vec<ColumnFamilyDescriptor> = ALL_COLUMN_FAMILIES
            .iter()
            .map(|cf| ColumnFamilyDescriptor::new(cf.to_string(), Options::default()))
            .collect();

        let db =
            DB::open_cf_descriptors_read_only(&db_opts, root.as_path(), column_families, false)
                .unwrap();

        StateManagerDatabase {
            config: DatabaseFlags {
                enable_local_transaction_execution_index: false,
                enable_account_change_index: false,
                enable_re_node_listing_indices: false,
            },
            rocks: DirectRocks { db },
        }
    }
}

impl<R: SecondaryRocks> StateManagerDatabase<R> {
    /// Creates a [`StateManagerDatabase`] as a secondary instance which may catch up with the
    /// primary.
    pub fn new_as_secondary(
        root: PathBuf,
        temp: PathBuf,
        column_families: Vec<&str>,
    ) -> StateManagerDatabase<impl SecondaryRocks> {
        let mut db_opts = Options::default();
        db_opts.create_if_missing(false);
        db_opts.create_missing_column_families(false);

        let column_families: Vec<ColumnFamilyDescriptor> = column_families
            .iter()
            .map(|cf| ColumnFamilyDescriptor::new(cf.to_string(), Options::default()))
            .collect();

        let db = DB::open_cf_descriptors_as_secondary(
            &db_opts,
            root.as_path(),
            temp.as_path(),
            column_families,
        )
        .unwrap();

        StateManagerDatabase {
            config: DatabaseFlags {
                enable_local_transaction_execution_index: false,
                enable_account_change_index: false,
                enable_re_node_listing_indices: false,
            },
            rocks: DirectRocks { db },
        }
    }

    pub fn try_catchup_with_primary(&self) {
        self.rocks.try_catchup_with_primary();
    }
}

impl<R: ReadableRocks> StateManagerDatabase<R> {
    /// Starts a read-only interaction with the DB through per-CF type-safe APIs.
    fn open_read_context(&self) -> TypedDbContext<R, NoWriteSupport> {
        TypedDbContext::new(&self.rocks, NoWriteSupport)
    }
}

<<<<<<< HEAD
    fn add_transaction_to_write_batch(
        &self,
        db_context: &TypedDbContext,
        transaction_bundle: CommittedTransactionBundle,
    ) {
        if self.is_account_change_index_enabled() {
            self.batch_update_account_change_index_from_committed_transaction(
                db_context,
                &transaction_bundle,
            );
        }

        if self.config.enable_re_node_listing_indices {
            self.batch_update_re_node_listing_indices(
                db_context,
                transaction_bundle.state_version,
                &transaction_bundle
                    .receipt
                    .on_ledger
                    .state_changes
                    .substate_level_changes,
            );
        }

        let CommittedTransactionBundle {
            state_version,
            raw,
            receipt,
            identifiers,
        } = transaction_bundle;
        let ledger_transaction_hash = identifiers.payload.ledger_transaction_hash;

        // TEMPORARY until this is handled in the engine: we store both an intent lookup and the transaction itself
        if let TypedTransactionIdentifiers::User {
            intent_hash,
            notarized_transaction_hash,
            ..
        } = &identifiers.payload.typed
        {
            /* For user transactions we only need to check for duplicate intent hashes to know
            that user payload hash and ledger payload hash are also unique. */

            let maybe_existing_state_version = db_context.cf(IntentHashesCf).get(intent_hash);
            if let Some(existing_state_version) = maybe_existing_state_version {
                panic!(
                    "Attempted to save intent hash {:?} which already exists at state version {:?}",
                    intent_hash, existing_state_version
                );
            }

            db_context
                .cf(IntentHashesCf)
                .put(intent_hash, &state_version);
            db_context
                .cf(NotarizedTransactionHashesCf)
                .put(notarized_transaction_hash, &state_version);
        } else {
            let maybe_existing_state_version = db_context
                .cf(LedgerTransactionHashesCf)
                .get(&ledger_transaction_hash);
            if let Some(existing_state_version) = maybe_existing_state_version {
                panic!(
                    "Attempted to save ledger transaction hash {:?} which already exists at state version {:?}",
                    ledger_transaction_hash,
                    existing_state_version
                );
            }
        }

        db_context
            .cf(LedgerTransactionHashesCf)
            .put(&ledger_transaction_hash, &state_version);
        db_context
            .cf(RawLedgerTransactionsCf)
            .put(&state_version, &raw);
        db_context
            .cf(CommittedTransactionIdentifiersCf)
            .put(&state_version, &identifiers);
        db_context
            .cf(TransactionReceiptsCf)
            .put(&state_version, &receipt.on_ledger);

        if self.is_local_transaction_execution_index_enabled() {
            db_context
                .cf(LocalTransactionExecutionsCf)
                .put(&state_version, &receipt.local_execution);
        }
=======
impl<R: WriteableRocks> StateManagerDatabase<R> {
    /// Starts a read/buffered-write interaction with the DB through per-CF type-safe APIs.
    fn open_rw_context(&self) -> TypedDbContext<R, BufferedWriteSupport<R>> {
        TypedDbContext::new(&self.rocks, BufferedWriteSupport::new(&self.rocks))
>>>>>>> 978f9ec6
    }
}

impl<R: WriteableRocks> StateManagerDatabase<R> {
    fn read_flags_state(&self) -> DatabaseFlagsState {
        let db_context = self.open_read_context();
        let extension_data_cf = db_context.cf(ExtensionsDataCf);
        let account_change_index_enabled = extension_data_cf
            .get(&ExtensionsDataKey::AccountChangeIndexEnabled)
            .map(|bytes| scrypto_decode::<bool>(&bytes).unwrap());
        let local_transaction_execution_index_enabled = extension_data_cf
            .get(&ExtensionsDataKey::LocalTransactionExecutionIndexEnabled)
            .map(|bytes| scrypto_decode::<bool>(&bytes).unwrap());
        DatabaseFlagsState {
            account_change_index_enabled,
            local_transaction_execution_index_enabled,
        }
    }

    fn write_flags(&self, database_config: &DatabaseFlags) {
        let db_context = self.open_rw_context();
        let extension_data_cf = db_context.cf(ExtensionsDataCf);
        extension_data_cf.put(
            &ExtensionsDataKey::AccountChangeIndexEnabled,
            &scrypto_encode(&database_config.enable_account_change_index).unwrap(),
        );
        extension_data_cf.put(
            &ExtensionsDataKey::LocalTransactionExecutionIndexEnabled,
            &scrypto_encode(&database_config.enable_local_transaction_execution_index).unwrap(),
        );
    }
}

impl<R: ReadableRocks> ConfigurableDatabase for StateManagerDatabase<R> {
    fn is_account_change_index_enabled(&self) -> bool {
        self.config.enable_account_change_index
    }

    fn is_local_transaction_execution_index_enabled(&self) -> bool {
        self.config.enable_local_transaction_execution_index
    }

    fn are_re_node_listing_indices_enabled(&self) -> bool {
        self.config.enable_re_node_listing_indices
    }
}

impl MeasurableDatabase for ActualStateManagerDatabase {
    fn get_data_volume_statistics(&self) -> Vec<CategoryDbVolumeStatistic> {
        let mut statistics = ALL_COLUMN_FAMILIES
            .iter()
            .map(|cf_name| {
                (
                    cf_name.to_string(),
                    CategoryDbVolumeStatistic::zero(cf_name.to_string()),
                )
            })
            .collect::<IndexMap<_, _>>();
        let live_files = match self.rocks.db.live_files() {
            Ok(live_files) => live_files,
            Err(err) => {
                warn!("could not get DB live files; returning 0: {:?}", err);
                Vec::new()
            }
        };
        for live_file in live_files {
            let Some(statistic) = statistics.get_mut(&live_file.column_family_name) else {
                warn!("LiveFile of unknown column family: {:?}", live_file);
                continue;
            };
            statistic.add_sst_summary(
                live_file.num_entries,
                live_file.num_deletions,
                live_file.size,
                live_file.level,
            );
        }
        statistics.into_values().collect()
    }
}

impl<R: WriteableRocks> CommitStore for StateManagerDatabase<R> {
    fn commit(&self, commit_bundle: CommitBundle) {
        let db_context = self.open_rw_context();

        // Check for duplicate intent/payload hashes in the commit request
        let mut user_transactions_count = 0;
        let mut processed_intent_hashes = HashSet::new();
        let transactions_count = commit_bundle.transactions.len();
        let mut processed_ledger_transaction_hashes = HashSet::new();

        let commit_ledger_header = &commit_bundle.proof.ledger_header;
        let commit_state_version = commit_ledger_header.state_version;

        for transaction_bundle in commit_bundle.transactions {
            let payload_identifiers = &transaction_bundle.identifiers.payload;
            if let TypedTransactionIdentifiers::User { intent_hash, .. } =
                &payload_identifiers.typed
            {
                processed_intent_hashes.insert(*intent_hash);
                user_transactions_count += 1;
            }
            processed_ledger_transaction_hashes.insert(payload_identifiers.ledger_transaction_hash);
            self.add_transaction_to_write_batch(&db_context, transaction_bundle);
        }

        if processed_intent_hashes.len() != user_transactions_count {
            panic!("Commit request contains duplicate intent hashes");
        }

        if processed_ledger_transaction_hashes.len() != transactions_count {
            panic!("Commit request contains duplicate ledger transaction hashes");
        }

        db_context
            .cf(LedgerProofsCf)
            .put(&commit_state_version, &commit_bundle.proof);

        if let Some(next_epoch) = &commit_ledger_header.next_epoch {
            db_context
                .cf(EpochLedgerProofsCf)
                .put(&next_epoch.epoch, &commit_bundle.proof);
        }

        if commit_ledger_header.next_protocol_version.is_some() {
            db_context
                .cf(ProtocolUpdateInitLedgerProofsCf)
                .put(&commit_state_version, &commit_bundle.proof);
        }

        if let LedgerProofOrigin::ProtocolUpdate { .. } = &commit_bundle.proof.origin {
            db_context
                .cf(ProtocolUpdateExecutionLedgerProofsCf)
                .put(&commit_state_version, &commit_bundle.proof);
        }

        let substates_cf = db_context.cf(SubstatesCf);
        for (node_key, node_updates) in commit_bundle.substate_store_update.updates.node_updates {
            for (partition_num, partition_updates) in node_updates.partition_updates {
                let partition_key = DbPartitionKey {
                    node_key: node_key.clone(),
                    partition_num,
                };
                match partition_updates {
                    PartitionDatabaseUpdates::Delta { substate_updates } => {
                        for (sort_key, update) in substate_updates {
                            let substate_key = (partition_key.clone(), sort_key);
                            match update {
                                DatabaseUpdate::Set(substate_value) => {
                                    substates_cf.put(&substate_key, &substate_value);
                                }
                                DatabaseUpdate::Delete => {
                                    substates_cf.delete(&substate_key);
                                }
                            }
                        }
                    }
                    PartitionDatabaseUpdates::Reset {
                        new_substate_values,
                    } => {
                        substates_cf.delete_group(&partition_key);
                        for (sort_key, substate_value) in new_substate_values {
                            substates_cf.put(&(partition_key.clone(), sort_key), &substate_value);
                        }
                    }
                }
            }
        }

        if let Some(vertex_store) = commit_bundle.vertex_store {
            db_context.cf(VertexStoreCf).put(&(), &vertex_store);
        }

        let state_hash_tree_update = commit_bundle.state_tree_update;
        for (key, node) in state_hash_tree_update.new_nodes {
            db_context.cf(StateHashTreeNodesCf).put(&key, &node);
        }
        for (version, stale_parts) in state_hash_tree_update.stale_tree_parts_at_state_version {
            db_context
                .cf(StaleStateHashTreePartsCf)
                .put(&version, &stale_parts);
        }

        for (node_ids, record) in commit_bundle.new_substate_node_ancestry_records {
            for node_id in node_ids {
                db_context
                    .cf(SubstateNodeAncestryRecordsCf)
                    .put(&node_id, &record);
            }
        }

        db_context
            .cf(TransactionAccuTreeSlicesCf)
            .put(&commit_state_version, &commit_bundle.transaction_tree_slice);
        db_context
            .cf(ReceiptAccuTreeSlicesCf)
            .put(&commit_state_version, &commit_bundle.receipt_tree_slice);
    }
}

impl<R: WriteableRocks> StateManagerDatabase<R> {
    fn add_transaction_to_write_batch(
        &self,
        db_context: &TypedDbContext<R, BufferedWriteSupport<R>>,
        transaction_bundle: CommittedTransactionBundle,
    ) {
        if self.is_account_change_index_enabled() {
            self.batch_update_account_change_index_from_committed_transaction(
                db_context,
                transaction_bundle.state_version,
                &transaction_bundle,
            );
        }

        let CommittedTransactionBundle {
            state_version,
            raw,
            receipt,
            identifiers,
        } = transaction_bundle;
        let ledger_transaction_hash = identifiers.payload.ledger_transaction_hash;

        // TEMPORARY until this is handled in the engine: we store both an intent lookup and the transaction itself
        if let TypedTransactionIdentifiers::User {
            intent_hash,
            notarized_transaction_hash,
            ..
        } = &identifiers.payload.typed
        {
            /* For user transactions we only need to check for duplicate intent hashes to know
            that user payload hash and ledger payload hash are also unique. */

            let maybe_existing_state_version = db_context.cf(IntentHashesCf).get(intent_hash);
            if let Some(existing_state_version) = maybe_existing_state_version {
                panic!(
                    "Attempted to save intent hash {:?} which already exists at state version {:?}",
                    intent_hash, existing_state_version
                );
            }

            db_context
                .cf(IntentHashesCf)
                .put(intent_hash, &state_version);
            db_context
                .cf(NotarizedTransactionHashesCf)
                .put(notarized_transaction_hash, &state_version);
        } else {
            let maybe_existing_state_version = db_context
                .cf(LedgerTransactionHashesCf)
                .get(&ledger_transaction_hash);
            if let Some(existing_state_version) = maybe_existing_state_version {
                panic!(
                    "Attempted to save ledger transaction hash {:?} which already exists at state version {:?}",
                    ledger_transaction_hash,
                    existing_state_version
                );
            }
        }

        db_context
            .cf(LedgerTransactionHashesCf)
            .put(&ledger_transaction_hash, &state_version);
        db_context
            .cf(RawLedgerTransactionsCf)
            .put(&state_version, &raw);
        db_context
            .cf(CommittedTransactionIdentifiersCf)
            .put(&state_version, &identifiers);
        db_context
            .cf(TransactionReceiptsCf)
            .put(&state_version, &receipt.on_ledger);

        if self.is_local_transaction_execution_index_enabled() {
            db_context
                .cf(LocalTransactionExecutionsCf)
                .put(&state_version, &receipt.local_execution);
        }
    }
}

impl<R: WriteableRocks> ExecutedGenesisScenarioStore for StateManagerDatabase<R> {
    fn put_scenario(&self, number: ScenarioSequenceNumber, scenario: ExecutedGenesisScenario) {
        self.open_rw_context()
            .cf(ExecutedGenesisScenariosCf)
            .put(&number, &scenario);
    }

    fn list_all_scenarios(&self) -> Vec<(ScenarioSequenceNumber, ExecutedGenesisScenario)> {
        self.open_read_context()
            .cf(ExecutedGenesisScenariosCf)
            .iterate(Direction::Forward)
            .collect()
    }
}

pub struct RocksDBCommittedTransactionBundleIterator<'r> {
    state_version: StateVersion,
    txns_iter: Box<dyn Iterator<Item = (StateVersion, RawLedgerTransaction)> + 'r>,
    ledger_receipts_iter: Box<dyn Iterator<Item = (StateVersion, LedgerTransactionReceipt)> + 'r>,
    local_executions_iter: Box<dyn Iterator<Item = (StateVersion, LocalTransactionExecution)> + 'r>,
    identifiers_iter:
        Box<dyn Iterator<Item = (StateVersion, CommittedTransactionIdentifiers)> + 'r>,
}

impl<'r> RocksDBCommittedTransactionBundleIterator<'r> {
    fn new<R: ReadableRocks, W: WriteSupport>(
        from_state_version: StateVersion,
        db_context: TypedDbContext<'r, R, W>,
    ) -> Self {
        Self {
            state_version: from_state_version,
            txns_iter: db_context
                .cf(RawLedgerTransactionsCf)
                .iterate_from(&from_state_version, Direction::Forward),
            ledger_receipts_iter: db_context
                .cf(TransactionReceiptsCf)
                .iterate_from(&from_state_version, Direction::Forward),
            local_executions_iter: db_context
                .cf(LocalTransactionExecutionsCf)
                .iterate_from(&from_state_version, Direction::Forward),
            identifiers_iter: db_context
                .cf(CommittedTransactionIdentifiersCf)
                .iterate_from(&from_state_version, Direction::Forward),
        }
    }
}

impl<'r> Iterator for RocksDBCommittedTransactionBundleIterator<'r> {
    type Item = CommittedTransactionBundle;

    fn next(&mut self) -> Option<Self::Item> {
        let Some((txn_version, txn)) = self.txns_iter.next() else {
            return None;
        };

        let (ledger_receipt_version, ledger_receipt) = self
            .ledger_receipts_iter
            .next()
            .expect("missing ledger receipt");
        let (local_execution_version, local_execution) = self
            .local_executions_iter
            .next()
            .expect("missing local transaction execution");
        let (identifiers_version, identifiers) = self
            .identifiers_iter
            .next()
            .expect("missing transaction identifiers");

        let current_state_version = self.state_version;
        for (other_row_description, other_row_version) in [
            ("transaction version", txn_version),
            ("ledger receipt version", ledger_receipt_version),
            ("local execution version", local_execution_version),
            ("identifiers version", identifiers_version),
        ] {
            if other_row_version != current_state_version {
                panic!("DB inconsistency! {other_row_description} ({other_row_version}) doesn't match expected state version ({current_state_version})");
            }
        }

        self.state_version = self
            .state_version
            .next()
            .expect("Invalid next state version!");

        Some(CommittedTransactionBundle {
            state_version: current_state_version,
            raw: txn,
            receipt: LocalTransactionReceipt {
                on_ledger: ledger_receipt,
                local_execution,
            },
            identifiers,
        })
    }
}

impl<R: ReadableRocks> IterableTransactionStore for StateManagerDatabase<R> {
    fn get_committed_transaction_bundle_iter(
        &self,
        from_state_version: StateVersion,
    ) -> Box<dyn Iterator<Item = CommittedTransactionBundle> + '_> {
        // This should not happen. This interface should be used after checking (e.g. `node-http-apis/src/core-api/handlers/`).
        // However, with or without this debug_assert there would still be a panic if LocalTransactionExecution is missing.
        debug_assert!(self.is_local_transaction_execution_index_enabled());

        Box::new(RocksDBCommittedTransactionBundleIterator::new(
            from_state_version,
            self.open_read_context(),
        ))
    }
}

impl<R: ReadableRocks> QueryableTransactionStore for StateManagerDatabase<R> {
    fn get_committed_transaction(
        &self,
        state_version: StateVersion,
    ) -> Option<RawLedgerTransaction> {
        self.open_read_context()
            .cf(RawLedgerTransactionsCf)
            .get(&state_version)
    }

    fn get_committed_transaction_identifiers(
        &self,
        state_version: StateVersion,
    ) -> Option<CommittedTransactionIdentifiers> {
        self.open_read_context()
            .cf(CommittedTransactionIdentifiersCf)
            .get(&state_version)
    }

    fn get_committed_ledger_transaction_receipt(
        &self,
        state_version: StateVersion,
    ) -> Option<LedgerTransactionReceipt> {
        self.open_read_context()
            .cf(TransactionReceiptsCf)
            .get(&state_version)
    }

    fn get_committed_local_transaction_execution(
        &self,
        state_version: StateVersion,
    ) -> Option<LocalTransactionExecution> {
        self.open_read_context()
            .cf(LocalTransactionExecutionsCf)
            .get(&state_version)
    }

    fn get_committed_local_transaction_receipt(
        &self,
        state_version: StateVersion,
    ) -> Option<LocalTransactionReceipt> {
        let ledger_transaction_receipt =
            self.get_committed_ledger_transaction_receipt(state_version);
        let local_transaction_execution =
            self.get_committed_local_transaction_execution(state_version);
        match (ledger_transaction_receipt, local_transaction_execution) {
            (Some(on_ledger), Some(local_execution)) => Some(LocalTransactionReceipt {
                on_ledger,
                local_execution,
            }),
            (None, Some(_)) => panic!("missing ledger receipt at state version {state_version}"),
            (Some(_), None) => {
                if self.is_local_transaction_execution_index_enabled() {
                    panic!("missing local execution at state version {state_version}")
                }
                None
            }
            (None, None) => None,
        }
    }
}

impl<R: ReadableRocks> TransactionIndex<&IntentHash> for StateManagerDatabase<R> {
    fn get_txn_state_version_by_identifier(
        &self,
        intent_hash: &IntentHash,
    ) -> Option<StateVersion> {
        self.open_read_context().cf(IntentHashesCf).get(intent_hash)
    }
}

impl<R: ReadableRocks> TransactionIndex<&NotarizedTransactionHash> for StateManagerDatabase<R> {
    fn get_txn_state_version_by_identifier(
        &self,
        notarized_transaction_hash: &NotarizedTransactionHash,
    ) -> Option<StateVersion> {
        self.open_read_context()
            .cf(NotarizedTransactionHashesCf)
            .get(notarized_transaction_hash)
    }
}

impl<R: ReadableRocks> TransactionIndex<&LedgerTransactionHash> for StateManagerDatabase<R> {
    fn get_txn_state_version_by_identifier(
        &self,
        ledger_transaction_hash: &LedgerTransactionHash,
    ) -> Option<StateVersion> {
        self.open_read_context()
            .cf(LedgerTransactionHashesCf)
            .get(ledger_transaction_hash)
    }
}

impl<R: ReadableRocks> TransactionIdentifierLoader for StateManagerDatabase<R> {
    fn get_top_transaction_identifiers(
        &self,
    ) -> Option<(StateVersion, CommittedTransactionIdentifiers)> {
        self.open_read_context()
            .cf(CommittedTransactionIdentifiersCf)
            .get_last()
    }
}

impl<R: ReadableRocks> IterableProofStore for StateManagerDatabase<R> {
    fn get_proof_iter(
        &self,
        from_state_version: StateVersion,
    ) -> Box<dyn Iterator<Item = LedgerProof> + '_> {
        Box::new(
            self.open_read_context()
                .cf(LedgerProofsCf)
                .iterate_from(&from_state_version, Direction::Forward)
                .map(|(_, proof)| proof),
        )
    }

    fn get_next_epoch_proof_iter(
        &self,
        from_epoch: Epoch,
    ) -> Box<dyn Iterator<Item = LedgerProof> + '_> {
        Box::new(
            self.open_read_context()
                .cf(EpochLedgerProofsCf)
                .iterate_from(&from_epoch, Direction::Forward)
                .map(|(_, proof)| proof),
        )
    }

    fn get_protocol_update_init_proof_iter(
        &self,
        from_state_version: StateVersion,
    ) -> Box<dyn Iterator<Item = LedgerProof> + '_> {
        Box::new(
            self.open_read_context()
                .cf(ProtocolUpdateInitLedgerProofsCf)
                .iterate_from(&from_state_version, Direction::Forward)
                .map(|(_, proof)| proof),
        )
    }

    fn get_protocol_update_execution_proof_iter(
        &self,
        from_state_version: StateVersion,
    ) -> Box<dyn Iterator<Item = LedgerProof> + '_> {
        Box::new(
            self.open_read_context()
                .cf(ProtocolUpdateExecutionLedgerProofsCf)
                .iterate_from(&from_state_version, Direction::Forward)
                .map(|(_, proof)| proof),
        )
    }
}

impl<R: ReadableRocks> QueryableProofStore for StateManagerDatabase<R> {
    fn max_state_version(&self) -> StateVersion {
        self.open_read_context()
            .cf(RawLedgerTransactionsCf)
            .get_last_key()
            .unwrap_or(StateVersion::pre_genesis())
    }

    fn get_syncable_txns_and_proof(
        &self,
        start_state_version_inclusive: StateVersion,
        max_number_of_txns_if_more_than_one_proof: u32,
        max_payload_size_in_bytes: u32,
    ) -> Result<TxnsAndProof, GetSyncableTxnsAndProofError> {
        let mut payload_size_so_far = 0;
        let mut latest_usable_proof: Option<LedgerProof> = None;
        let mut txns = Vec::new();

        let mut proofs_iter = self
            .open_read_context()
            .cf(LedgerProofsCf)
            .iterate_from(&start_state_version_inclusive, Direction::Forward);
        let mut txns_iter = self
            .open_read_context()
            .cf(RawLedgerTransactionsCf)
            .iterate_from(&start_state_version_inclusive, Direction::Forward);

        // A few flags used to be able to provide an accurate error response
        let mut encountered_genesis_proof = None;
        let mut encountered_protocol_update_proof = None;
        let mut any_consensus_proof_iterated = false;

        'proof_loop: while payload_size_so_far <= max_payload_size_in_bytes
            && txns.len() <= (max_number_of_txns_if_more_than_one_proof as usize)
        {
            // Fetch next proof and see if all txns it includes can fit
            // If they do - add them to the output and update the latest usable proof then continue the iteration
            // If they don't - (sadly) ignore this proof's txns read so far and break the loop
            // If we're out of proofs (or some txns are missing): also break the loop
            match proofs_iter.next() {
                Some((next_proof_state_version, next_proof)) => {
                    // We're not serving any genesis or protocol update transactions.
                    // All nodes should have them hardcoded/configured/generated locally.
                    // Stop iterating the proofs and return whatever txns/proof we have
                    // collected so far (or an empty response).
                    match next_proof.origin {
                        LedgerProofOrigin::Genesis { .. } => {
                            encountered_genesis_proof = Some(next_proof);
                            break 'proof_loop;
                        }
                        LedgerProofOrigin::ProtocolUpdate { .. } => {
                            encountered_protocol_update_proof = Some(next_proof);
                            break 'proof_loop;
                        }
                        LedgerProofOrigin::Consensus { .. } => {
                            any_consensus_proof_iterated = true;
                        }
                    }

                    let mut payload_size_including_next_proof_txns = payload_size_so_far;
                    let mut next_proof_txns = Vec::new();

                    // It looks convoluted, but really isn't :D
                    // * max_payload_size_in_bytes limit is always enforced
                    // * max_number_of_txns_if_more_than_one_proof limit is skipped
                    //   if there isn't yet any usable proof (so the response may
                    //   contain more than max_number_of_txns_if_more_than_one_proof txns
                    //   if that's what it takes to be able to produce a response at all)
                    'proof_txns_loop: while payload_size_including_next_proof_txns
                        <= max_payload_size_in_bytes
                        && (latest_usable_proof.is_none()
                            || txns.len() + next_proof_txns.len()
                                <= (max_number_of_txns_if_more_than_one_proof as usize))
                    {
                        match txns_iter.next() {
                            Some((next_txn_state_version, next_txn)) => {
                                payload_size_including_next_proof_txns += next_txn.0.len() as u32;
                                next_proof_txns.push(next_txn);

                                if next_txn_state_version == next_proof_state_version {
                                    // We've reached the last txn under next_proof
                                    break 'proof_txns_loop;
                                }
                            }
                            None => {
                                // A txn must be missing! Log an error as this indicates DB corruption
                                error!("The DB is missing transactions! There is a proof at state version {} but only got {} txns (starting from state version {} inclusive)",
                                    next_proof_state_version, (txns.len() + next_proof_txns.len()), start_state_version_inclusive);
                                // We can still serve a response (return whatever txns/proof we've collected so far)
                                break 'proof_loop;
                            }
                        }
                    }

                    // All txns under next_proof have been processed, once again confirm
                    // that they can all fit in the response (the last txn could have crossed the limit)
                    if payload_size_including_next_proof_txns <= max_payload_size_in_bytes
                        && (latest_usable_proof.is_none()
                            || txns.len() + next_proof_txns.len()
                                <= (max_number_of_txns_if_more_than_one_proof as usize))
                    {
                        // Yup, all good, use next_proof as the result and add its txns
                        let next_proof_is_a_protocol_update =
                            next_proof.ledger_header.next_protocol_version.is_some();
                        let next_proof_is_an_epoch_change =
                            next_proof.ledger_header.next_epoch.is_some();
                        latest_usable_proof = Some(next_proof);
                        txns.append(&mut next_proof_txns);
                        payload_size_so_far = payload_size_including_next_proof_txns;

                        if next_proof_is_a_protocol_update || next_proof_is_an_epoch_change {
                            // Stop if we've reached a protocol update or end of epoch
                            break 'proof_loop;
                        }
                    } else {
                        // We couldn't fit next proof's txns so there's no point in further iteration
                        break 'proof_loop;
                    }
                }
                None => {
                    // No more proofs
                    break 'proof_loop;
                }
            }
        }

        latest_usable_proof
            .map(|proof| TxnsAndProof { txns, proof })
            .ok_or(if any_consensus_proof_iterated {
                // We have iterated at least one valid consensus proof
                // but still were unable to produce a response,
                // so this must have been a limit issue.
                GetSyncableTxnsAndProofError::FailedToPrepareAResponseWithinLimits
            } else {
                // We have not iterated any valid consensus proof.
                // Check if we've broken due to encountering
                // one of the non-Consensus originated proofs.
                if let Some(genesis_proof) = encountered_genesis_proof {
                    GetSyncableTxnsAndProofError::RefusedToServeGenesis {
                        refused_proof: Box::new(genesis_proof),
                    }
                } else if let Some(protocol_update_proof) = encountered_protocol_update_proof {
                    GetSyncableTxnsAndProofError::RefusedToServeProtocolUpdate {
                        refused_proof: Box::new(protocol_update_proof),
                    }
                } else {
                    // We have not iterated any Consensus proof
                    // or any other proof.
                    // So the request must have been ahead of our current ledger.
                    GetSyncableTxnsAndProofError::NothingToServeAtTheGivenStateVersion
                }
            })
    }

    fn get_first_proof(&self) -> Option<LedgerProof> {
        self.open_read_context()
            .cf(LedgerProofsCf)
            .get_first_value()
    }

    fn get_post_genesis_epoch_proof(&self) -> Option<LedgerProof> {
        self.open_read_context()
            .cf(EpochLedgerProofsCf)
            .get_first_value()
    }

    fn get_epoch_proof(&self, epoch: Epoch) -> Option<LedgerProof> {
        self.open_read_context().cf(EpochLedgerProofsCf).get(&epoch)
    }

    fn get_latest_proof(&self) -> Option<LedgerProof> {
        self.open_read_context().cf(LedgerProofsCf).get_last_value()
    }

    fn get_latest_epoch_proof(&self) -> Option<LedgerProof> {
        self.open_read_context()
            .cf(EpochLedgerProofsCf)
            .get_last_value()
    }

    fn get_closest_epoch_proof_on_or_before(
        &self,
        state_version: StateVersion,
    ) -> Option<LedgerProof> {
        self.open_read_context()
            .cf(LedgerProofsCf)
            .iterate_from(&state_version, Direction::Reverse)
            .map(|(_, proof)| proof)
            .find(|proof| proof.ledger_header.next_epoch.is_some())
    }

    fn get_latest_protocol_update_init_proof(&self) -> Option<LedgerProof> {
        self.open_read_context()
            .cf(ProtocolUpdateInitLedgerProofsCf)
            .get_last_value()
    }

    fn get_latest_protocol_update_execution_proof(&self) -> Option<LedgerProof> {
        self.open_read_context()
            .cf(ProtocolUpdateExecutionLedgerProofsCf)
            .get_last_value()
    }
}

impl<R: ReadableRocks> SubstateDatabase for StateManagerDatabase<R> {
    fn get_substate(
        &self,
        partition_key: &DbPartitionKey,
        sort_key: &DbSortKey,
    ) -> Option<DbSubstateValue> {
        self.open_read_context()
            .cf(SubstatesCf)
            .get(&(partition_key.clone(), sort_key.clone()))
    }

    fn list_entries_from(
        &self,
        partition_key: &DbPartitionKey,
        from_sort_key: Option<&DbSortKey>,
    ) -> Box<dyn Iterator<Item = PartitionEntry> + '_> {
        let partition_key = partition_key.clone();
        let from_sort_key = from_sort_key.cloned().unwrap_or(DbSortKey(vec![]));
        Box::new(
            self.open_read_context()
                .cf(SubstatesCf)
                .iterate_group_from(&(partition_key.clone(), from_sort_key), Direction::Forward)
                .map(|((_, sort_key), value)| (sort_key, value)),
        )
    }
}

impl<R: ReadableRocks> ListableSubstateDatabase for StateManagerDatabase<R> {
    fn list_partition_keys(&self) -> Box<dyn Iterator<Item = DbPartitionKey> + '_> {
        self.open_read_context()
            .cf(SubstatesCf)
            .iterate_key_groups()
    }
}

impl<R: ReadableRocks> SubstateNodeAncestryStore for StateManagerDatabase<R> {
    fn batch_get_ancestry<'a>(
        &self,
        node_ids: impl IntoIterator<Item = &'a NodeId>,
    ) -> Vec<Option<SubstateNodeAncestryRecord>> {
        self.open_read_context()
            .cf(SubstateNodeAncestryRecordsCf)
            .get_many(Vec::from_iter(node_ids))
    }
}

impl<R: ReadableRocks> ReadableTreeStore for StateManagerDatabase<R> {
    fn get_node(&self, key: &NodeKey) -> Option<TreeNode> {
        self.open_read_context().cf(StateHashTreeNodesCf).get(key)
    }
}

impl<R: WriteableRocks> StateHashTreeGcStore for StateManagerDatabase<R> {
    fn get_stale_tree_parts_iter(
        &self,
    ) -> Box<dyn Iterator<Item = (StateVersion, StaleTreeParts)> + '_> {
        self.open_read_context()
            .cf(StaleStateHashTreePartsCf)
            .iterate(Direction::Forward)
    }

    fn batch_delete_node<'a>(&self, keys: impl IntoIterator<Item = &'a NodeKey>) {
        let db_context = self.open_rw_context();
        for key in keys {
            db_context.cf(StateHashTreeNodesCf).delete(key);
        }
    }

    fn batch_delete_stale_tree_part<'a>(
        &self,
        state_versions: impl IntoIterator<Item = &'a StateVersion>,
    ) {
        let db_context = self.open_rw_context();
        for state_version in state_versions {
            db_context
                .cf(StaleStateHashTreePartsCf)
                .delete(state_version);
        }
    }
}

impl<R: WriteableRocks> LedgerProofsGcStore for StateManagerDatabase<R> {
    fn get_progress(&self) -> Option<LedgerProofsGcProgress> {
        self.open_read_context()
            .cf(LedgerProofsGcProgressCf)
            .get(&())
    }

    fn set_progress(&self, progress: LedgerProofsGcProgress) {
        self.open_rw_context()
            .cf(LedgerProofsGcProgressCf)
            .put(&(), &progress);
    }

    fn delete_ledger_proofs_range(&self, from: StateVersion, to: StateVersion) {
        self.open_rw_context()
            .cf(LedgerProofsCf)
            .delete_range(&from, &to);
    }
}

impl<R: ReadableRocks> ReadableAccuTreeStore<StateVersion, TransactionTreeHash>
    for StateManagerDatabase<R>
{
    fn get_tree_slice(
        &self,
        state_version: &StateVersion,
    ) -> Option<TreeSlice<TransactionTreeHash>> {
        self.open_read_context()
            .cf(TransactionAccuTreeSlicesCf)
            .get(state_version)
            .map(|slice| slice.0)
    }
}

impl<R: ReadableRocks> ReadableAccuTreeStore<StateVersion, ReceiptTreeHash>
    for StateManagerDatabase<R>
{
    fn get_tree_slice(&self, state_version: &StateVersion) -> Option<TreeSlice<ReceiptTreeHash>> {
        self.open_read_context()
            .cf(ReceiptAccuTreeSlicesCf)
            .get(state_version)
            .map(|slice| slice.0)
    }
}

impl<R: WriteableRocks> WriteableVertexStore for StateManagerDatabase<R> {
    fn save_vertex_store(&self, blob: VertexStoreBlob) {
        self.open_rw_context().cf(VertexStoreCf).put(&(), &blob)
    }
}

impl<R: ReadableRocks> RecoverableVertexStore for StateManagerDatabase<R> {
    fn get_vertex_store(&self) -> Option<VertexStoreBlob> {
        self.open_read_context().cf(VertexStoreCf).get(&())
    }
}

impl<R: WriteableRocks> StateManagerDatabase<R> {
    fn batch_update_account_change_index_from_receipt(
        &self,
        db_context: &TypedDbContext<R, BufferedWriteSupport<R>>,
        state_version: StateVersion,
        execution: &LocalTransactionExecution,
    ) {
        for address in execution
            .global_balance_summary
            .global_balance_changes
            .keys()
            .filter(|address| address.is_account())
        {
            db_context
                .cf(AccountChangeStateVersionsCf)
                .put(&(*address, state_version), &());
        }
    }

    fn batch_update_account_change_index_from_committed_transaction(
        &self,
<<<<<<< HEAD
        db_context: &TypedDbContext,
=======
        db_context: &TypedDbContext<R, BufferedWriteSupport<R>>,
        state_version: StateVersion,
>>>>>>> 978f9ec6
        transaction_bundle: &CommittedTransactionBundle,
    ) {
        let state_version = transaction_bundle.state_version;
        self.batch_update_account_change_index_from_receipt(
            db_context,
            state_version,
            &transaction_bundle.receipt.local_execution,
        );

        db_context.cf(ExtensionsDataCf).put(
            &ExtensionsDataKey::AccountChangeIndexLastProcessedStateVersion,
            &state_version.to_be_bytes().to_vec(),
        );
    }

    fn update_account_change_index_from_store(
        &self,
        start_state_version_inclusive: StateVersion,
        limit: u64,
    ) -> StateVersion {
        let db_context = self.open_rw_context();
        let mut executions_iter = db_context
            .cf(LocalTransactionExecutionsCf)
            .iterate_from(&start_state_version_inclusive, Direction::Forward);

        let mut last_state_version = start_state_version_inclusive;
        let mut index = 0;
        while index < limit {
            match executions_iter.next() {
                Some((next_execution_state_version, next_execution)) => {
                    let expected_state_version = start_state_version_inclusive
                        .relative(index)
                        .expect("Invalid relative state version!");
                    if expected_state_version != next_execution_state_version {
                        panic!("DB inconsistency! Missing local transaction execution at state version {expected_state_version}");
                    }
                    last_state_version = expected_state_version;
                    self.batch_update_account_change_index_from_receipt(
                        &db_context,
                        last_state_version,
                        &next_execution,
                    );
                    index += 1;
                }
                None => {
                    break;
                }
            }
        }

        db_context.cf(ExtensionsDataCf).put(
            &ExtensionsDataKey::AccountChangeIndexLastProcessedStateVersion,
            &last_state_version.to_be_bytes().to_vec(),
        );

        last_state_version
    }

    fn batch_update_re_node_listing_indices(
        &self,
        db_context: &TypedDbContext,
        state_version: StateVersion,
        substate_changes: &BySubstate<SubstateChangeAction>,
    ) {
        for (index_within_txn, node_id) in substate_changes.iter_node_ids().enumerate() {
            let type_info_creation = substate_changes.get(
                node_id,
                &TYPE_INFO_FIELD_PARTITION,
                &TypeInfoField::TypeInfo.into(),
            );
            let Some(type_info_creation) = type_info_creation else {
                continue;
            };
            let SubstateChangeAction::Create { new } = type_info_creation else {
                panic!(
                    "type info substate should be immutable: {:?}",
                    type_info_creation
                );
            };
            let type_info = scrypto_decode::<TypeInfoSubstate>(new).expect("decode type info");

            let entity_type = node_id.entity_type().expect("type of upserted ReNode");
            let creation_id = CreationId::new(state_version, index_within_txn);

            match type_info {
                TypeInfoSubstate::Object(object_info) => {
                    let blueprint_id = object_info.blueprint_info.blueprint_id;
                    let BlueprintId {
                        package_address,
                        blueprint_name,
                    } = blueprint_id.clone();
                    db_context.cf(TypeAndCreationIndexedEntitiesCf).put(
                        &(entity_type, creation_id.clone()),
                        &EntityBlueprintId::of_object(*node_id, blueprint_id),
                    );
                    db_context.cf(BlueprintAndCreationIndexedObjectsCf).put(
                        &(package_address, hash(&blueprint_name), creation_id),
                        &ObjectBlueprintNameV1 {
                            node_id: *node_id,
                            blueprint_name,
                        },
                    );
                }
                TypeInfoSubstate::KeyValueStore(_kv_store_info) => {
                    db_context.cf(TypeAndCreationIndexedEntitiesCf).put(
                        &(entity_type, creation_id),
                        &EntityBlueprintId::of_kv_store(*node_id),
                    );
                }
                TypeInfoSubstate::GlobalAddressReservation(_)
                | TypeInfoSubstate::GlobalAddressPhantom(_) => {
                    panic!("should not be persisted: {:?}", type_info)
                }
            }
        }
    }

    fn catchup_re_node_listing_indices(&self) {
        const TXN_FLUSH_INTERVAL: u64 = 10_000;

        info!("ReNode listing indices are enabled.");
        let db_context = self.open_db_context();
        let catchup_from_version = db_context
            .cf(ExtensionsDataCf)
            .get(&ExtensionsDataKey::ReNodeListingIndicesLastProcessedStateVersion)
            .map(StateVersion::from_be_bytes)
            .unwrap_or(StateVersion::pre_genesis())
            .next()
            .expect("next version");

        let mut receipts_iter = db_context
            .cf(TransactionReceiptsCf)
            .iterate_from(&catchup_from_version, Direction::Forward)
            .peekable();

        while let Some((state_version, receipt)) = receipts_iter.next() {
            self.batch_update_re_node_listing_indices(
                &db_context,
                state_version,
                &receipt.state_changes.substate_level_changes,
            );
            if state_version.number() % TXN_FLUSH_INTERVAL == 0 || receipts_iter.peek().is_none() {
                info!(
                    "ReNode listing indices updated to {}; flushing...",
                    state_version
                );
                db_context.cf(ExtensionsDataCf).put(
                    &ExtensionsDataKey::ReNodeListingIndicesLastProcessedStateVersion,
                    &state_version.to_be_bytes().to_vec(),
                );
                db_context.flush();
            }
        }
        info!("ReNode listing indices are caught up.");
    }
}

impl<R: WriteableRocks> AccountChangeIndexExtension for StateManagerDatabase<R> {
    fn account_change_index_last_processed_state_version(&self) -> StateVersion {
        self.open_read_context()
            .cf(ExtensionsDataCf)
            .get(&ExtensionsDataKey::AccountChangeIndexLastProcessedStateVersion)
            .map(StateVersion::from_be_bytes)
            .unwrap_or(StateVersion::pre_genesis())
    }

    fn catchup_account_change_index(&self) {
        const MAX_TRANSACTION_BATCH: u64 = 16 * 1024;

        info!("Account Change Index is enabled!");

        let last_state_version = self.max_state_version();
        let mut last_processed_state_version =
            self.account_change_index_last_processed_state_version();

        if last_processed_state_version == last_state_version {
            return;
        }

        info!("Account Change Index is behind at state version {last_processed_state_version} out of {last_state_version}. Catching up ...");

        while last_processed_state_version < last_state_version {
            last_processed_state_version = self.update_account_change_index_from_store(
                last_processed_state_version
                    .next()
                    .expect("Invalid next state version!"),
                MAX_TRANSACTION_BATCH,
            );
            info!("Account Change Index updated to {last_processed_state_version}/{last_state_version}");
        }

        info!("Account Change Index catchup done!");
    }
}

impl<R: WriteableRocks> RestoreDecember2023LostSubstates for StateManagerDatabase<R> {
    fn restore_december_2023_lost_substates(&self, network: &NetworkDefinition) {
        let db_context = self.open_rw_context();
        let extension_data_cf = db_context.cf(ExtensionsDataCf);
        let december_2023_lost_substates_restored =
            extension_data_cf.get(&ExtensionsDataKey::December2023LostSubstatesRestored);

        let should_restore_substates = if network.id == NetworkDefinition::mainnet().id {
            // For mainnet, we have a tested, working fix at an epoch learnt during investigation:

            // Skip restoration if substates already restored
            if december_2023_lost_substates_restored.is_some() {
                return;
            }

            // Substates were deleted on the transition to epoch 51817 so no need to restore
            // substates if the current epoch has not reached this epoch yet.
            self.get_latest_epoch_proof().map_or(false, |p| {
                p.ledger_header.next_epoch.unwrap().epoch.number() >= 51817
            })
        } else {
            // For other networks, we can calculate the "problem" epoch from theoretical principles:
            let (Some(first_proof), Some(latest_epoch_proof)) =
                (self.get_first_proof(), self.get_latest_epoch_proof())
            else {
                return; // empty ledger; no fix needed
            };
            let first_epoch = first_proof.ledger_header.epoch.number();
            let last_epoch = latest_epoch_proof.ledger_header.epoch.number();
            // magic number below is: (256 * 3 / 4 - 1) * 100 - 1
            let problem_at_end_of_epoch = first_epoch + 19099;
            // Due to another bug, stokenet nodes may mistakenly believe that they already applied
            // the fix. Thus, we have to ignore the `december_2023_lost_substates_restored` flag and
            // make a decision based on "being stuck in the problematic epoch range". The fix is
            // effectively idempotent, so we are fine with re-running it in an edge case.
            last_epoch >= problem_at_end_of_epoch && last_epoch <= (problem_at_end_of_epoch + 2)
        };

        if should_restore_substates {
            info!("Restoring lost substates...");
            let last_state_version = self
                .get_latest_proof()
                .map_or(StateVersion::of(1u64), |s| s.ledger_header.state_version);

            let txn_tracker_db_node_key =
                SpreadPrefixKeyMapper::to_db_node_key(TRANSACTION_TRACKER.as_node_id());

            let substates_cf = db_context.cf(SubstatesCf);

            let receipts_iter: Box<dyn Iterator<Item = (StateVersion, LedgerTransactionReceipt)>> =
                db_context
                    .cf(TransactionReceiptsCf)
                    .iterate_from(&StateVersion::of(1u64), Direction::Forward);

            for (version, receipt) in receipts_iter {
                for (substate_ref, change) in receipt.state_changes.substate_level_changes.iter() {
                    let db_partition_key =
                        SpreadPrefixKeyMapper::to_db_partition_key(&substate_ref.0, substate_ref.1);

                    // The substate was deleted if it's DbNodeKey is lexicographically greater than the DbNodeKey
                    // of the transaction tracker. So here we re-flash the substates directly into the state store.
                    if db_partition_key.node_key.gt(&txn_tracker_db_node_key) {
                        let sort_key = SpreadPrefixKeyMapper::to_db_sort_key(&substate_ref.2);
                        let substate_key = (db_partition_key.clone(), sort_key);

                        match change {
                            SubstateChangeAction::Create { new }
                            | SubstateChangeAction::Update { new, .. } => {
                                substates_cf.put(&substate_key, new);
                            }
                            SubstateChangeAction::Delete { .. } => {
                                substates_cf.delete(&substate_key);
                            }
                        }
                    }
                }

                if version.number() % 10000 == 0 {
                    db_context.flush();
                    info!(
                        "Scanned {} of {} transactions...",
                        version.number(),
                        last_state_version.number()
                    );
                }
            }

            info!("Finished restoring lost substates!");
        }

        db_context.cf(ExtensionsDataCf).put(
            &ExtensionsDataKey::December2023LostSubstatesRestored,
            &vec![],
        );
        db_context.flush();
    }
}

impl<R: ReadableRocks> IterableAccountChangeIndex for StateManagerDatabase<R> {
    fn get_state_versions_for_account_iter(
        &self,
        account: GlobalAddress,
        from_state_version: StateVersion,
    ) -> Box<dyn Iterator<Item = StateVersion> + '_> {
        Box::new(
            self.open_read_context()
                .cf(AccountChangeStateVersionsCf)
                .iterate_from(&(account, from_state_version), Direction::Forward)
                .take_while(move |((next_account, _), _)| next_account == &account)
                .map(|((_, state_version), _)| state_version),
        )
    }
}

impl ReNodeListingIndex for RocksDBStore {
    fn get_created_entity_iter(
        &self,
        entity_type: EntityType,
        from_creation_id: Option<&CreationId>,
    ) -> Box<dyn Iterator<Item = (CreationId, EntityBlueprintId)> + '_> {
        let from_creation_id = from_creation_id.cloned().unwrap_or_else(CreationId::zero);
        Box::new(
            self.open_db_context()
                .cf(TypeAndCreationIndexedEntitiesCf)
                .iterate_group_from(&(entity_type, from_creation_id), Direction::Forward)
                .map(|((_, creation_id), entity_blueprint_id)| (creation_id, entity_blueprint_id)),
        )
    }

    fn get_blueprint_entity_iter(
        &self,
        blueprint_id: &BlueprintId,
        from_creation_id: Option<&CreationId>,
    ) -> Box<dyn Iterator<Item = (CreationId, EntityBlueprintId)> + '_> {
        let BlueprintId {
            package_address,
            blueprint_name,
        } = blueprint_id;
        let blueprint_name_hash = hash(blueprint_name);
        let from_creation_id = from_creation_id.cloned().unwrap_or_else(CreationId::zero);
        Box::new(
            self.open_db_context()
                .cf(BlueprintAndCreationIndexedObjectsCf)
                .iterate_group_from(
                    &(*package_address, blueprint_name_hash, from_creation_id),
                    Direction::Forward,
                )
                .map(
                    |((package_address, _, creation_id), object_blueprint_name)| {
                        (
                            creation_id,
                            EntityBlueprintId::of_object(
                                object_blueprint_name.node_id,
                                BlueprintId::new(
                                    &package_address,
                                    object_blueprint_name.blueprint_name,
                                ),
                            ),
                        )
                    },
                ),
        )
    }
}<|MERGE_RESOLUTION|>--- conflicted
+++ resolved
@@ -760,15 +760,11 @@
 
         state_manager_database.restore_december_2023_lost_substates(network);
 
-<<<<<<< HEAD
-        if rocks_db_store.config.enable_re_node_listing_indices {
-            rocks_db_store.catchup_re_node_listing_indices()
-        }
-
-        Ok(rocks_db_store)
-=======
+        if state_manager_database.config.enable_re_node_listing_indices {
+            state_manager_database.catchup_re_node_listing_indices()
+        }
+
         Ok(state_manager_database)
->>>>>>> 978f9ec6
     }
 }
 
@@ -855,100 +851,10 @@
     }
 }
 
-<<<<<<< HEAD
-    fn add_transaction_to_write_batch(
-        &self,
-        db_context: &TypedDbContext,
-        transaction_bundle: CommittedTransactionBundle,
-    ) {
-        if self.is_account_change_index_enabled() {
-            self.batch_update_account_change_index_from_committed_transaction(
-                db_context,
-                &transaction_bundle,
-            );
-        }
-
-        if self.config.enable_re_node_listing_indices {
-            self.batch_update_re_node_listing_indices(
-                db_context,
-                transaction_bundle.state_version,
-                &transaction_bundle
-                    .receipt
-                    .on_ledger
-                    .state_changes
-                    .substate_level_changes,
-            );
-        }
-
-        let CommittedTransactionBundle {
-            state_version,
-            raw,
-            receipt,
-            identifiers,
-        } = transaction_bundle;
-        let ledger_transaction_hash = identifiers.payload.ledger_transaction_hash;
-
-        // TEMPORARY until this is handled in the engine: we store both an intent lookup and the transaction itself
-        if let TypedTransactionIdentifiers::User {
-            intent_hash,
-            notarized_transaction_hash,
-            ..
-        } = &identifiers.payload.typed
-        {
-            /* For user transactions we only need to check for duplicate intent hashes to know
-            that user payload hash and ledger payload hash are also unique. */
-
-            let maybe_existing_state_version = db_context.cf(IntentHashesCf).get(intent_hash);
-            if let Some(existing_state_version) = maybe_existing_state_version {
-                panic!(
-                    "Attempted to save intent hash {:?} which already exists at state version {:?}",
-                    intent_hash, existing_state_version
-                );
-            }
-
-            db_context
-                .cf(IntentHashesCf)
-                .put(intent_hash, &state_version);
-            db_context
-                .cf(NotarizedTransactionHashesCf)
-                .put(notarized_transaction_hash, &state_version);
-        } else {
-            let maybe_existing_state_version = db_context
-                .cf(LedgerTransactionHashesCf)
-                .get(&ledger_transaction_hash);
-            if let Some(existing_state_version) = maybe_existing_state_version {
-                panic!(
-                    "Attempted to save ledger transaction hash {:?} which already exists at state version {:?}",
-                    ledger_transaction_hash,
-                    existing_state_version
-                );
-            }
-        }
-
-        db_context
-            .cf(LedgerTransactionHashesCf)
-            .put(&ledger_transaction_hash, &state_version);
-        db_context
-            .cf(RawLedgerTransactionsCf)
-            .put(&state_version, &raw);
-        db_context
-            .cf(CommittedTransactionIdentifiersCf)
-            .put(&state_version, &identifiers);
-        db_context
-            .cf(TransactionReceiptsCf)
-            .put(&state_version, &receipt.on_ledger);
-
-        if self.is_local_transaction_execution_index_enabled() {
-            db_context
-                .cf(LocalTransactionExecutionsCf)
-                .put(&state_version, &receipt.local_execution);
-        }
-=======
 impl<R: WriteableRocks> StateManagerDatabase<R> {
     /// Starts a read/buffered-write interaction with the DB through per-CF type-safe APIs.
     fn open_rw_context(&self) -> TypedDbContext<R, BufferedWriteSupport<R>> {
         TypedDbContext::new(&self.rocks, BufferedWriteSupport::new(&self.rocks))
->>>>>>> 978f9ec6
     }
 }
 
@@ -1158,8 +1064,19 @@
         if self.is_account_change_index_enabled() {
             self.batch_update_account_change_index_from_committed_transaction(
                 db_context,
+                &transaction_bundle,
+            );
+        }
+
+        if self.config.enable_re_node_listing_indices {
+            self.batch_update_re_node_listing_indices(
+                db_context,
                 transaction_bundle.state_version,
-                &transaction_bundle,
+                &transaction_bundle
+                    .receipt
+                    .on_ledger
+                    .state_changes
+                    .substate_level_changes,
             );
         }
 
@@ -1858,12 +1775,7 @@
 
     fn batch_update_account_change_index_from_committed_transaction(
         &self,
-<<<<<<< HEAD
-        db_context: &TypedDbContext,
-=======
         db_context: &TypedDbContext<R, BufferedWriteSupport<R>>,
-        state_version: StateVersion,
->>>>>>> 978f9ec6
         transaction_bundle: &CommittedTransactionBundle,
     ) {
         let state_version = transaction_bundle.state_version;
@@ -1924,7 +1836,7 @@
 
     fn batch_update_re_node_listing_indices(
         &self,
-        db_context: &TypedDbContext,
+        db_context: &TypedDbContext<R, BufferedWriteSupport<R>>,
         state_version: StateVersion,
         substate_changes: &BySubstate<SubstateChangeAction>,
     ) {
@@ -1985,7 +1897,7 @@
         const TXN_FLUSH_INTERVAL: u64 = 10_000;
 
         info!("ReNode listing indices are enabled.");
-        let db_context = self.open_db_context();
+        let db_context = self.open_rw_context();
         let catchup_from_version = db_context
             .cf(ExtensionsDataCf)
             .get(&ExtensionsDataKey::ReNodeListingIndicesLastProcessedStateVersion)
@@ -2173,7 +2085,7 @@
     }
 }
 
-impl ReNodeListingIndex for RocksDBStore {
+impl<R: ReadableRocks> ReNodeListingIndex for StateManagerDatabase<R> {
     fn get_created_entity_iter(
         &self,
         entity_type: EntityType,
@@ -2181,7 +2093,7 @@
     ) -> Box<dyn Iterator<Item = (CreationId, EntityBlueprintId)> + '_> {
         let from_creation_id = from_creation_id.cloned().unwrap_or_else(CreationId::zero);
         Box::new(
-            self.open_db_context()
+            self.open_read_context()
                 .cf(TypeAndCreationIndexedEntitiesCf)
                 .iterate_group_from(&(entity_type, from_creation_id), Direction::Forward)
                 .map(|((_, creation_id), entity_blueprint_id)| (creation_id, entity_blueprint_id)),
@@ -2200,7 +2112,7 @@
         let blueprint_name_hash = hash(blueprint_name);
         let from_creation_id = from_creation_id.cloned().unwrap_or_else(CreationId::zero);
         Box::new(
-            self.open_db_context()
+            self.open_read_context()
                 .cf(BlueprintAndCreationIndexedObjectsCf)
                 .iterate_group_from(
                     &(*package_address, blueprint_name_hash, from_creation_id),
