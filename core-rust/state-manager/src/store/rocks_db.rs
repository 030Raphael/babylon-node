--- conflicted
+++ resolved
@@ -1708,7 +1708,6 @@
                 .map(|((_, state_version), _)| state_version),
         )
     }
-<<<<<<< HEAD
 }
 
 impl ReNodeListingIndex for RocksDBStore {
@@ -1728,395 +1727,4 @@
                 .map(|((_, creation_id), entity_blueprint_id)| (creation_id, entity_blueprint_id)),
         )
     }
-}
-
-// Concrete DB-level codecs of keys/values:
-
-#[derive(Default)]
-struct StateVersionDbCodec {}
-
-impl DbCodec<StateVersion> for StateVersionDbCodec {
-    fn encode(&self, value: &StateVersion) -> Vec<u8> {
-        value.to_be_bytes().to_vec()
-    }
-
-    fn decode(&self, bytes: &[u8]) -> StateVersion {
-        StateVersion::from_be_bytes(bytes)
-    }
-}
-
-impl OrderPreservingDbCodec for StateVersionDbCodec {}
-
-#[derive(Default)]
-struct EpochDbCodec {}
-
-impl DbCodec<Epoch> for EpochDbCodec {
-    fn encode(&self, value: &Epoch) -> Vec<u8> {
-        value.number().to_be_bytes().to_vec()
-    }
-
-    fn decode(&self, bytes: &[u8]) -> Epoch {
-        Epoch::of(u64::from_be_bytes(copy_u8_array(bytes)))
-    }
-}
-
-#[derive(Default)]
-struct ScenarioSequenceNumberDbCodec {}
-
-impl DbCodec<ScenarioSequenceNumber> for ScenarioSequenceNumberDbCodec {
-    fn encode(&self, value: &ScenarioSequenceNumber) -> Vec<u8> {
-        value.to_be_bytes().to_vec()
-    }
-
-    fn decode(&self, bytes: &[u8]) -> ScenarioSequenceNumber {
-        ScenarioSequenceNumber::from_be_bytes(copy_u8_array(bytes))
-    }
-}
-
-#[derive(Default)]
-struct RawLedgerTransactionDbCodec {}
-
-impl DbCodec<RawLedgerTransaction> for RawLedgerTransactionDbCodec {
-    fn encode(&self, value: &RawLedgerTransaction) -> Vec<u8> {
-        value.0.to_vec()
-    }
-
-    fn decode(&self, bytes: &[u8]) -> RawLedgerTransaction {
-        RawLedgerTransaction(bytes.to_vec())
-    }
-}
-
-struct HashDbCodec<T: IsHash> {
-    type_parameters_phantom: PhantomData<T>,
-}
-
-impl<T: IsHash> Default for HashDbCodec<T> {
-    fn default() -> Self {
-        Self {
-            type_parameters_phantom: PhantomData,
-        }
-    }
-}
-
-impl<T: IsHash> DbCodec<T> for HashDbCodec<T> {
-    fn encode(&self, value: &T) -> Vec<u8> {
-        value.as_slice().to_vec()
-    }
-
-    fn decode(&self, bytes: &[u8]) -> T {
-        T::from_bytes(copy_u8_array(bytes))
-    }
-}
-
-#[derive(Default)]
-struct SubstateKeyDbCodec {}
-
-impl DbCodec<DbSubstateKey> for SubstateKeyDbCodec {
-    fn encode(&self, value: &DbSubstateKey) -> Vec<u8> {
-        let (partition_key, sort_key) = value;
-        encode_to_rocksdb_bytes(partition_key, sort_key)
-    }
-
-    fn decode(&self, bytes: &[u8]) -> DbSubstateKey {
-        decode_from_rocksdb_bytes(bytes)
-    }
-}
-
-impl PrefixableDbCodec for SubstateKeyDbCodec {
-    type Prefix = DbPartitionKey;
-
-    fn encode_prefix_to_range(&self, prefix: &Self::Prefix) -> (Vec<u8>, Option<Vec<u8>>) {
-        encode_partition_prefix_range_to_rocksdb_bytes(prefix)
-    }
-
-    fn encode_key_greater_than_all_possible(&self, example_prefix: &Self::Prefix) -> Vec<u8> {
-        encode_to_rocksdb_bytes(
-            &DbPartitionKey {
-                node_key: max_vec_of_len(example_prefix.node_key.len()),
-                partition_num: 255,
-            },
-            // +1 should be enough, but we add at least another 255 wiggle room just in case the key encoding is larger
-            &DbSortKey(max_vec_of_len(MAX_SUBSTATE_KEY_SIZE + 300)),
-        )
-    }
-}
-
-fn max_vec_of_len(length: usize) -> Vec<u8> {
-    vec![255; length]
-}
-
-#[derive(Default)]
-struct NodeKeyDbCodec {}
-
-impl DbCodec<NodeKey> for NodeKeyDbCodec {
-    fn encode(&self, value: &NodeKey) -> Vec<u8> {
-        encode_key(value)
-    }
-
-    fn decode(&self, _bytes: &[u8]) -> NodeKey {
-        unimplemented!("no use-case for decoding hash tree's `NodeKey`s exists yet")
-    }
-}
-
-struct PrefixGlobalAddressDbCodec<S, SC: DbCodec<S>> {
-    suffix_codec: SC,
-    type_parameters_phantom: PhantomData<S>,
-}
-
-impl<S, SC: DbCodec<S>> PrefixGlobalAddressDbCodec<S, SC> {
-    pub fn new(suffix_codec: SC) -> Self {
-        Self {
-            suffix_codec,
-            type_parameters_phantom: PhantomData,
-        }
-    }
-}
-
-impl<S, SC: DbCodec<S>> DbCodec<(GlobalAddress, S)> for PrefixGlobalAddressDbCodec<S, SC> {
-    fn encode(&self, (global_address, suffix): &(GlobalAddress, S)) -> Vec<u8> {
-        let mut encoding = global_address.to_vec();
-        encoding.extend_from_slice(self.suffix_codec.encode(suffix).as_slice());
-        encoding
-    }
-
-    fn decode(&self, bytes: &[u8]) -> (GlobalAddress, S) {
-        let global_address = GlobalAddress::new_or_panic(copy_u8_array(&bytes[..NodeId::LENGTH]));
-        let suffix = self.suffix_codec.decode(&bytes[NodeId::LENGTH..]);
-        (global_address, suffix)
-    }
-}
-
-#[derive(Default)]
-struct NodeIdDbCodec {}
-
-impl DbCodec<NodeId> for NodeIdDbCodec {
-    fn encode(&self, value: &NodeId) -> Vec<u8> {
-        value.0.to_vec()
-    }
-
-    fn decode(&self, bytes: &[u8]) -> NodeId {
-        NodeId(copy_u8_array(bytes))
-    }
-}
-
-#[derive(Default)]
-struct TypeAndCreationIndexKeyDbCodec {}
-
-impl DbCodec<(EntityType, CreationId)> for TypeAndCreationIndexKeyDbCodec {
-    fn encode(&self, value: &(EntityType, CreationId)) -> Vec<u8> {
-        let (
-            entity_type,
-            CreationId {
-                state_version,
-                index_within_txn,
-            },
-        ) = value;
-        let mut bytes = Vec::new();
-        bytes.push(*entity_type as u8);
-        bytes.extend_from_slice(&state_version.to_be_bytes());
-        bytes.extend_from_slice(&index_within_txn.to_be_bytes());
-        bytes
-    }
-
-    fn decode(&self, bytes: &[u8]) -> (EntityType, CreationId) {
-        let (entity_type_byte, bytes) = bytes.split_at(1);
-        let entity_type = EntityType::from_repr(entity_type_byte[0]).expect("unexpected type byte");
-
-        let (state_version_bytes, index_within_txn_bytes) = bytes.split_at(StateVersion::BYTE_LEN);
-        let state_version = StateVersion::from_be_bytes(state_version_bytes);
-        let index_within_txn = u32::from_be_bytes(copy_u8_array(index_within_txn_bytes));
-
-        (
-            entity_type,
-            CreationId {
-                state_version,
-                index_within_txn,
-            },
-        )
-    }
-}
-
-impl OrderPreservingDbCodec for TypeAndCreationIndexKeyDbCodec {}
-
-#[derive(Default)]
-struct BlueprintAndCreationIndexKeyDbCodec {}
-
-impl DbCodec<(PackageAddress, Hash, CreationId)> for BlueprintAndCreationIndexKeyDbCodec {
-    fn encode(&self, value: &(PackageAddress, Hash, CreationId)) -> Vec<u8> {
-        let (
-            package_address,
-            blueprint_name_hash,
-            CreationId {
-                state_version,
-                index_within_txn,
-            },
-        ) = value;
-        let mut bytes = Vec::new();
-        bytes.extend_from_slice(&package_address.as_node_id().0);
-        bytes.extend_from_slice(&blueprint_name_hash.0);
-        bytes.extend_from_slice(&state_version.to_be_bytes());
-        bytes.extend_from_slice(&index_within_txn.to_be_bytes());
-        bytes
-    }
-
-    fn decode(&self, bytes: &[u8]) -> (PackageAddress, Hash, CreationId) {
-        let (package_address_bytes, bytes) = bytes.split_at(NodeId::LENGTH);
-        let package_address =
-            PackageAddress::try_from(package_address_bytes).expect("invalid package address");
-
-        let (blueprint_name_hash_bytes, bytes) = bytes.split_at(Hash::LENGTH);
-        let blueprint_name_hash = Hash::from_bytes(copy_u8_array(blueprint_name_hash_bytes));
-
-        let (state_version_bytes, index_within_txn_bytes) = bytes.split_at(StateVersion::BYTE_LEN);
-        let state_version = StateVersion::from_be_bytes(state_version_bytes);
-        let index_within_txn = u32::from_be_bytes(copy_u8_array(index_within_txn_bytes));
-
-        (
-            package_address,
-            blueprint_name_hash,
-            CreationId {
-                state_version,
-                index_within_txn,
-            },
-        )
-    }
-}
-
-#[cfg(test)]
-mod tests {
-    use super::*;
-
-    #[test]
-    fn rocksdb_key_encoding_is_invertible() {
-        let partition_key = DbPartitionKey {
-            node_key: vec![1, 2, 3, 4, 132],
-            partition_num: 224,
-        };
-        let sort_key = DbSortKey(vec![13, 5]);
-        let buffer = encode_to_rocksdb_bytes(&partition_key, &sort_key);
-
-        let decoded = decode_from_rocksdb_bytes(&buffer);
-
-        assert_eq!(partition_key, decoded.0);
-        assert_eq!(sort_key, decoded.1);
-    }
-
-    /// This is needed for the iteration to work correctly
-    #[test]
-    fn rocksdb_key_encoding_respects_lexicographic_ordering_on_sort_keys() {
-        let partition_key = DbPartitionKey {
-            node_key: vec![73, 85],
-            partition_num: 1,
-        };
-        let sort_key = DbSortKey(vec![0, 4]);
-        let iterator_start = encode_to_rocksdb_bytes(&partition_key, &sort_key);
-
-        assert!(encode_to_rocksdb_bytes(&partition_key, &DbSortKey(vec![0])) < iterator_start);
-        assert!(encode_to_rocksdb_bytes(&partition_key, &DbSortKey(vec![0, 3])) < iterator_start);
-        assert_eq!(
-            encode_to_rocksdb_bytes(&partition_key, &DbSortKey(vec![0, 4])),
-            iterator_start
-        );
-        assert!(iterator_start < encode_to_rocksdb_bytes(&partition_key, &DbSortKey(vec![0, 5])));
-        assert!(
-            iterator_start < encode_to_rocksdb_bytes(&partition_key, &DbSortKey(vec![0, 5, 7]))
-        );
-        assert!(iterator_start < encode_to_rocksdb_bytes(&partition_key, &DbSortKey(vec![1, 51])));
-    }
-
-    #[test]
-    fn rocksdb_partition_encoding_is_correct_prefix() {
-        // First - consider some arbitrary partition
-        let partition = DbPartitionKey {
-            node_key: vec![73, 85],
-            partition_num: 1,
-        };
-        let prev_partition = DbPartitionKey {
-            node_key: vec![73, 85],
-            partition_num: 0,
-        };
-        let prev_node = DbPartitionKey {
-            node_key: vec![73, 84],
-            partition_num: 255,
-        };
-        let next_partition = DbPartitionKey {
-            node_key: vec![73, 85],
-            partition_num: 2,
-        };
-        let next_node = DbPartitionKey {
-            node_key: vec![73, 86],
-            partition_num: 0,
-        };
-        let (from, Some(to)) = encode_partition_prefix_range_to_rocksdb_bytes(&partition) else {
-            panic!("To was unexpectedly None");
-        };
-        assert!(encode_to_rocksdb_bytes(&prev_partition, &DbSortKey(vec![])) < from);
-        assert!(encode_to_rocksdb_bytes(&prev_node, &DbSortKey(vec![])) < from);
-        assert!(encode_to_rocksdb_bytes(&partition, &DbSortKey(vec![])) >= from);
-        assert!(encode_to_rocksdb_bytes(&partition, &DbSortKey(vec![])) < to);
-        assert!(encode_to_rocksdb_bytes(&partition, &DbSortKey(vec![1])) >= from);
-        assert!(encode_to_rocksdb_bytes(&partition, &DbSortKey(vec![1])) < to);
-        assert!(encode_to_rocksdb_bytes(&next_partition, &DbSortKey(vec![])) >= to);
-        assert!(encode_to_rocksdb_bytes(&next_node, &DbSortKey(vec![])) >= to);
-
-        // Now, consider partition_num 255
-        let partition = DbPartitionKey {
-            node_key: vec![73, 85],
-            partition_num: 255,
-        };
-        let prev_partition = DbPartitionKey {
-            node_key: vec![73, 85],
-            partition_num: 254,
-        };
-        let prev_node = DbPartitionKey {
-            node_key: vec![73, 84],
-            partition_num: 255,
-        };
-        let next_partition = DbPartitionKey {
-            node_key: vec![73, 86],
-            partition_num: 0,
-        };
-        let next_node = DbPartitionKey {
-            node_key: vec![73, 86],
-            partition_num: 0,
-        };
-        let (from, Some(to)) = encode_partition_prefix_range_to_rocksdb_bytes(&partition) else {
-            panic!("To was unexpectedly None");
-        };
-        assert!(encode_to_rocksdb_bytes(&prev_partition, &DbSortKey(vec![])) < from);
-        assert!(encode_to_rocksdb_bytes(&prev_node, &DbSortKey(vec![])) < from);
-        assert!(encode_to_rocksdb_bytes(&partition, &DbSortKey(vec![])) >= from);
-        assert!(encode_to_rocksdb_bytes(&partition, &DbSortKey(vec![])) < to);
-        assert!(encode_to_rocksdb_bytes(&partition, &DbSortKey(vec![1])) >= from);
-        assert!(encode_to_rocksdb_bytes(&partition, &DbSortKey(vec![1])) < to);
-        assert!(encode_to_rocksdb_bytes(&next_partition, &DbSortKey(vec![])) >= to);
-        assert!(encode_to_rocksdb_bytes(&next_node, &DbSortKey(vec![])) >= to);
-
-        // Finally, consider the final partition - it must delete an open range
-        let partition = DbPartitionKey {
-            node_key: vec![255, 255],
-            partition_num: 255,
-        };
-        let prev_partition = DbPartitionKey {
-            node_key: vec![255, 255],
-            partition_num: 254,
-        };
-        let prev_node = DbPartitionKey {
-            node_key: vec![255, 254],
-            partition_num: 255,
-        };
-        let (from, to) = encode_partition_prefix_range_to_rocksdb_bytes(&partition);
-        assert!(encode_to_rocksdb_bytes(&prev_partition, &DbSortKey(vec![])) < from);
-        assert!(encode_to_rocksdb_bytes(&prev_node, &DbSortKey(vec![])) < from);
-        assert!(encode_to_rocksdb_bytes(&partition, &DbSortKey(vec![])) >= from);
-        assert!(encode_to_rocksdb_bytes(&partition, &DbSortKey(vec![1])) >= from);
-        assert_eq!(to, None);
-    }
-
-    #[test]
-    fn check_max_vec() {
-        assert_eq!(max_vec_of_len(5), vec![255, 255, 255, 255, 255])
-    }
-=======
->>>>>>> 6dd81816
 }