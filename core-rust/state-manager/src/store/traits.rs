--- conflicted
+++ resolved
@@ -138,16 +138,14 @@
 
     fn is_local_transaction_execution_index_enabled(&self) -> bool;
 
-<<<<<<< HEAD
     fn are_re_node_listing_indices_enabled(&self) -> bool;
-=======
+
     /// Returns [`true`] if the Node should be storing historical Substate values (and if it can
     /// handle historical state requests).
     ///
     /// The exact [`StateVersion`] from which the history is available can be obtained from
     /// [`Self::get_first_stored_historical_state_version()`].
     fn is_state_history_enabled(&self) -> bool;
->>>>>>> c8b42a81
 
     /// Returns the first [`StateVersion`]s for which *historical* Substate values are currently
     /// available in the database.
