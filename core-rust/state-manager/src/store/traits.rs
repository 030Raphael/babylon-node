--- conflicted
+++ resolved
@@ -340,15 +340,8 @@
 
         fn get_state_versions_for_account_iter(
             &self,
-<<<<<<< HEAD
-            account: Address,
+            account: GlobalAddress,
             from_state_version: u64,
         ) -> Self::AccountChangeIndexIterator<'_>;
-=======
-            account: GlobalAddress,
-            start_state_version_inclusive: u64,
-            limit: usize,
-        ) -> Vec<u64>;
->>>>>>> 184a7308
     }
 }