/* Copyright 2021 Radix Publishing Ltd incorporated in Jersey (Channel Islands).
 *
 * Licensed under the Radix License, Version 1.0 (the "License"); you may not use this
 * file except in compliance with the License. You may obtain a copy of the License at:
 *
 * radixfoundation.org/licenses/LICENSE-v1
 *
 * The Licensor hereby grants permission for the Canonical version of the Work to be
 * published, distributed and used under or by reference to the Licensor’s trademark
 * Radix ® and use of any unregistered trade names, logos or get-up.
 *
 * The Licensor provides the Work (and each Contributor provides its Contributions) on an
 * "AS IS" BASIS, WITHOUT WARRANTIES OR CONDITIONS OF ANY KIND, either express or implied,
 * including, without limitation, any warranties or conditions of TITLE, NON-INFRINGEMENT,
 * MERCHANTABILITY, or FITNESS FOR A PARTICULAR PURPOSE.
 *
 * Whilst the Work is capable of being deployed, used and adopted (instantiated) to create
 * a distributed ledger it is your responsibility to test and validate the code, together
 * with all logic and performance of that code under all foreseeable scenarios.
 *
 * The Licensor does not make or purport to make and hereby excludes liability for all
 * and any representation, warranty or undertaking in any form whatsoever, whether express
 * or implied, to any entity or person, including any representation, warranty or
 * undertaking, as to the functionality security use, value or other characteristics of
 * any distributed ledger nor in respect the functioning or value of any tokens which may
 * be created stored or transferred using the Work. The Licensor does not warrant that the
 * Work or any use of the Work complies with any law or regulation in any territory where
 * it may be implemented or used or that it will be appropriate for any specific purpose.
 *
 * Neither the licensor nor any current or former employees, officers, directors, partners,
 * trustees, representatives, agents, advisors, contractors, or volunteers of the Licensor
 * shall be liable for any direct or indirect, special, incidental, consequential or other
 * losses of any kind, in tort, contract or otherwise (including but not limited to loss
 * of revenue, income or profits, or loss of use or data, or loss of reputation, or loss
 * of any economic or other opportunity of whatsoever nature or howsoever arising), arising
 * out of or in connection with (without limitation of any use, misuse, of any ledger system
 * or use made or its functionality or any performance or operation of any code or protocol
 * caused by bugs or programming or logic errors or otherwise);
 *
 * A. any offer, purchase, holding, use, sale, exchange or transmission of any
 * cryptographic keys, tokens or assets created, exchanged, stored or arising from any
 * interaction with the Work;
 *
 * B. any failure in a transmission or loss of any token or assets keys or other digital
 * artefacts due to errors in transmission;
 *
 * C. bugs, hacks, logic errors or faults in the Work or any communication;
 *
 * D. system software or apparatus including but not limited to losses caused by errors
 * in holding or transmitting tokens by any third-party;
 *
 * E. breaches or failure of security including hacker attacks, loss or disclosure of
 * password, loss of private key, unauthorised use or misuse of such passwords or keys;
 *
 * F. any losses including loss of anticipated savings or other benefits resulting from
 * use of the Work or any changes to the Work (however implemented).
 *
 * You are solely responsible for; testing, validating and evaluation of all operation
 * logic, functionality, security and appropriateness of using the Work for any commercial
 * or non-commercial purpose and for any reproduction or redistribution by You of the
 * Work. You assume all risks associated with Your use of the Work and the exercise of
 * permissions under this License.
 */

use crate::staging::StateHashTreeDiff;
use crate::transaction::LedgerTransaction;
use crate::{CommittedTransactionIdentifiers, LedgerProof, LocalTransactionReceipt};
pub use commit::*;
pub use proofs::*;
pub use substate::*;
pub use transactions::*;
pub use vertex::*;

pub type CommittedTransactionBundle = (
    LedgerTransaction,
    LocalTransactionReceipt,
    CommittedTransactionIdentifiers,
);

pub mod vertex {
    pub trait RecoverableVertexStore {
        fn get_vertex_store(&self) -> Option<Vec<u8>>;
    }

    pub trait WriteableVertexStore {
        fn save_vertex_store(&mut self, vertex_store_bytes: Vec<u8>);
    }
}

pub mod substate {
    pub use radix_engine::ledger::{
        QueryableSubstateStore, ReadableSubstateStore, WriteableSubstateStore,
    };
}

pub mod transactions {
    use crate::store::traits::CommittedTransactionBundle;
    use crate::transaction::LedgerTransaction;
    use crate::{CommittedTransactionIdentifiers, LocalTransactionReceipt};

    pub trait QueryableTransactionStore {
        fn get_committed_transaction_bundles(
            &self,
            start_state_version_inclusive: u64,
            limit: usize,
        ) -> Vec<CommittedTransactionBundle>;

        fn get_committed_transaction(&self, state_version: u64) -> Option<LedgerTransaction>;

        fn get_committed_transaction_receipt(
            &self,
            state_version: u64,
        ) -> Option<LocalTransactionReceipt>;

        fn get_committed_transaction_identifiers(
            &self,
            state_version: u64,
        ) -> Option<CommittedTransactionIdentifiers>;
    }

    pub trait TransactionIndex<T>: QueryableTransactionStore {
        fn get_txn_state_version_by_identifier(&self, identifier: T) -> Option<u64>;
    }
}

pub mod proofs {
    use super::*;

    pub trait QueryableProofStore {
        fn max_state_version(&self) -> u64;
        fn get_txns_and_proof(
            &self,
            start_state_version_inclusive: u64,
            max_number_of_txns_if_more_than_one_proof: u32,
            max_payload_size_in_bytes: u32,
        ) -> Option<(Vec<Vec<u8>>, LedgerProof)>;
        fn get_epoch_proof(&self, epoch: u64) -> Option<LedgerProof>;
        fn get_last_proof(&self) -> Option<LedgerProof>;
        fn get_last_epoch_proof(&self) -> Option<LedgerProof>;
    }
}

pub mod commit {
    use super::*;
    use crate::accumulator_tree::storage::TreeSlice;
    use crate::{ChangeAction, ReceiptTreeHash, SubstateChange, TransactionTreeHash};
    use radix_engine::ledger::OutputValue;
    use radix_engine_interface::api::types::{SubstateId, SubstateOffset};
    use radix_engine_stores::hash_tree::tree_store::{NodeKey, ReNodeModulePayload, TreeNode};
    use std::collections::{HashMap, HashSet};

    pub struct CommitBundle {
        pub transactions: Vec<CommittedTransactionBundle>,
        pub proof: LedgerProof,
        pub substate_store_update: SubstateStoreUpdate,
        pub vertex_store: Option<Vec<u8>>,
        pub state_tree_update: HashTreeUpdate,
        pub transaction_tree_slice: TreeSlice<TransactionTreeHash>,
        pub receipt_tree_slice: TreeSlice<ReceiptTreeHash>,
    }

    pub struct SubstateStoreUpdate {
        pub upserted: HashMap<SubstateId, OutputValue>,
        pub deleted_ids: HashSet<SubstateId>,
    }

    impl SubstateStoreUpdate {
        pub fn new() -> Self {
            Self {
                upserted: HashMap::new(),
                deleted_ids: HashSet::new(),
            }
        }

<<<<<<< HEAD
        pub fn apply(&mut self, changes: &Vec<SubstateChange>) {
            for change in changes {
                let id = &change.substate_id;
                match &change.action {
                    ChangeAction::Create(value) => {
                        self.deleted_ids.remove(id);
                        self.upserted.insert(id.clone(), value.clone());
                    }
                    ChangeAction::Update(value) => {
                        self.upserted.insert(id.clone(), value.clone());
                    }
                    ChangeAction::Delete(_) => {
                        let previous_value = self.upserted.remove(id);
                        if previous_value.is_none() {
                            self.deleted_ids.insert(id.clone());
                        }
                    }
=======
        pub fn apply(&mut self, changes: &SubstateChanges) {
            for (id, value) in &changes.created {
                self.deleted_ids.remove(id);
                self.upserted.insert(id.clone(), value.clone());
            }
            for (id, value) in &changes.updated {
                self.upserted.insert(id.clone(), value.clone());
            }
            for id in changes.deleted.keys() {
                let previous_value = self.upserted.remove(id);
                if previous_value.is_none() {
                    self.deleted_ids.insert(id.clone());
>>>>>>> 49964dff
                }
            }
        }
    }

    impl Default for SubstateStoreUpdate {
        fn default() -> Self {
            Self::new()
        }
    }

    pub struct HashTreeUpdate {
        pub new_re_node_layer_nodes: Vec<(NodeKey, TreeNode<ReNodeModulePayload>)>,
        pub new_substate_layer_nodes: Vec<(NodeKey, TreeNode<SubstateOffset>)>,
        pub stale_node_keys_at_state_version: Vec<(u64, Vec<NodeKey>)>,
    }

    impl HashTreeUpdate {
        pub fn new() -> Self {
            Self {
                new_re_node_layer_nodes: Vec::new(),
                new_substate_layer_nodes: Vec::new(),
                stale_node_keys_at_state_version: Vec::new(),
            }
        }

        pub fn add(&mut self, at_state_version: u64, diff: &StateHashTreeDiff) {
            self.new_re_node_layer_nodes
                .extend(diff.new_re_node_layer_nodes.clone());
            self.new_substate_layer_nodes
                .extend(diff.new_substate_layer_nodes.clone());
            self.stale_node_keys_at_state_version
                .push((at_state_version, diff.stale_hash_tree_node_keys.clone()));
        }
    }

    impl Default for HashTreeUpdate {
        fn default() -> Self {
            Self::new()
        }
    }

    pub trait CommitStore {
        fn commit(&mut self, commit_bundle: CommitBundle);
    }
}<|MERGE_RESOLUTION|>--- conflicted
+++ resolved
@@ -172,7 +172,6 @@
             }
         }
 
-<<<<<<< HEAD
         pub fn apply(&mut self, changes: &Vec<SubstateChange>) {
             for change in changes {
                 let id = &change.substate_id;
@@ -190,20 +189,6 @@
                             self.deleted_ids.insert(id.clone());
                         }
                     }
-=======
-        pub fn apply(&mut self, changes: &SubstateChanges) {
-            for (id, value) in &changes.created {
-                self.deleted_ids.remove(id);
-                self.upserted.insert(id.clone(), value.clone());
-            }
-            for (id, value) in &changes.updated {
-                self.upserted.insert(id.clone(), value.clone());
-            }
-            for id in changes.deleted.keys() {
-                let previous_value = self.upserted.remove(id);
-                if previous_value.is_none() {
-                    self.deleted_ids.insert(id.clone());
->>>>>>> 49964dff
                 }
             }
         }
