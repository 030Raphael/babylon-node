--- conflicted
+++ resolved
@@ -103,20 +103,10 @@
 
 impl<'r, R: WriteableRocks> WriteSupport for BufferedWriteSupport<'r, R> {}
 
-<<<<<<< HEAD
-    /// Explicitly flushes the current contents of the write buffer.
-    ///
-    /// This has the following effects:
-    /// - the writes from the buffer become visible to subsequent reads,
-    /// - the memory consumed by the buffer is freed (see
-    pub fn flush(&self) {
-        let write_batch = self.write_buffer.flip();
-=======
 impl<'r, R: WriteableRocks> BufferedWriteSupport<'r, R> {
     /// Writes the batch to the RocksDB and flips the internal buffer.
     fn flush(&self) {
         let write_batch = self.buffer.flip();
->>>>>>> 978f9ec6
         if !write_batch.is_empty() {
             self.rocks.write(write_batch);
         }
