use crate::engine_prelude::*;
use node_common::locks::{DbLock, RwLock};
use std::ops::Range;
use std::sync::Arc;

<<<<<<< HEAD
use crate::historical_state::{StateHistoryError, VersionScopingSupport};
=======
use crate::historical_state::{StateHistoryError, VersionScopedSubstateDatabase};
>>>>>>> 28c51903

use crate::transaction::*;
use crate::{
    ActualStateManagerDatabase, GlobalBalanceSummary, LedgerStateChanges, LedgerStateSummary,
    PreviewRequest, ProcessedCommitResult, StateVersion,
};

/// A transaction preview runner.
pub struct TransactionPreviewer {
    database: Arc<DbLock<ActualStateManagerDatabase>>,
    execution_configurator: Arc<RwLock<ExecutionConfigurator>>,
    validation_config: ValidationConfig,
}

pub struct ProcessedPreviewResult {
    pub base_ledger_state: LedgerStateSummary,
    pub receipt: TransactionReceipt,
    pub state_changes: LedgerStateChanges,
    pub global_balance_summary: GlobalBalanceSummary,
}

#[derive(Debug, Clone, PartialEq, Eq)]
pub enum PreviewerError {
    FromEngine(PreviewError),
    FromStateHistory(StateHistoryError),
}

impl TransactionPreviewer {
    pub fn new(
        database: Arc<DbLock<ActualStateManagerDatabase>>,
        execution_configurator: Arc<RwLock<ExecutionConfigurator>>,
        validation_config: ValidationConfig,
    ) -> Self {
        Self {
            database,
            execution_configurator,
            validation_config,
        }
    }
}

impl TransactionPreviewer {
    /// Executes the transaction compiled from the given request in a preview mode.
    pub fn preview(
        &self,
        preview_request: PreviewRequest,
        requested_state_version: Option<StateVersion>,
    ) -> Result<ProcessedPreviewResult, PreviewerError> {
        // Note: we need to access a snapshot even if running against historical version, since we
        // do not want JMT GC to interfere.
        let database = self
            .database
            .snapshot()
            .scoped_at(requested_state_version)?;

<<<<<<< HEAD
        let base_ledger_header = database.proving_ledger_header();
=======
        let base_ledger_state = substate_database.at_ledger_state();
>>>>>>> 28c51903

        let intent = self.create_intent(preview_request, base_ledger_state.epoch);

        let validator = NotarizedTransactionValidator::new(self.validation_config);
        let validated = validator
            .validate_preview_intent_v1(intent)
            .map_err(PreviewError::TransactionValidationError)?;
        let read_execution_configurator = self.execution_configurator.read();
        let transaction_logic = read_execution_configurator.wrap_preview_transaction(&validated);

        let receipt = transaction_logic.execute_on(&database);
        let (state_changes, global_balance_summary) = match &receipt.result {
            TransactionResult::Commit(commit) => {
                let state_changes = ProcessedCommitResult::compute_ledger_state_changes(
                    &database,
                    &commit.state_updates,
                );
                let global_balance_update = ProcessedCommitResult::compute_global_balance_update(
                    &database,
                    &state_changes,
                    &commit.state_update_summary.vault_balance_changes,
                );
                (state_changes, global_balance_update.global_balance_summary)
            }
            _ => (
                LedgerStateChanges::default(),
                GlobalBalanceSummary::default(),
            ),
        };

        Ok(ProcessedPreviewResult {
            base_ledger_state,
            receipt,
            state_changes,
            global_balance_summary,
        })
    }

    fn create_intent(
        &self,
        preview_request: PreviewRequest,
        at_epoch: Epoch, // used only to resolve implicit epoch range (if not explicitly requested)
    ) -> PreviewIntentV1 {
        let notary = preview_request.notary_public_key.unwrap_or_else(|| {
            PublicKey::Secp256k1(Secp256k1PrivateKey::from_u64(2).unwrap().public_key())
        });
        let effective_epoch_range = preview_request
            .explicit_epoch_range
            .unwrap_or_else(|| Range {
                start: at_epoch,
                end: at_epoch
                    .after(self.validation_config.max_epoch_range)
                    .expect("currently calculated max end epoch is outside of valid range"),
            });
        let (instructions, blobs) = preview_request.manifest.for_intent();
        PreviewIntentV1 {
            intent: IntentV1 {
                header: TransactionHeaderV1 {
                    network_id: self.validation_config.network_id,
                    start_epoch_inclusive: effective_epoch_range.start,
                    end_epoch_exclusive: effective_epoch_range.end,
                    nonce: preview_request.nonce,
                    notary_public_key: notary,
                    notary_is_signatory: preview_request.notary_is_signatory,
                    tip_percentage: preview_request.tip_percentage,
                },
                instructions,
                blobs,
                message: preview_request.message,
            },
            signer_public_keys: preview_request.signer_public_keys,
            flags: preview_request.flags,
        }
    }
}

impl From<PreviewError> for PreviewerError {
    fn from(value: PreviewError) -> Self {
        Self::FromEngine(value)
    }
}

impl From<StateHistoryError> for PreviewerError {
    fn from(value: StateHistoryError) -> Self {
        Self::FromStateHistory(value)
    }
}

#[cfg(test)]
mod tests {

    use crate::engine_prelude::*;
    use crate::{PreviewRequest, StateManager, StateManagerConfig};
    use node_common::locks::LockFactory;
    use node_common::scheduler::Scheduler;
    use prometheus::Registry;

    #[test]
    fn test_preview_processed_substate_changes() {
        let tmp = tempfile::tempdir().unwrap();
        let lock_factory = LockFactory::new("testing");
        let metrics_registry = Registry::new();
        let state_manager = StateManager::new(
            StateManagerConfig::new_for_testing(tmp.path().to_str().unwrap()),
            None,
            &lock_factory,
            &metrics_registry,
            &Scheduler::new("testing"),
        );

        state_manager
            .state_computer
            .execute_genesis_for_unit_tests_with_default_config();

        let preview_manifest = ManifestBuilder::new().lock_fee_from_faucet().build();

        let preview_response = state_manager.transaction_previewer.read().preview(
            PreviewRequest {
                manifest: preview_manifest,
                explicit_epoch_range: None,
                notary_public_key: None,
                notary_is_signatory: true,
                tip_percentage: 0,
                nonce: 0,
                signer_public_keys: vec![],
                flags: PreviewFlags {
                    use_free_credit: true,
                    assume_all_signature_proofs: true,
                    skip_epoch_check: false,
                    disable_auth: false,
                },
                message: MessageV1::None,
            },
            None,
        );

        // just checking that we're getting some processed substate changes back in the response
        assert!(!preview_response.unwrap().state_changes.is_empty());
    }
}<|MERGE_RESOLUTION|>--- conflicted
+++ resolved
@@ -3,11 +3,7 @@
 use std::ops::Range;
 use std::sync::Arc;
 
-<<<<<<< HEAD
 use crate::historical_state::{StateHistoryError, VersionScopingSupport};
-=======
-use crate::historical_state::{StateHistoryError, VersionScopedSubstateDatabase};
->>>>>>> 28c51903
 
 use crate::transaction::*;
 use crate::{
@@ -63,11 +59,7 @@
             .snapshot()
             .scoped_at(requested_state_version)?;
 
-<<<<<<< HEAD
-        let base_ledger_header = database.proving_ledger_header();
-=======
-        let base_ledger_state = substate_database.at_ledger_state();
->>>>>>> 28c51903
+        let base_ledger_state = database.at_ledger_state();
 
         let intent = self.create_intent(preview_request, base_ledger_state.epoch);
 
