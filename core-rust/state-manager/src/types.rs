/* Copyright 2021 Radix Publishing Ltd incorporated in Jersey (Channel Islands).
 *
 * Licensed under the Radix License, Version 1.0 (the "License"); you may not use this
 * file except in compliance with the License. You may obtain a copy of the License at:
 *
 * radixfoundation.org/licenses/LICENSE-v1
 *
 * The Licensor hereby grants permission for the Canonical version of the Work to be
 * published, distributed and used under or by reference to the Licensor’s trademark
 * Radix ® and use of any unregistered trade names, logos or get-up.
 *
 * The Licensor provides the Work (and each Contributor provides its Contributions) on an
 * "AS IS" BASIS, WITHOUT WARRANTIES OR CONDITIONS OF ANY KIND, either express or implied,
 * including, without limitation, any warranties or conditions of TITLE, NON-INFRINGEMENT,
 * MERCHANTABILITY, or FITNESS FOR A PARTICULAR PURPOSE.
 *
 * Whilst the Work is capable of being deployed, used and adopted (instantiated) to create
 * a distributed ledger it is your responsibility to test and validate the code, together
 * with all logic and performance of that code under all foreseeable scenarios.
 *
 * The Licensor does not make or purport to make and hereby excludes liability for all
 * and any representation, warranty or undertaking in any form whatsoever, whether express
 * or implied, to any entity or person, including any representation, warranty or
 * undertaking, as to the functionality security use, value or other characteristics of
 * any distributed ledger nor in respect the functioning or value of any tokens which may
 * be created stored or transferred using the Work. The Licensor does not warrant that the
 * Work or any use of the Work complies with any law or regulation in any territory where
 * it may be implemented or used or that it will be appropriate for any specific purpose.
 *
 * Neither the licensor nor any current or former employees, officers, directors, partners,
 * trustees, representatives, agents, advisors, contractors, or volunteers of the Licensor
 * shall be liable for any direct or indirect, special, incidental, consequential or other
 * losses of any kind, in tort, contract or otherwise (including but not limited to loss
 * of revenue, income or profits, or loss of use or data, or loss of reputation, or loss
 * of any economic or other opportunity of whatsoever nature or howsoever arising), arising
 * out of or in connection with (without limitation of any use, misuse, of any ledger system
 * or use made or its functionality or any performance or operation of any code or protocol
 * caused by bugs or programming or logic errors or otherwise);
 *
 * A. any offer, purchase, holding, use, sale, exchange or transmission of any
 * cryptographic keys, tokens or assets created, exchanged, stored or arising from any
 * interaction with the Work;
 *
 * B. any failure in a transmission or loss of any token or assets keys or other digital
 * artefacts due to errors in transmission;
 *
 * C. bugs, hacks, logic errors or faults in the Work or any communication;
 *
 * D. system software or apparatus including but not limited to losses caused by errors
 * in holding or transmitting tokens by any third-party;
 *
 * E. breaches or failure of security including hacker attacks, loss or disclosure of
 * password, loss of private key, unauthorised use or misuse of such passwords or keys;
 *
 * F. any losses including loss of anticipated savings or other benefits resulting from
 * use of the Work or any changes to the Work (however implemented).
 *
 * You are solely responsible for; testing, validating and evaluation of all operation
 * logic, functionality, security and appropriateness of using the Work for any commercial
 * or non-commercial purpose and for any reproduction or redistribution by You of the
 * Work. You assume all risks associated with Your use of the Work and the exercise of
 * permissions under this License.
 */

use crate::transaction::LedgerTransaction;
use radix_engine::types::{
    scrypto, scrypto_encode, sha256_twice, Decode, Encode, Hash, PublicKey, TypeId,
};
use radix_engine_interface::crypto::EcdsaSecp256k1PublicKey;
use std::fmt;
use transaction::model::{
    NotarizedTransaction, PreviewFlags, SignedTransactionIntent, TransactionIntent,
    TransactionManifest,
};

#[derive(PartialEq, Eq, Hash, Clone, Copy, PartialOrd, Ord, Decode, Encode, TypeId)]
pub struct AccumulatorHash([u8; Self::LENGTH]);

impl AccumulatorHash {
    pub const LENGTH: usize = 32;

    pub fn pre_genesis() -> Self {
        Self([0; Self::LENGTH])
    }

    pub fn accumulate(&self, ledger_payload_hash: &LedgerPayloadHash) -> Self {
        let concat_bytes = [self.0, ledger_payload_hash.0].concat();
        Self(sha256_twice(concat_bytes).0)
    }

    pub fn from_raw_bytes(hash_bytes: [u8; Self::LENGTH]) -> Self {
        Self(hash_bytes)
    }

    pub fn into_bytes(self) -> [u8; Self::LENGTH] {
        self.0
    }
}

impl AsRef<[u8]> for AccumulatorHash {
    fn as_ref(&self) -> &[u8] {
        &self.0
    }
}

impl fmt::Display for AccumulatorHash {
    fn fmt(&self, f: &mut fmt::Formatter<'_>) -> fmt::Result {
        write!(f, "{}", hex::encode(self.0))
    }
}

impl fmt::Debug for AccumulatorHash {
    fn fmt(&self, f: &mut fmt::Formatter<'_>) -> fmt::Result {
        f.debug_tuple("AccumulatorHash")
            .field(&hex::encode(self.0))
            .finish()
    }
}

#[derive(PartialEq, Eq, Hash, Clone, Copy, PartialOrd, Ord)]
#[scrypto(TypeId, Encode, Decode)]
pub struct LedgerPayloadHash([u8; Self::LENGTH]);

impl LedgerPayloadHash {
    pub const LENGTH: usize = 32;

    pub fn for_transaction(transaction: &LedgerTransaction) -> Self {
        Self(sha256_twice(scrypto_encode(transaction).unwrap()).0)
    }

    pub fn from_raw_bytes(hash_bytes: [u8; Self::LENGTH]) -> Self {
        Self(hash_bytes)
    }

    pub fn into_bytes(self) -> [u8; Self::LENGTH] {
        self.0
    }
}

impl AsRef<[u8]> for LedgerPayloadHash {
    fn as_ref(&self) -> &[u8] {
        &self.0
    }
}

impl From<Hash> for LedgerPayloadHash {
    fn from(hash: Hash) -> Self {
        LedgerPayloadHash(hash.0)
    }
}

impl fmt::Display for LedgerPayloadHash {
    fn fmt(&self, f: &mut fmt::Formatter<'_>) -> fmt::Result {
        write!(f, "{}", hex::encode(self.0))
    }
}

impl fmt::Debug for LedgerPayloadHash {
    fn fmt(&self, f: &mut fmt::Formatter<'_>) -> fmt::Result {
        f.debug_tuple("LedgerPayloadHash")
            .field(&hex::encode(self.0))
            .finish()
    }
}

pub trait HasLedgerPayloadHash {
    fn ledger_payload_hash(&self) -> LedgerPayloadHash;
}

impl HasLedgerPayloadHash for LedgerTransaction {
    fn ledger_payload_hash(&self) -> LedgerPayloadHash {
        LedgerPayloadHash::for_transaction(self)
    }
}

impl HasLedgerPayloadHash for NotarizedTransaction {
    fn ledger_payload_hash(&self) -> LedgerPayloadHash {
        // Could optimize this to remove the clone in future,
        // once SBOR/models are more stable
        LedgerTransaction::User(self.clone()).ledger_payload_hash()
    }
}

#[derive(PartialEq, Eq, Hash, Clone, Copy, PartialOrd, Ord)]
#[scrypto(TypeId, Encode, Decode)]
pub struct StateHash([u8; Self::LENGTH]);

impl StateHash {
    pub const LENGTH: usize = 32;

    pub fn from_raw_bytes(hash_bytes: [u8; Self::LENGTH]) -> Self {
        Self(hash_bytes)
    }

    pub fn into_bytes(self) -> [u8; Self::LENGTH] {
        self.0
    }
}

impl AsRef<[u8]> for StateHash {
    fn as_ref(&self) -> &[u8] {
        &self.0
    }
}

impl From<Hash> for StateHash {
    fn from(hash: Hash) -> Self {
        StateHash(hash.0)
    }
}

impl fmt::Display for StateHash {
    fn fmt(&self, f: &mut fmt::Formatter<'_>) -> fmt::Result {
        write!(f, "{}", hex::encode(self.0))
    }
}

impl fmt::Debug for StateHash {
    fn fmt(&self, f: &mut fmt::Formatter<'_>) -> fmt::Result {
        f.debug_tuple("StateHash")
            .field(&hex::encode(self.0))
            .finish()
    }
}

#[derive(PartialEq, Eq, Hash, Clone, Copy, PartialOrd, Ord)]
#[scrypto(TypeId, Encode, Decode)]
pub struct UserPayloadHash([u8; Self::LENGTH]);

impl UserPayloadHash {
    pub const LENGTH: usize = 32;

    pub fn for_transaction(transaction: &NotarizedTransaction) -> Self {
        Self(sha256_twice(scrypto_encode(transaction).unwrap()).0)
    }

    pub fn from_raw_bytes(hash_bytes: [u8; Self::LENGTH]) -> Self {
        Self(hash_bytes)
    }

    pub fn into_bytes(self) -> [u8; Self::LENGTH] {
        self.0
    }
}

impl AsRef<[u8]> for UserPayloadHash {
    fn as_ref(&self) -> &[u8] {
        &self.0
    }
}

impl fmt::Display for UserPayloadHash {
    fn fmt(&self, f: &mut fmt::Formatter<'_>) -> fmt::Result {
        write!(f, "{}", hex::encode(self.0))
    }
}

impl fmt::Debug for UserPayloadHash {
    fn fmt(&self, f: &mut fmt::Formatter<'_>) -> fmt::Result {
        f.debug_tuple("UserPayloadHash")
            .field(&hex::encode(self.0))
            .finish()
    }
}

pub trait HasUserPayloadHash {
    fn user_payload_hash(&self) -> UserPayloadHash;
}

impl HasUserPayloadHash for NotarizedTransaction {
    fn user_payload_hash(&self) -> UserPayloadHash {
        UserPayloadHash::for_transaction(self)
    }
}

#[derive(PartialEq, Eq, Hash, Clone, Copy, PartialOrd, Ord)]
#[scrypto(TypeId, Encode, Decode)]
pub struct SignaturesHash([u8; Self::LENGTH]);

impl SignaturesHash {
    pub const LENGTH: usize = 32;

    pub fn for_signed_intent(signed_intent: &SignedTransactionIntent) -> Self {
        Self(sha256_twice(scrypto_encode(signed_intent).unwrap()).0)
    }

    pub fn from_raw_bytes(hash_bytes: [u8; Self::LENGTH]) -> Self {
        Self(hash_bytes)
    }

    pub fn into_bytes(self) -> [u8; Self::LENGTH] {
        self.0
    }
}

impl AsRef<[u8]> for SignaturesHash {
    fn as_ref(&self) -> &[u8] {
        &self.0
    }
}

impl fmt::Display for SignaturesHash {
    fn fmt(&self, f: &mut fmt::Formatter<'_>) -> fmt::Result {
        write!(f, "{}", hex::encode(self.0))
    }
}

impl fmt::Debug for SignaturesHash {
    fn fmt(&self, f: &mut fmt::Formatter<'_>) -> fmt::Result {
        f.debug_tuple("SignaturesHash")
            .field(&hex::encode(self.0))
            .finish()
    }
}

pub trait HasSignaturesHash {
    fn signatures_hash(&self) -> SignaturesHash;
}

impl HasSignaturesHash for SignedTransactionIntent {
    fn signatures_hash(&self) -> SignaturesHash {
        SignaturesHash::for_signed_intent(self)
    }
}

impl HasSignaturesHash for NotarizedTransaction {
    fn signatures_hash(&self) -> SignaturesHash {
        self.signed_intent.signatures_hash()
    }
}

#[derive(PartialEq, Eq, Hash, Clone, Copy, PartialOrd, Ord)]
#[scrypto(TypeId, Encode, Decode)]
pub struct IntentHash([u8; Self::LENGTH]);

impl IntentHash {
    pub const LENGTH: usize = 32;

    pub fn for_intent(intent: &TransactionIntent) -> Self {
        Self(sha256_twice(scrypto_encode(intent).unwrap()).0)
    }

    pub fn from_raw_bytes(hash_bytes: [u8; Self::LENGTH]) -> Self {
        Self(hash_bytes)
    }

    pub fn into_bytes(self) -> [u8; Self::LENGTH] {
        self.0
    }
}

impl AsRef<[u8]> for IntentHash {
    fn as_ref(&self) -> &[u8] {
        &self.0
    }
}

impl fmt::Display for IntentHash {
    fn fmt(&self, f: &mut fmt::Formatter<'_>) -> fmt::Result {
        write!(f, "{}", hex::encode(self.0))
    }
}

impl fmt::Debug for IntentHash {
    fn fmt(&self, f: &mut fmt::Formatter<'_>) -> fmt::Result {
        f.debug_tuple("IntentHash")
            .field(&hex::encode(self.0))
            .finish()
    }
}

pub trait HasIntentHash {
    fn intent_hash(&self) -> IntentHash;
}

impl HasIntentHash for TransactionIntent {
    fn intent_hash(&self) -> IntentHash {
        IntentHash::for_intent(self)
    }
}

impl HasIntentHash for SignedTransactionIntent {
    fn intent_hash(&self) -> IntentHash {
        self.intent.intent_hash()
    }
}

impl HasIntentHash for NotarizedTransaction {
    fn intent_hash(&self) -> IntentHash {
        self.signed_intent.intent.intent_hash()
    }
}

/// An uncommitted user transaction, in eg the mempool
#[derive(Debug, PartialEq, Eq, Clone)]
#[scrypto(TypeId, Encode, Decode)]
pub struct PendingTransaction {
    pub payload: NotarizedTransaction,
    pub payload_hash: UserPayloadHash,
    pub intent_hash: IntentHash,
}

impl From<NotarizedTransaction> for PendingTransaction {
    fn from(transaction: NotarizedTransaction) -> Self {
        let intent_hash = transaction.intent_hash();
        PendingTransaction {
            payload_hash: transaction.user_payload_hash(),
            intent_hash,
            payload: transaction,
        }
    }
}

#[derive(Debug)]
#[scrypto(TypeId, Encode, Decode)]
pub struct PreviewRequest {
    pub manifest: TransactionManifest,
    pub start_epoch_inclusive: u64,
    pub end_epoch_exclusive: u64,
    pub notary_public_key: Option<PublicKey>,
    pub notary_as_signatory: bool,
    pub cost_unit_limit: u32,
    pub tip_percentage: u16,
    pub nonce: u64,
    pub signer_public_keys: Vec<PublicKey>,
    pub flags: PreviewFlags,
}

#[derive(Debug, Decode, Encode, TypeId)]
pub struct CommitRequest {
    pub transaction_payloads: Vec<Vec<u8>>,
    pub state_version: u64,
    pub proof: Vec<u8>,
    pub vertex_store: Option<Vec<u8>>,
}

#[derive(Debug, Decode, Encode, TypeId)]
pub struct PrepareRequest {
    pub already_prepared_payloads: Vec<Vec<u8>>,
    pub proposed_payloads: Vec<Vec<u8>>,
    pub consensus_epoch: u64,
    pub round_number: u64,
    pub proposer_timestamp_ms: i64,
}

#[derive(Debug, Decode, Encode, TypeId)]
pub struct PrepareResult {
    pub committed: Vec<Vec<u8>>,
    pub rejected: Vec<(Vec<u8>, String)>,
<<<<<<< HEAD
    pub state_hash: StateHash,
=======
}

#[derive(Debug, Decode, Encode, TypeId)]
pub struct PrepareGenesisRequest {
    pub genesis: Vec<u8>,
}

#[derive(Debug)]
#[scrypto(TypeId, Encode, Decode)]
pub struct PrepareGenesisResult {
    pub validator_list: Option<Vec<EcdsaSecp256k1PublicKey>>,
>>>>>>> 828ee0ab
}<|MERGE_RESOLUTION|>--- conflicted
+++ resolved
@@ -447,9 +447,7 @@
 pub struct PrepareResult {
     pub committed: Vec<Vec<u8>>,
     pub rejected: Vec<(Vec<u8>, String)>,
-<<<<<<< HEAD
     pub state_hash: StateHash,
-=======
 }
 
 #[derive(Debug, Decode, Encode, TypeId)]
@@ -461,5 +459,4 @@
 #[scrypto(TypeId, Encode, Decode)]
 pub struct PrepareGenesisResult {
     pub validator_list: Option<Vec<EcdsaSecp256k1PublicKey>>,
->>>>>>> 828ee0ab
 }