--- conflicted
+++ resolved
@@ -79,11 +79,8 @@
 import com.radixdlt.modules.FunctionalRadixNodeModule;
 import com.radixdlt.modules.StateComputerConfig;
 import com.radixdlt.networks.Network;
-<<<<<<< HEAD
+import com.radixdlt.rev2.ComponentAddress;
 import com.radixdlt.rev2.Decimal;
-=======
-import com.radixdlt.rev2.ComponentAddress;
->>>>>>> a2464bcf
 import com.radixdlt.rev2.NetworkDefinition;
 import com.radixdlt.rev2.REv2TestTransactions;
 import com.radixdlt.statemanager.REv2DatabaseConfig;
@@ -194,18 +191,12 @@
                       NetworkDefinition.INT_TEST_NET,
                       0,
                       random.nextInt(1000000),
-<<<<<<< HEAD
-                      systemAddress,
+                      componentAddress,
                       PrivateKeys.ofNumeric(randomValidator + 1));
             }
             case 1 -> {
               txn =
                   REv2TestTransactions.constructUnregisterValidatorTransaction(
-=======
-                      componentAddress,
-                      PrivateKeys.ofNumeric(randomValidator + 1))
-                  : REv2TestTransactions.constructUnregisterValidatorTransaction(
->>>>>>> a2464bcf
                       NetworkDefinition.INT_TEST_NET,
                       0,
                       random.nextInt(1000000),
@@ -218,7 +209,7 @@
                       NetworkDefinition.INT_TEST_NET,
                       0,
                       random.nextInt(1000000),
-                      systemAddress,
+                      componentAddress,
                       PrivateKeys.ofNumeric(randomValidator + 1));
             }
             default -> {
@@ -227,7 +218,7 @@
                       NetworkDefinition.INT_TEST_NET,
                       0,
                       random.nextInt(1000000),
-                      systemAddress,
+                      componentAddress,
                       PrivateKeys.ofNumeric(randomValidator + 1));
             }
           }
