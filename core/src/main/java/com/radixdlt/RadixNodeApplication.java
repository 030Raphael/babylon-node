/* Copyright 2021 Radix Publishing Ltd incorporated in Jersey (Channel Islands).
 *
 * Licensed under the Radix License, Version 1.0 (the "License"); you may not use this
 * file except in compliance with the License. You may obtain a copy of the License at:
 *
 * radixfoundation.org/licenses/LICENSE-v1
 *
 * The Licensor hereby grants permission for the Canonical version of the Work to be
 * published, distributed and used under or by reference to the Licensor’s trademark
 * Radix ® and use of any unregistered trade names, logos or get-up.
 *
 * The Licensor provides the Work (and each Contributor provides its Contributions) on an
 * "AS IS" BASIS, WITHOUT WARRANTIES OR CONDITIONS OF ANY KIND, either express or implied,
 * including, without limitation, any warranties or conditions of TITLE, NON-INFRINGEMENT,
 * MERCHANTABILITY, or FITNESS FOR A PARTICULAR PURPOSE.
 *
 * Whilst the Work is capable of being deployed, used and adopted (instantiated) to create
 * a distributed ledger it is your responsibility to test and validate the code, together
 * with all logic and performance of that code under all foreseeable scenarios.
 *
 * The Licensor does not make or purport to make and hereby excludes liability for all
 * and any representation, warranty or undertaking in any form whatsoever, whether express
 * or implied, to any entity or person, including any representation, warranty or
 * undertaking, as to the functionality security use, value or other characteristics of
 * any distributed ledger nor in respect the functioning or value of any tokens which may
 * be created stored or transferred using the Work. The Licensor does not warrant that the
 * Work or any use of the Work complies with any law or regulation in any territory where
 * it may be implemented or used or that it will be appropriate for any specific purpose.
 *
 * Neither the licensor nor any current or former employees, officers, directors, partners,
 * trustees, representatives, agents, advisors, contractors, or volunteers of the Licensor
 * shall be liable for any direct or indirect, special, incidental, consequential or other
 * losses of any kind, in tort, contract or otherwise (including but not limited to loss
 * of revenue, income or profits, or loss of use or data, or loss of reputation, or loss
 * of any economic or other opportunity of whatsoever nature or howsoever arising), arising
 * out of or in connection with (without limitation of any use, misuse, of any ledger system
 * or use made or its functionality or any performance or operation of any code or protocol
 * caused by bugs or programming or logic errors or otherwise);
 *
 * A. any offer, purchase, holding, use, sale, exchange or transmission of any
 * cryptographic keys, tokens or assets created, exchanged, stored or arising from any
 * interaction with the Work;
 *
 * B. any failure in a transmission or loss of any token or assets keys or other digital
 * artefacts due to errors in transmission;
 *
 * C. bugs, hacks, logic errors or faults in the Work or any communication;
 *
 * D. system software or apparatus including but not limited to losses caused by errors
 * in holding or transmitting tokens by any third-party;
 *
 * E. breaches or failure of security including hacker attacks, loss or disclosure of
 * password, loss of private key, unauthorised use or misuse of such passwords or keys;
 *
 * F. any losses including loss of anticipated savings or other benefits resulting from
 * use of the Work or any changes to the Work (however implemented).
 *
 * You are solely responsible for; testing, validating and evaluation of all operation
 * logic, functionality, security and appropriateness of using the Work for any commercial
 * or non-commercial purpose and for any reproduction or redistribution by You of the
 * Work. You assume all risks associated with Your use of the Work and the exercise of
 * permissions under this License.
 */

package com.radixdlt;

import com.google.common.base.Stopwatch;
import com.google.inject.Guice;
import com.google.inject.Injector;
import com.google.inject.Key;
import com.google.inject.TypeLiteral;
import com.radixdlt.api.CoreApiServer;
import com.radixdlt.api.prometheus.PrometheusApi;
import com.radixdlt.api.system.SystemApi;
import com.radixdlt.consensus.bft.BFTNode;
import com.radixdlt.consensus.bft.Self;
import com.radixdlt.consensus.safety.BerkeleySafetyStateStore;
import com.radixdlt.environment.Runners;
import com.radixdlt.modules.ModuleRunner;
import com.radixdlt.monitoring.ApplicationVersion;
import com.radixdlt.monitoring.MetricInstaller;
import com.radixdlt.monitoring.Metrics;
import com.radixdlt.p2p.transport.PeerServerBootstrap;
import com.radixdlt.store.BerkeleyAddressBookStore;
import com.radixdlt.utils.IOUtils;
import com.radixdlt.utils.MemoryLeakDetector;
import com.radixdlt.utils.properties.RuntimeProperties;
import java.io.IOException;
import java.io.InputStream;
import java.net.URISyntaxException;
import java.security.Security;
import java.time.Duration;
import java.util.Map;
import org.apache.commons.cli.ParseException;
import org.apache.logging.log4j.LogManager;
import org.apache.logging.log4j.Logger;
import org.bouncycastle.jce.provider.BouncyCastleProvider;
import org.json.JSONObject;

public final class RadixNodeApplication {
  private static final Logger log = LogManager.getLogger();

  private RadixNodeApplication() {}

  static {
    System.setProperty("java.net.preferIPv4Stack", "true");
  }

  private static final Object BC_LOCK = new Object();
  private static boolean bcInitialised;

  private static void setupBouncyCastle() {
    synchronized (BC_LOCK) {
      if (bcInitialised) {
        log.warn("Bouncy castle is already initialised");
        return;
      }

      Security.insertProviderAt(new BouncyCastleProvider(), 1);
      bcInitialised = true;
    }
  }

  public static void main(String[] args) {
    try {
      MemoryLeakDetector.start();

      logVersion();
      dumpExecutionLocation();
      // Bouncy Castle is required for loading the node key, so set it up now.
      setupBouncyCastle();

      RuntimeProperties properties = loadProperties(args);
      start(properties);
    } catch (Exception ex) {
      log.fatal("Unable to start", ex);
      LogManager.shutdown(); // Flush any async logs

      // This (or more likely, the one in ModuleRunnerImpl.java) may cause integration test errors
      // which look like:
      // "Process 'Gradle Test Executor 1' finished with non-zero exit value 255"
      java.lang.System.exit(-1);
    }
  }

  private static void logVersion() {
    log.always()
        .log(
            "Radix distributed ledger '{}' from branch '{}' commit '{}'",
            ApplicationVersion.INSTANCE.display(),
            ApplicationVersion.INSTANCE.branch(),
            ApplicationVersion.INSTANCE.commit());
  }

  public static void start(RuntimeProperties properties) {
    Stopwatch startTimer = Stopwatch.createStarted();
    var injector = Guice.createInjector(new RadixNodeModule(properties));

    final Map<String, ModuleRunner> moduleRunners =
        injector.getInstance(Key.get(new TypeLiteral<Map<String, ModuleRunner>>() {}));

    final var p2pNetworkRunner = moduleRunners.get(Runners.P2P_NETWORK);
    p2pNetworkRunner.start();

    final var systemInfoRunner = moduleRunners.get(Runners.SYSTEM_INFO);
    systemInfoRunner.start();

    final var syncRunner = moduleRunners.get(Runners.SYNC);
    syncRunner.start();

    final var mempoolReceiverRunner = moduleRunners.get(Runners.MEMPOOL);
    mempoolReceiverRunner.start();

    final var peerServer = injector.getInstance(PeerServerBootstrap.class);
    try {
      peerServer.start();
    } catch (InterruptedException e) {
      log.error("Cannot start p2p server", e);
    }

    // Start the system API server
    final var systemApi = injector.getInstance(SystemApi.class);
    systemApi.start();

    // Start the prometheus API server
    final var prometheusApi = injector.getInstance(PrometheusApi.class);
    prometheusApi.start();

    // Start the core API server
    final var coreApiServer = injector.getInstance(CoreApiServer.class);
    coreApiServer.start();

    final var consensusRunner = moduleRunners.get(Runners.CONSENSUS);
    consensusRunner.start();

    final BFTNode self = injector.getInstance(Key.get(BFTNode.class, Self.class));

    Duration startTime = startTimer.elapsed();
    var metrics = injector.getInstance(Metrics.class);
<<<<<<< HEAD
    metrics.misc().applicationStart().observe(startTime);

=======
    metrics.misc().applicationStart().observe(startTime.toMillis());
    injector.getInstance(MetricInstaller.class).installAt(metrics);
>>>>>>> 81f5e438
    Runtime.getRuntime().addShutdownHook(new Thread(() -> shutdown(injector)));

    log.info("Node '{}' started successfully in {} seconds", self, startTime.toSeconds());
  }

  private static void shutdown(Injector injector) {
    // using System.out.println as logger no longer works reliably in a shutdown hook
    final var self = injector.getInstance(Key.get(BFTNode.class, Self.class));
    System.out.println("Node " + self + " is shutting down...");

    injector
        .getInstance(Key.get(new TypeLiteral<Map<String, ModuleRunner>>() {}))
        .forEach((k, moduleRunner) -> moduleRunner.stop());

    try {
      injector.getInstance(BerkeleyAddressBookStore.class).close();
    } catch (Exception e) {
      // no-op
    }

    try {
      injector.getInstance(BerkeleySafetyStateStore.class).close();
    } catch (Exception e) {
      // no-op
    }

    try {
      injector.getInstance(PeerServerBootstrap.class).stop();
    } catch (InterruptedException e) {
      // no-op
    }

    System.out.println("Node shutdown completed");
  }

  private static void dumpExecutionLocation() {
    try {
      String jarFile =
          RadixNodeApplication.class
              .getProtectionDomain()
              .getCodeSource()
              .getLocation()
              .toURI()
              .getPath();
      System.setProperty("radix.jar", jarFile);

      String jarPath = jarFile;

      if (jarPath.toLowerCase().endsWith(".jar")) {
        jarPath = jarPath.substring(0, jarPath.lastIndexOf('/'));
      }
      System.setProperty("radix.jar.path", jarPath);

      log.debug("Execution file: {}", System.getProperty("radix.jar"));
      log.debug("Execution path: {}", System.getProperty("radix.jar.path"));
    } catch (URISyntaxException e) {
      throw new IllegalStateException("Error while fetching execution location", e);
    }
  }

  private static RuntimeProperties loadProperties(String[] args)
      throws IOException, ParseException {
    JSONObject runtimeConfigurationJSON = new JSONObject();
    try (InputStream is = RadixNodeApplication.class.getResourceAsStream("/runtime_options.json")) {
      if (is != null) {
        runtimeConfigurationJSON = new JSONObject(IOUtils.toString(is));
      }
    }
    return new RuntimeProperties(runtimeConfigurationJSON, args);
  }
}<|MERGE_RESOLUTION|>--- conflicted
+++ resolved
@@ -197,13 +197,8 @@
 
     Duration startTime = startTimer.elapsed();
     var metrics = injector.getInstance(Metrics.class);
-<<<<<<< HEAD
     metrics.misc().applicationStart().observe(startTime);
-
-=======
-    metrics.misc().applicationStart().observe(startTime.toMillis());
     injector.getInstance(MetricInstaller.class).installAt(metrics);
->>>>>>> 81f5e438
     Runtime.getRuntime().addShutdownHook(new Thread(() -> shutdown(injector)));
 
     log.info("Node '{}' started successfully in {} seconds", self, startTime.toSeconds());
