--- conflicted
+++ resolved
@@ -281,22 +281,15 @@
     var enableLocalTransactionExecutionIndex =
         properties.get("db.local_transaction_execution_index.enable", true);
     var enableAccountChangeIndex = properties.get("db.account_change_index.enable", true);
-<<<<<<< HEAD
-    var enableReNodeListingIndices = properties.get("db.re_node_listing_indices.enable", true);
-    var databaseFlags =
-        new DatabaseFlags(
-            enableLocalTransactionExecutionIndex,
-            enableAccountChangeIndex,
-            enableReNodeListingIndices);
-=======
     var enableHistoricalSubstateValues =
         properties.get("db.historical_substate_values.enable", false);
+    var enableReNodeListingIndices = properties.get("db.re_node_listing_indices.enable", true);
     var databaseConfig =
         new DatabaseConfig(
             enableLocalTransactionExecutionIndex,
             enableAccountChangeIndex,
-            enableHistoricalSubstateValues);
->>>>>>> 2a4a941a
+            enableHistoricalSubstateValues,
+            enableReNodeListingIndices);
 
     install(new REv2LedgerInitializerModule(genesisProvider));
 
