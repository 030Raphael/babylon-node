--- conflicted
+++ resolved
@@ -200,12 +200,6 @@
     var mempoolConfig = new RustMempoolConfig(mempoolMaxSize);
     var databaseConfig = new REv2DatabaseConfig.RocksDB(databasePath);
     install(REv2StateManagerModule.create(networkId, databaseConfig, Option.some(mempoolConfig)));
-<<<<<<< HEAD
-=======
-    // Start at stateVersion 1 for now due to lack serialized genesis transaction
-    var initialAccumulatorState = new AccumulatorState(1, HashUtils.zero256());
-    install(new REv2LedgerRecoveryModule(initialAccumulatorState));
->>>>>>> 3c89052e
 
     // Core API server
     final var coreApiBindAddress =
@@ -216,7 +210,9 @@
     install(new CoreApiServerModule(coreApiServerConfig));
 
     // Recovery
-    install(new REv2LedgerRecoveryModule());
+    // Start at stateVersion 1 for now due to lack serialized genesis transaction
+    var initialAccumulatorState = new AccumulatorState(1, HashUtils.zero256());
+    install(new REv2LedgerRecoveryModule(initialAccumulatorState));
     install(new REv2ConsensusRecoveryModule());
 
     String genesisTxn;
