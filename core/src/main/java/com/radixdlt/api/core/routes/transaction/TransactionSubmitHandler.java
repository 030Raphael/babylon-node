/* Copyright 2021 Radix Publishing Ltd incorporated in Jersey (Channel Islands).
 *
 * Licensed under the Radix License, Version 1.0 (the "License"); you may not use this
 * file except in compliance with the License. You may obtain a copy of the License at:
 *
 * radixfoundation.org/licenses/LICENSE-v1
 *
 * The Licensor hereby grants permission for the Canonical version of the Work to be
 * published, distributed and used under or by reference to the Licensor’s trademark
 * Radix ® and use of any unregistered trade names, logos or get-up.
 *
 * The Licensor provides the Work (and each Contributor provides its Contributions) on an
 * "AS IS" BASIS, WITHOUT WARRANTIES OR CONDITIONS OF ANY KIND, either express or implied,
 * including, without limitation, any warranties or conditions of TITLE, NON-INFRINGEMENT,
 * MERCHANTABILITY, or FITNESS FOR A PARTICULAR PURPOSE.
 *
 * Whilst the Work is capable of being deployed, used and adopted (instantiated) to create
 * a distributed ledger it is your responsibility to test and validate the code, together
 * with all logic and performance of that code under all foreseeable scenarios.
 *
 * The Licensor does not make or purport to make and hereby excludes liability for all
 * and any representation, warranty or undertaking in any form whatsoever, whether express
 * or implied, to any entity or person, including any representation, warranty or
 * undertaking, as to the functionality security use, value or other characteristics of
 * any distributed ledger nor in respect the functioning or value of any tokens which may
 * be created stored or transferred using the Work. The Licensor does not warrant that the
 * Work or any use of the Work complies with any law or regulation in any territory where
 * it may be implemented or used or that it will be appropriate for any specific purpose.
 *
 * Neither the licensor nor any current or former employees, officers, directors, partners,
 * trustees, representatives, agents, advisors, contractors, or volunteers of the Licensor
 * shall be liable for any direct or indirect, special, incidental, consequential or other
 * losses of any kind, in tort, contract or otherwise (including but not limited to loss
 * of revenue, income or profits, or loss of use or data, or loss of reputation, or loss
 * of any economic or other opportunity of whatsoever nature or howsoever arising), arising
 * out of or in connection with (without limitation of any use, misuse, of any ledger system
 * or use made or its functionality or any performance or operation of any code or protocol
 * caused by bugs or programming or logic errors or otherwise);
 *
 * A. any offer, purchase, holding, use, sale, exchange or transmission of any
 * cryptographic keys, tokens or assets created, exchanged, stored or arising from any
 * interaction with the Work;
 *
 * B. any failure in a transmission or loss of any token or assets keys or other digital
 * artefacts due to errors in transmission;
 *
 * C. bugs, hacks, logic errors or faults in the Work or any communication;
 *
 * D. system software or apparatus including but not limited to losses caused by errors
 * in holding or transmitting tokens by any third-party;
 *
 * E. breaches or failure of security including hacker attacks, loss or disclosure of
 * password, loss of private key, unauthorised use or misuse of such passwords or keys;
 *
 * F. any losses including loss of anticipated savings or other benefits resulting from
 * use of the Work or any changes to the Work (however implemented).
 *
 * You are solely responsible for; testing, validating and evaluation of all operation
 * logic, functionality, security and appropriateness of using the Work for any commercial
 * or non-commercial purpose and for any reproduction or redistribution by You of the
 * Work. You assume all risks associated with Your use of the Work and the exercise of
 * permissions under this License.
 */

package com.radixdlt.api.core.routes.transaction;

import com.google.inject.Inject;
import com.radixdlt.api.core.CoreApiCommon;
import com.radixdlt.api.core.CoreJsonRpcHandler;
import com.radixdlt.api.core.exceptions.CoreApiException;
import com.radixdlt.api.core.generated.models.*;
import com.radixdlt.mempool.*;
<<<<<<< HEAD
import com.radixdlt.transactions.Transaction;
=======
import com.radixdlt.transactions.RawTransaction;
>>>>>>> a1576b1d

public final class TransactionSubmitHandler
    extends CoreJsonRpcHandler<TransactionSubmitRequest, TransactionSubmitResponse> {
  private final CoreApiCommon coreApiCommon;
<<<<<<< HEAD
  private final MempoolInserter<Transaction> mempoolInserter;

  @Inject
  TransactionSubmitHandler(
      CoreApiCommon coreApiCommon, MempoolInserter<Transaction> mempoolInserter) {
=======
  private final MempoolInserter<RawTransaction> mempoolInserter;

  @Inject
  TransactionSubmitHandler(
      CoreApiCommon coreApiCommon, MempoolInserter<RawTransaction> mempoolInserter) {
>>>>>>> a1576b1d
    super(TransactionSubmitRequest.class);
    this.coreApiCommon = coreApiCommon;
    this.mempoolInserter = mempoolInserter;
  }

  @Override
  public TransactionSubmitResponse handleRequest(TransactionSubmitRequest request)
      throws CoreApiException {
    coreApiCommon.verifyNetwork(request.getNetworkIdentifier());

    var transaction =
        RawTransaction.create(coreApiCommon.fromHex(request.getNotarizedTransaction()));

    // BAB-TODO: This will need to pass more information from the mempool when it's available
    try {
      mempoolInserter.addTransaction(transaction);
      return new TransactionSubmitResponse().duplicate(false);
    } catch (MempoolDuplicateException e) {
      return new TransactionSubmitResponse().duplicate(true);
    } catch (MempoolFullException e) {
      throw CoreApiException.unavailable(
          new MempoolFullError()
              .mempoolTransactionCount(e.getMaxSize())
              .type(MempoolFullError.class.getSimpleName()));
    } catch (MempoolRejectedException e) {
      throw CoreApiException.badRequest(
          new InvalidTransactionError()
              .message(e.getMessage())
              .type(InvalidTransactionError.class.getSimpleName()));
    }
  }
}<|MERGE_RESOLUTION|>--- conflicted
+++ resolved
@@ -70,28 +70,16 @@
 import com.radixdlt.api.core.exceptions.CoreApiException;
 import com.radixdlt.api.core.generated.models.*;
 import com.radixdlt.mempool.*;
-<<<<<<< HEAD
-import com.radixdlt.transactions.Transaction;
-=======
 import com.radixdlt.transactions.RawTransaction;
->>>>>>> a1576b1d
 
 public final class TransactionSubmitHandler
     extends CoreJsonRpcHandler<TransactionSubmitRequest, TransactionSubmitResponse> {
   private final CoreApiCommon coreApiCommon;
-<<<<<<< HEAD
-  private final MempoolInserter<Transaction> mempoolInserter;
-
-  @Inject
-  TransactionSubmitHandler(
-      CoreApiCommon coreApiCommon, MempoolInserter<Transaction> mempoolInserter) {
-=======
   private final MempoolInserter<RawTransaction> mempoolInserter;
 
   @Inject
   TransactionSubmitHandler(
       CoreApiCommon coreApiCommon, MempoolInserter<RawTransaction> mempoolInserter) {
->>>>>>> a1576b1d
     super(TransactionSubmitRequest.class);
     this.coreApiCommon = coreApiCommon;
     this.mempoolInserter = mempoolInserter;
