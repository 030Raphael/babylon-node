/* Copyright 2021 Radix Publishing Ltd incorporated in Jersey (Channel Islands).
 *
 * Licensed under the Radix License, Version 1.0 (the "License"); you may not use this
 * file except in compliance with the License. You may obtain a copy of the License at:
 *
 * radixfoundation.org/licenses/LICENSE-v1
 *
 * The Licensor hereby grants permission for the Canonical version of the Work to be
 * published, distributed and used under or by reference to the Licensor’s trademark
 * Radix ® and use of any unregistered trade names, logos or get-up.
 *
 * The Licensor provides the Work (and each Contributor provides its Contributions) on an
 * "AS IS" BASIS, WITHOUT WARRANTIES OR CONDITIONS OF ANY KIND, either express or implied,
 * including, without limitation, any warranties or conditions of TITLE, NON-INFRINGEMENT,
 * MERCHANTABILITY, or FITNESS FOR A PARTICULAR PURPOSE.
 *
 * Whilst the Work is capable of being deployed, used and adopted (instantiated) to create
 * a distributed ledger it is your responsibility to test and validate the code, together
 * with all logic and performance of that code under all foreseeable scenarios.
 *
 * The Licensor does not make or purport to make and hereby excludes liability for all
 * and any representation, warranty or undertaking in any form whatsoever, whether express
 * or implied, to any entity or person, including any representation, warranty or
 * undertaking, as to the functionality security use, value or other characteristics of
 * any distributed ledger nor in respect the functioning or value of any tokens which may
 * be created stored or transferred using the Work. The Licensor does not warrant that the
 * Work or any use of the Work complies with any law or regulation in any territory where
 * it may be implemented or used or that it will be appropriate for any specific purpose.
 *
 * Neither the licensor nor any current or former employees, officers, directors, partners,
 * trustees, representatives, agents, advisors, contractors, or volunteers of the Licensor
 * shall be liable for any direct or indirect, special, incidental, consequential or other
 * losses of any kind, in tort, contract or otherwise (including but not limited to loss
 * of revenue, income or profits, or loss of use or data, or loss of reputation, or loss
 * of any economic or other opportunity of whatsoever nature or howsoever arising), arising
 * out of or in connection with (without limitation of any use, misuse, of any ledger system
 * or use made or its functionality or any performance or operation of any code or protocol
 * caused by bugs or programming or logic errors or otherwise);
 *
 * A. any offer, purchase, holding, use, sale, exchange or transmission of any
 * cryptographic keys, tokens or assets created, exchanged, stored or arising from any
 * interaction with the Work;
 *
 * B. any failure in a transmission or loss of any token or assets keys or other digital
 * artefacts due to errors in transmission;
 *
 * C. bugs, hacks, logic errors or faults in the Work or any communication;
 *
 * D. system software or apparatus including but not limited to losses caused by errors
 * in holding or transmitting tokens by any third-party;
 *
 * E. breaches or failure of security including hacker attacks, loss or disclosure of
 * password, loss of private key, unauthorised use or misuse of such passwords or keys;
 *
 * F. any losses including loss of anticipated savings or other benefits resulting from
 * use of the Work or any changes to the Work (however implemented).
 *
 * You are solely responsible for; testing, validating and evaluation of all operation
 * logic, functionality, security and appropriateness of using the Work for any commercial
 * or non-commercial purpose and for any reproduction or redistribution by You of the
 * Work. You assume all risks associated with Your use of the Work and the exercise of
 * permissions under this License.
 */

package com.radixdlt.consensus.bft;

import com.google.common.collect.ImmutableBiMap;
import com.google.common.collect.ImmutableSet;
import com.radixdlt.utils.UInt256;
import java.util.Collection;
import java.util.Objects;
import java.util.StringJoiner;
import java.util.function.Function;
import java.util.stream.Stream;

/**
 * Set of validators for consensus. Only validators with power >= 1 will be part of the set.
 *
 * <p>Note that this set will validate for set sizes less than 4, as long as all validators sign.
 */
public final class BFTValidatorSet {
  private final ImmutableBiMap<BFTValidatorId, BFTValidator> validators;

  // Because we will base power on tokens and because tokens have a max limit
  // of 2^256 this should never overflow
  private final transient UInt256 totalPower;

  private BFTValidatorSet(Collection<BFTValidator> validators) {
    this(validators.stream());
  }

  private BFTValidatorSet(Stream<BFTValidator> validators) {
    this.validators =
        validators
            .filter(v -> !v.getPower().isZero())
            .collect(
                ImmutableBiMap.toImmutableBiMap(BFTValidator::getValidatorId, Function.identity()));
    this.totalPower =
        this.validators.values().stream()
            .map(BFTValidator::getPower)
            .reduce(UInt256::add)
            .orElse(UInt256.ZERO);
  }

  /**
   * Create a validator set from a collection of validators. The sum of power of all validator
   * should not exceed UInt256.MAX_VALUE otherwise the resulting ValidatorSet will perform in an
   * undefined way. This invariant should be upheld within the system due to max number of tokens
   * being constrained to UInt256.MAX_VALUE.
   *
   * @param validators the collection of validators
   * @return The new {@code ValidatorSet}.
   */
  public static BFTValidatorSet from(Collection<BFTValidator> validators) {
    return new BFTValidatorSet(validators);
  }

  /**
   * Create a validator set from a stream of validators. The sum of power of all validator should
   * not exceed UInt256.MAX_VALUE otherwise the resulting ValidatorSet will perform in an undefined
   * way. This invariant should be upheld within the system due to max number of tokens being
   * constrained to UInt256.MAX_VALUE.
   *
   * @param validators the stream of validators
   * @return The new {@code ValidatorSet}.
   */
  public static BFTValidatorSet from(Stream<BFTValidator> validators) {
    return new BFTValidatorSet(validators);
  }

  /**
   * Create an initial validation state with no signatures for this validator set.
   *
   * @return An initial validation state with no signatures
   */
  public ValidationState newValidationState() {
    return ValidationState.forValidatorSet(this);
  }

  public boolean containsNode(BFTValidatorId node) {
    return validators.containsKey(node);
  }

<<<<<<< HEAD
  public UInt256 getPower(BFTNode node) {
    return validators.get(node).getPower();
  }

=======
  public boolean containsNode(ECDSASecp256k1PublicKey publicKey) {
    return containsNode(BFTValidatorId.create(publicKey));
  }

  public UInt256 getPower(BFTValidatorId node) {
    return validators.get(node).getPower();
  }

  public UInt256 getPower(ECDSASecp256k1PublicKey publicKey) {
    return getPower(BFTValidatorId.create(publicKey));
  }

>>>>>>> 98cf86b7
  public UInt256 getTotalPower() {
    return totalPower;
  }

  public ImmutableSet<BFTValidator> getValidators() {
    return validators.values();
  }

  public ImmutableSet<BFTValidatorId> nodes() {
    return validators.keySet();
  }

<<<<<<< HEAD
=======
  public ImmutableMap<BFTValidatorId, BFTValidator> validatorsByKey() {
    return validators;
  }

>>>>>>> 98cf86b7
  @Override
  public int hashCode() {
    return Objects.hashCode(this.validators);
  }

  @Override
  public boolean equals(Object obj) {
    if (this == obj) {
      return true;
    }
    if (obj instanceof BFTValidatorSet) {
      BFTValidatorSet other = (BFTValidatorSet) obj;
      return Objects.equals(this.validators, other.validators);
    }
    return false;
  }

  @Override
  public String toString() {
    final StringJoiner joiner = new StringJoiner(",");
    for (BFTValidator validator : this.validators.values()) {
<<<<<<< HEAD
      joiner.add(String.format("%s=%s", validator.getNode(), validator.getPower()));
=======
      joiner.add(
          String.format("%s=%s", validator.getValidatorId().getSimpleName(), validator.getPower()));
>>>>>>> 98cf86b7
    }
    return String.format("%s[%s]", this.getClass().getSimpleName(), joiner.toString());
  }
}<|MERGE_RESOLUTION|>--- conflicted
+++ resolved
@@ -141,25 +141,10 @@
     return validators.containsKey(node);
   }
 
-<<<<<<< HEAD
-  public UInt256 getPower(BFTNode node) {
-    return validators.get(node).getPower();
-  }
-
-=======
-  public boolean containsNode(ECDSASecp256k1PublicKey publicKey) {
-    return containsNode(BFTValidatorId.create(publicKey));
-  }
-
   public UInt256 getPower(BFTValidatorId node) {
     return validators.get(node).getPower();
   }
 
-  public UInt256 getPower(ECDSASecp256k1PublicKey publicKey) {
-    return getPower(BFTValidatorId.create(publicKey));
-  }
-
->>>>>>> 98cf86b7
   public UInt256 getTotalPower() {
     return totalPower;
   }
@@ -172,13 +157,6 @@
     return validators.keySet();
   }
 
-<<<<<<< HEAD
-=======
-  public ImmutableMap<BFTValidatorId, BFTValidator> validatorsByKey() {
-    return validators;
-  }
-
->>>>>>> 98cf86b7
   @Override
   public int hashCode() {
     return Objects.hashCode(this.validators);
@@ -200,12 +178,7 @@
   public String toString() {
     final StringJoiner joiner = new StringJoiner(",");
     for (BFTValidator validator : this.validators.values()) {
-<<<<<<< HEAD
-      joiner.add(String.format("%s=%s", validator.getNode(), validator.getPower()));
-=======
-      joiner.add(
-          String.format("%s=%s", validator.getValidatorId().getSimpleName(), validator.getPower()));
->>>>>>> 98cf86b7
+      joiner.add(String.format("%s=%s", validator.getValidatorId(), validator.getPower()));
     }
     return String.format("%s[%s]", this.getClass().getSimpleName(), joiner.toString());
   }
