--- conflicted
+++ resolved
@@ -378,16 +378,6 @@
       @ProcessOnDispatch Set<EventProcessor<BFTInsertUpdate>> processors, Environment environment) {
     var dispatcher = environment.getDispatcher(BFTInsertUpdate.class);
     return update -> {
-<<<<<<< HEAD
-=======
-      if (update.siblingsCount() > 1) {
-        metrics.bft().vertexStore().forks().inc();
-      }
-      if (!update.insertedVertex().getVertexWithHash().vertex().hasDirectParent()) {
-        metrics.bft().vertexStore().indirectParents().inc();
-      }
-      metrics.bft().vertexStore().size().set(update.getVertexStoreSize());
->>>>>>> 71327ada
       dispatcher.dispatch(update);
       processors.forEach(p -> p.process(update));
     };
@@ -395,18 +385,8 @@
 
   @Provides
   private EventDispatcher<BFTRebuildUpdate> bftRebuildUpdateEventDispatcher(
-<<<<<<< HEAD
       Environment environment) {
     return environment.getDispatcher(BFTRebuildUpdate.class);
-=======
-      Environment environment, Metrics metrics) {
-    var dispatcher = environment.getDispatcher(BFTRebuildUpdate.class);
-    return update -> {
-      metrics.bft().vertexStore().size().set(update.vertexStoreState().getVertices().size());
-      metrics.bft().vertexStore().rebuilds().inc();
-      dispatcher.dispatch(update);
-    };
->>>>>>> 71327ada
   }
 
   @Provides
