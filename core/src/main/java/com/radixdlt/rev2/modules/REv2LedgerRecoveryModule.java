--- conflicted
+++ resolved
@@ -122,15 +122,10 @@
                             var validators =
                                 list.stream()
                                     .map(
-<<<<<<< HEAD
                                         validator ->
                                             BFTValidator.from(
-                                                BFTNode.create(validator.key()), UInt256.ONE));
-=======
-                                        key ->
-                                            BFTValidator.from(
-                                                BFTValidatorId.create(key), UInt256.ONE));
->>>>>>> cf1fc565
+                                                BFTValidatorId.create(validator.key()),
+                                                UInt256.ONE));
                             return BFTValidatorSet.from(validators);
                           })
                       .or((BFTValidatorSet) null);
