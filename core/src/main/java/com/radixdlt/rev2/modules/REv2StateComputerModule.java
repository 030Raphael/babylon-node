--- conflicted
+++ resolved
@@ -133,12 +133,8 @@
           List<Transaction> proposedTransactions,
           RoundDetails roundDetails) {
         return new StateComputerLedger.StateComputerResult(
-<<<<<<< HEAD
-            vertex.getTransactions().stream()
+            proposedTransactions.stream()
                 .filter(verifier::verify)
-=======
-            proposedTransactions.stream()
->>>>>>> 5d803cd2
                 .map(REv2ExecutedTransaction::new)
                 .collect(Collectors.toList()),
             Map.of());
