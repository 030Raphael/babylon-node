--- conflicted
+++ resolved
@@ -218,8 +218,6 @@
           }
 
           @Provides
-<<<<<<< HEAD
-=======
           MempoolRelayDispatcher<RawNotarizedTransaction> mempoolRelayDispatcher(
               EventDispatcher<MempoolAddSuccess> mempoolAddSuccessEventDispatcher,
               @Self NodeId selfNodeId) {
@@ -230,7 +228,6 @@
           }
 
           @Provides
->>>>>>> d7bb7e5d
           REv2TransactionAndProofStore transactionAndProofStore(
               Metrics metrics, StateManager stateManager) {
             return new REv2TransactionAndProofStore(metrics, stateManager);
