--- conflicted
+++ resolved
@@ -69,15 +69,9 @@
 import com.radixdlt.consensus.bft.Self;
 import com.radixdlt.lang.Option;
 import com.radixdlt.mempool.RustMempoolConfig;
-<<<<<<< HEAD
-=======
 import com.radixdlt.networks.Network;
 import com.radixdlt.networks.NetworkId;
 import com.radixdlt.rev2.NetworkDefinition;
-import com.radixdlt.rev2.REv2StateReader;
-import com.radixdlt.rev2.REv2TransactionsAndProofReader;
-import com.radixdlt.serialization.Serialization;
->>>>>>> 5b2f8432
 import com.radixdlt.statecomputer.RustStateComputer;
 import com.radixdlt.statemanager.REv2DatabaseConfig;
 import com.radixdlt.statemanager.StateManager;
@@ -97,19 +91,9 @@
     this.mempoolConfig = mempoolConfig;
   }
 
-<<<<<<< HEAD
   public static REv2StateManagerModule create(
       REv2DatabaseConfig databaseConfig, Option<RustMempoolConfig> mempoolConfig) {
     return new REv2StateManagerModule(false, databaseConfig, mempoolConfig);
-=======
-  @Provides
-  @Singleton
-  StateManager stateManager(@NetworkId int networkId) {
-    var network = Network.ofId(networkId).orElseThrow();
-    var mempoolConfig = new RustMempoolConfig(this.mempoolMaxSize);
-    return StateManager.createAndInitialize(
-        new StateManagerConfig(NetworkDefinition.from(network), Option.some(mempoolConfig)));
->>>>>>> 5b2f8432
   }
 
   public static REv2StateManagerModule createForTesting(
@@ -129,13 +113,15 @@
 
     @Provides
     @Singleton
-    private RustStateComputer stateComputer(@Self BFTNode node) {
+    private RustStateComputer stateComputer(@Self BFTNode node, @NetworkId int networkId) {
+      var network = Network.ofId(networkId).orElseThrow();
       final REv2DatabaseConfig databaseConfigToUse;
       var databasePath = rocksConfig.databasePath() + node.toString();
       databaseConfigToUse = REv2DatabaseConfig.rocksDB(databasePath);
       var stateManager =
           StateManager.createAndInitialize(
-              new StateManagerConfig(mempoolConfig, databaseConfigToUse));
+              new StateManagerConfig(
+                  NetworkDefinition.from(network), mempoolConfig, databaseConfigToUse));
       return new RustStateComputer(stateManager.getRustState());
     }
   }
@@ -145,10 +131,19 @@
     if (prefixDatabase && databaseConfig instanceof REv2DatabaseConfig.RocksDB rocksDB) {
       install(new PrefixedRocksDBModule(mempoolConfig, rocksDB));
     } else {
-      var stateManager =
-          StateManager.createAndInitialize(new StateManagerConfig(mempoolConfig, databaseConfig));
-      bind(RustStateComputer.class).toInstance(new RustStateComputer(stateManager.getRustState()));
+      install(
+          new AbstractModule() {
+            @Provides
+            @Singleton
+            StateManager stateManager(@NetworkId int networkId) {
+              var network = Network.ofId(networkId).orElseThrow();
+              return StateManager.createAndInitialize(
+                  new StateManagerConfig(
+                      NetworkDefinition.from(network), mempoolConfig, databaseConfig));
+            }
+          });
     }
+    ;
 
     if (!REv2DatabaseConfig.isNone(this.databaseConfig)) {
       install(new REv2DatabaseModule());
