/* Copyright 2021 Radix Publishing Ltd incorporated in Jersey (Channel Islands).
 *
 * Licensed under the Radix License, Version 1.0 (the "License"); you may not use this
 * file except in compliance with the License. You may obtain a copy of the License at:
 *
 * radixfoundation.org/licenses/LICENSE-v1
 *
 * The Licensor hereby grants permission for the Canonical version of the Work to be
 * published, distributed and used under or by reference to the Licensor’s trademark
 * Radix ® and use of any unregistered trade names, logos or get-up.
 *
 * The Licensor provides the Work (and each Contributor provides its Contributions) on an
 * "AS IS" BASIS, WITHOUT WARRANTIES OR CONDITIONS OF ANY KIND, either express or implied,
 * including, without limitation, any warranties or conditions of TITLE, NON-INFRINGEMENT,
 * MERCHANTABILITY, or FITNESS FOR A PARTICULAR PURPOSE.
 *
 * Whilst the Work is capable of being deployed, used and adopted (instantiated) to create
 * a distributed ledger it is your responsibility to test and validate the code, together
 * with all logic and performance of that code under all foreseeable scenarios.
 *
 * The Licensor does not make or purport to make and hereby excludes liability for all
 * and any representation, warranty or undertaking in any form whatsoever, whether express
 * or implied, to any entity or person, including any representation, warranty or
 * undertaking, as to the functionality security use, value or other characteristics of
 * any distributed ledger nor in respect the functioning or value of any tokens which may
 * be created stored or transferred using the Work. The Licensor does not warrant that the
 * Work or any use of the Work complies with any law or regulation in any territory where
 * it may be implemented or used or that it will be appropriate for any specific purpose.
 *
 * Neither the licensor nor any current or former employees, officers, directors, partners,
 * trustees, representatives, agents, advisors, contractors, or volunteers of the Licensor
 * shall be liable for any direct or indirect, special, incidental, consequential or other
 * losses of any kind, in tort, contract or otherwise (including but not limited to loss
 * of revenue, income or profits, or loss of use or data, or loss of reputation, or loss
 * of any economic or other opportunity of whatsoever nature or howsoever arising), arising
 * out of or in connection with (without limitation of any use, misuse, of any ledger system
 * or use made or its functionality or any performance or operation of any code or protocol
 * caused by bugs or programming or logic errors or otherwise);
 *
 * A. any offer, purchase, holding, use, sale, exchange or transmission of any
 * cryptographic keys, tokens or assets created, exchanged, stored or arising from any
 * interaction with the Work;
 *
 * B. any failure in a transmission or loss of any token or assets keys or other digital
 * artefacts due to errors in transmission;
 *
 * C. bugs, hacks, logic errors or faults in the Work or any communication;
 *
 * D. system software or apparatus including but not limited to losses caused by errors
 * in holding or transmitting tokens by any third-party;
 *
 * E. breaches or failure of security including hacker attacks, loss or disclosure of
 * password, loss of private key, unauthorised use or misuse of such passwords or keys;
 *
 * F. any losses including loss of anticipated savings or other benefits resulting from
 * use of the Work or any changes to the Work (however implemented).
 *
 * You are solely responsible for; testing, validating and evaluation of all operation
 * logic, functionality, security and appropriateness of using the Work for any commercial
 * or non-commercial purpose and for any reproduction or redistribution by You of the
 * Work. You assume all risks associated with Your use of the Work and the exercise of
 * permissions under this License.
 */

package com.radixdlt.rev2.modules;

import com.google.inject.*;
import com.radixdlt.consensus.bft.BFTNode;
import com.radixdlt.consensus.bft.Self;
import com.radixdlt.lang.Option;
import com.radixdlt.mempool.RustMempoolConfig;
import com.radixdlt.networks.Network;
import com.radixdlt.networks.NetworkId;
import com.radixdlt.rev2.NetworkDefinition;
import com.radixdlt.statecomputer.RustStateComputer;
import com.radixdlt.statemanager.REv2DatabaseConfig;
import com.radixdlt.statemanager.StateManager;
import com.radixdlt.statemanager.StateManagerConfig;

public final class REv2StateManagerModule extends AbstractModule {
  private final REv2DatabaseConfig databaseConfig;
  private final Option<RustMempoolConfig> mempoolConfig;
  private final boolean prefixDatabase;

  private REv2StateManagerModule(
      boolean prefixDatabase,
      REv2DatabaseConfig databaseConfig,
      Option<RustMempoolConfig> mempoolConfig) {
    this.prefixDatabase = prefixDatabase;
    this.databaseConfig = databaseConfig;
    this.mempoolConfig = mempoolConfig;
  }

  public static REv2StateManagerModule create(
      REv2DatabaseConfig databaseConfig, Option<RustMempoolConfig> mempoolConfig) {
    return new REv2StateManagerModule(false, databaseConfig, mempoolConfig);
  }

  public static REv2StateManagerModule createForTesting(
      REv2DatabaseConfig databaseConfig, Option<RustMempoolConfig> mempoolConfig) {
    return new REv2StateManagerModule(true, databaseConfig, mempoolConfig);
  }

  private static class PrefixedRocksDBModule extends AbstractModule {
    private final REv2DatabaseConfig.RocksDB rocksConfig;
    private final Option<RustMempoolConfig> mempoolConfig;

    PrefixedRocksDBModule(
        Option<RustMempoolConfig> mempoolConfig, REv2DatabaseConfig.RocksDB rocksConfig) {
      this.mempoolConfig = mempoolConfig;
      this.rocksConfig = rocksConfig;
    }

<<<<<<< HEAD
    @Provides
    @Singleton
    private RustStateComputer stateComputer(@Self BFTNode node, @NetworkId int networkId) {
      var network = Network.ofId(networkId).orElseThrow();
      final REv2DatabaseConfig databaseConfigToUse;
      var databasePath = rocksConfig.databasePath() + node.toString();
      databaseConfigToUse = REv2DatabaseConfig.rocksDB(databasePath);
      var stateManager =
          StateManager.createAndInitialize(
              new StateManagerConfig(
                  NetworkDefinition.from(network), mempoolConfig, databaseConfigToUse));
      return new RustStateComputer(stateManager.getRustState());
    }
=======
  @Provides
  @Singleton
  private RustStateComputer rEv2StateComputer(StateManager stateManager) {
    return new RustStateComputer(stateManager);
>>>>>>> a2291ea7
  }

  @Override
  public void configure() {
    if (prefixDatabase && databaseConfig instanceof REv2DatabaseConfig.RocksDB rocksDB) {
      install(new PrefixedRocksDBModule(mempoolConfig, rocksDB));
    } else {
      install(
          new AbstractModule() {
            @Provides
            @Singleton
            RustStateComputer stateComputer(@NetworkId int networkId) {
              var network = Network.ofId(networkId).orElseThrow();
              var stateManager =
                  StateManager.createAndInitialize(
                      new StateManagerConfig(
                          NetworkDefinition.from(network), mempoolConfig, databaseConfig));
              return new RustStateComputer(stateManager.getRustState());
            }
          });
    }
    ;

    if (!REv2DatabaseConfig.isNone(this.databaseConfig)) {
      install(new REv2DatabaseModule());
    }

    if (mempoolConfig.isPresent()) {
      install(new REv2MempoolModule());
    }
  }
}<|MERGE_RESOLUTION|>--- conflicted
+++ resolved
@@ -111,26 +111,17 @@
       this.rocksConfig = rocksConfig;
     }
 
-<<<<<<< HEAD
     @Provides
     @Singleton
-    private RustStateComputer stateComputer(@Self BFTNode node, @NetworkId int networkId) {
+    private StateManager stateManager(@Self BFTNode node, @NetworkId int networkId) {
       var network = Network.ofId(networkId).orElseThrow();
       final REv2DatabaseConfig databaseConfigToUse;
       var databasePath = rocksConfig.databasePath() + node.toString();
       databaseConfigToUse = REv2DatabaseConfig.rocksDB(databasePath);
-      var stateManager =
-          StateManager.createAndInitialize(
-              new StateManagerConfig(
-                  NetworkDefinition.from(network), mempoolConfig, databaseConfigToUse));
-      return new RustStateComputer(stateManager.getRustState());
+      return StateManager.createAndInitialize(
+          new StateManagerConfig(
+              NetworkDefinition.from(network), mempoolConfig, databaseConfigToUse));
     }
-=======
-  @Provides
-  @Singleton
-  private RustStateComputer rEv2StateComputer(StateManager stateManager) {
-    return new RustStateComputer(stateManager);
->>>>>>> a2291ea7
   }
 
   @Override
@@ -142,17 +133,14 @@
           new AbstractModule() {
             @Provides
             @Singleton
-            RustStateComputer stateComputer(@NetworkId int networkId) {
+            StateManager stateManager(@NetworkId int networkId) {
               var network = Network.ofId(networkId).orElseThrow();
-              var stateManager =
-                  StateManager.createAndInitialize(
-                      new StateManagerConfig(
-                          NetworkDefinition.from(network), mempoolConfig, databaseConfig));
-              return new RustStateComputer(stateManager.getRustState());
+              return StateManager.createAndInitialize(
+                  new StateManagerConfig(
+                      NetworkDefinition.from(network), mempoolConfig, databaseConfig));
             }
           });
     }
-    ;
 
     if (!REv2DatabaseConfig.isNone(this.databaseConfig)) {
       install(new REv2DatabaseModule());
@@ -162,4 +150,10 @@
       install(new REv2MempoolModule());
     }
   }
+
+  @Provides
+  @Singleton
+  private RustStateComputer rustStateComputer(StateManager stateManager) {
+    return new RustStateComputer(stateManager);
+  }
 }