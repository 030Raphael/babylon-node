/*
 * Babylon Core API
 * This API is exposed by the Babylon Radix node to give clients access to the Radix Engine, Mempool and State in the node. It is intended for use by node-runners on a private network, and is not intended to be exposed publicly. Heavy load may impact the node's function.  If you require queries against historical ledger state, you may also wish to consider using the [Gateway API](https://betanet-gateway.redoc.ly/). 
 *
 * The version of the OpenAPI document: 0.2.0
 * 
 *
 * NOTE: This class is auto generated by OpenAPI Generator (https://openapi-generator.tech).
 * https://openapi-generator.tech
 * Do not edit the class manually.
 */


package com.radixdlt.api.core.generated.models;

import java.util.Objects;
import java.util.Arrays;
import java.util.Map;
import java.util.HashMap;
import com.fasterxml.jackson.annotation.JsonInclude;
import com.fasterxml.jackson.annotation.JsonProperty;
import com.fasterxml.jackson.annotation.JsonCreator;
import com.fasterxml.jackson.annotation.JsonTypeName;
import com.fasterxml.jackson.annotation.JsonValue;
import com.radixdlt.api.core.generated.models.EcdsaSecp256k1PublicKey;
import com.radixdlt.api.core.generated.models.EntityReference;
import io.swagger.annotations.ApiModel;
import io.swagger.annotations.ApiModelProperty;
import com.fasterxml.jackson.annotation.JsonPropertyOrder;


/**
 * ValidatorSubstateAllOf
 */
@JsonPropertyOrder({
<<<<<<< HEAD
  ValidatorSubstateAllOf.JSON_PROPERTY_MANAGER,
  ValidatorSubstateAllOf.JSON_PROPERTY_ADDRESS,
  ValidatorSubstateAllOf.JSON_PROPERTY_KEY,
  ValidatorSubstateAllOf.JSON_PROPERTY_STAKE_VAULT,
  ValidatorSubstateAllOf.JSON_PROPERTY_IS_REGISTERED
=======
  ValidatorSubstateAllOf.JSON_PROPERTY_EPOCH_MANAGER_ADDRESS,
  ValidatorSubstateAllOf.JSON_PROPERTY_VALIDATOR_ADDRESS,
  ValidatorSubstateAllOf.JSON_PROPERTY_KEY
>>>>>>> 8a7fda14
})
@javax.annotation.processing.Generated(value = "org.openapitools.codegen.languages.JavaClientCodegen")
public class ValidatorSubstateAllOf {
  public static final String JSON_PROPERTY_EPOCH_MANAGER_ADDRESS = "epoch_manager_address";
  private String epochManagerAddress;

  public static final String JSON_PROPERTY_VALIDATOR_ADDRESS = "validator_address";
  private String validatorAddress;

  public static final String JSON_PROPERTY_KEY = "key";
  private EcdsaSecp256k1PublicKey key;

  public static final String JSON_PROPERTY_STAKE_VAULT = "stake_vault";
  private EntityReference stakeVault;

  public static final String JSON_PROPERTY_IS_REGISTERED = "is_registered";
  private Boolean isRegistered;

  public ValidatorSubstateAllOf() { 
  }

  public ValidatorSubstateAllOf epochManagerAddress(String epochManagerAddress) {
    this.epochManagerAddress = epochManagerAddress;
    return this;
  }

   /**
   * The Bech32m-encoded human readable version of the system address
   * @return epochManagerAddress
  **/
  @javax.annotation.Nonnull
  @ApiModelProperty(required = true, value = "The Bech32m-encoded human readable version of the system address")
  @JsonProperty(JSON_PROPERTY_EPOCH_MANAGER_ADDRESS)
  @JsonInclude(value = JsonInclude.Include.ALWAYS)

  public String getEpochManagerAddress() {
    return epochManagerAddress;
  }


  @JsonProperty(JSON_PROPERTY_EPOCH_MANAGER_ADDRESS)
  @JsonInclude(value = JsonInclude.Include.ALWAYS)
  public void setEpochManagerAddress(String epochManagerAddress) {
    this.epochManagerAddress = epochManagerAddress;
  }


  public ValidatorSubstateAllOf validatorAddress(String validatorAddress) {
    this.validatorAddress = validatorAddress;
    return this;
  }

   /**
   * The Bech32m-encoded human readable version of the system address
   * @return validatorAddress
  **/
  @javax.annotation.Nonnull
  @ApiModelProperty(required = true, value = "The Bech32m-encoded human readable version of the system address")
  @JsonProperty(JSON_PROPERTY_VALIDATOR_ADDRESS)
  @JsonInclude(value = JsonInclude.Include.ALWAYS)

  public String getValidatorAddress() {
    return validatorAddress;
  }


  @JsonProperty(JSON_PROPERTY_VALIDATOR_ADDRESS)
  @JsonInclude(value = JsonInclude.Include.ALWAYS)
  public void setValidatorAddress(String validatorAddress) {
    this.validatorAddress = validatorAddress;
  }


  public ValidatorSubstateAllOf key(EcdsaSecp256k1PublicKey key) {
    this.key = key;
    return this;
  }

   /**
   * Get key
   * @return key
  **/
  @javax.annotation.Nonnull
  @ApiModelProperty(required = true, value = "")
  @JsonProperty(JSON_PROPERTY_KEY)
  @JsonInclude(value = JsonInclude.Include.ALWAYS)

  public EcdsaSecp256k1PublicKey getKey() {
    return key;
  }


  @JsonProperty(JSON_PROPERTY_KEY)
  @JsonInclude(value = JsonInclude.Include.ALWAYS)
  public void setKey(EcdsaSecp256k1PublicKey key) {
    this.key = key;
  }


  public ValidatorSubstateAllOf stakeVault(EntityReference stakeVault) {
    this.stakeVault = stakeVault;
    return this;
  }

   /**
   * Get stakeVault
   * @return stakeVault
  **/
  @javax.annotation.Nonnull
  @ApiModelProperty(required = true, value = "")
  @JsonProperty(JSON_PROPERTY_STAKE_VAULT)
  @JsonInclude(value = JsonInclude.Include.ALWAYS)

  public EntityReference getStakeVault() {
    return stakeVault;
  }


  @JsonProperty(JSON_PROPERTY_STAKE_VAULT)
  @JsonInclude(value = JsonInclude.Include.ALWAYS)
  public void setStakeVault(EntityReference stakeVault) {
    this.stakeVault = stakeVault;
  }


  public ValidatorSubstateAllOf isRegistered(Boolean isRegistered) {
    this.isRegistered = isRegistered;
    return this;
  }

   /**
   * Get isRegistered
   * @return isRegistered
  **/
  @javax.annotation.Nonnull
  @ApiModelProperty(required = true, value = "")
  @JsonProperty(JSON_PROPERTY_IS_REGISTERED)
  @JsonInclude(value = JsonInclude.Include.ALWAYS)

  public Boolean getIsRegistered() {
    return isRegistered;
  }


  @JsonProperty(JSON_PROPERTY_IS_REGISTERED)
  @JsonInclude(value = JsonInclude.Include.ALWAYS)
  public void setIsRegistered(Boolean isRegistered) {
    this.isRegistered = isRegistered;
  }


  /**
   * Return true if this ValidatorSubstate_allOf object is equal to o.
   */
  @Override
  public boolean equals(Object o) {
    if (this == o) {
      return true;
    }
    if (o == null || getClass() != o.getClass()) {
      return false;
    }
    ValidatorSubstateAllOf validatorSubstateAllOf = (ValidatorSubstateAllOf) o;
<<<<<<< HEAD
    return Objects.equals(this.manager, validatorSubstateAllOf.manager) &&
        Objects.equals(this.address, validatorSubstateAllOf.address) &&
        Objects.equals(this.key, validatorSubstateAllOf.key) &&
        Objects.equals(this.stakeVault, validatorSubstateAllOf.stakeVault) &&
        Objects.equals(this.isRegistered, validatorSubstateAllOf.isRegistered);
=======
    return Objects.equals(this.epochManagerAddress, validatorSubstateAllOf.epochManagerAddress) &&
        Objects.equals(this.validatorAddress, validatorSubstateAllOf.validatorAddress) &&
        Objects.equals(this.key, validatorSubstateAllOf.key);
>>>>>>> 8a7fda14
  }

  @Override
  public int hashCode() {
<<<<<<< HEAD
    return Objects.hash(manager, address, key, stakeVault, isRegistered);
=======
    return Objects.hash(epochManagerAddress, validatorAddress, key);
>>>>>>> 8a7fda14
  }

  @Override
  public String toString() {
    StringBuilder sb = new StringBuilder();
    sb.append("class ValidatorSubstateAllOf {\n");
    sb.append("    epochManagerAddress: ").append(toIndentedString(epochManagerAddress)).append("\n");
    sb.append("    validatorAddress: ").append(toIndentedString(validatorAddress)).append("\n");
    sb.append("    key: ").append(toIndentedString(key)).append("\n");
    sb.append("    stakeVault: ").append(toIndentedString(stakeVault)).append("\n");
    sb.append("    isRegistered: ").append(toIndentedString(isRegistered)).append("\n");
    sb.append("}");
    return sb.toString();
  }

  /**
   * Convert the given object to string with each line indented by 4 spaces
   * (except the first line).
   */
  private String toIndentedString(Object o) {
    if (o == null) {
      return "null";
    }
    return o.toString().replace("\n", "\n    ");
  }

}
<|MERGE_RESOLUTION|>--- conflicted
+++ resolved
@@ -33,17 +33,11 @@
  * ValidatorSubstateAllOf
  */
 @JsonPropertyOrder({
-<<<<<<< HEAD
-  ValidatorSubstateAllOf.JSON_PROPERTY_MANAGER,
-  ValidatorSubstateAllOf.JSON_PROPERTY_ADDRESS,
+  ValidatorSubstateAllOf.JSON_PROPERTY_EPOCH_MANAGER_ADDRESS,
+  ValidatorSubstateAllOf.JSON_PROPERTY_VALIDATOR_ADDRESS,
   ValidatorSubstateAllOf.JSON_PROPERTY_KEY,
   ValidatorSubstateAllOf.JSON_PROPERTY_STAKE_VAULT,
   ValidatorSubstateAllOf.JSON_PROPERTY_IS_REGISTERED
-=======
-  ValidatorSubstateAllOf.JSON_PROPERTY_EPOCH_MANAGER_ADDRESS,
-  ValidatorSubstateAllOf.JSON_PROPERTY_VALIDATOR_ADDRESS,
-  ValidatorSubstateAllOf.JSON_PROPERTY_KEY
->>>>>>> 8a7fda14
 })
 @javax.annotation.processing.Generated(value = "org.openapitools.codegen.languages.JavaClientCodegen")
 public class ValidatorSubstateAllOf {
@@ -207,26 +201,16 @@
       return false;
     }
     ValidatorSubstateAllOf validatorSubstateAllOf = (ValidatorSubstateAllOf) o;
-<<<<<<< HEAD
-    return Objects.equals(this.manager, validatorSubstateAllOf.manager) &&
-        Objects.equals(this.address, validatorSubstateAllOf.address) &&
+    return Objects.equals(this.epochManagerAddress, validatorSubstateAllOf.epochManagerAddress) &&
+        Objects.equals(this.validatorAddress, validatorSubstateAllOf.validatorAddress) &&
         Objects.equals(this.key, validatorSubstateAllOf.key) &&
         Objects.equals(this.stakeVault, validatorSubstateAllOf.stakeVault) &&
         Objects.equals(this.isRegistered, validatorSubstateAllOf.isRegistered);
-=======
-    return Objects.equals(this.epochManagerAddress, validatorSubstateAllOf.epochManagerAddress) &&
-        Objects.equals(this.validatorAddress, validatorSubstateAllOf.validatorAddress) &&
-        Objects.equals(this.key, validatorSubstateAllOf.key);
->>>>>>> 8a7fda14
   }
 
   @Override
   public int hashCode() {
-<<<<<<< HEAD
-    return Objects.hash(manager, address, key, stakeVault, isRegistered);
-=======
-    return Objects.hash(epochManagerAddress, validatorAddress, key);
->>>>>>> 8a7fda14
+    return Objects.hash(epochManagerAddress, validatorAddress, key, stakeVault, isRegistered);
   }
 
   @Override
