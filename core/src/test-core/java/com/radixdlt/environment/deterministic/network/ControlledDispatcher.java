/* Copyright 2021 Radix Publishing Ltd incorporated in Jersey (Channel Islands).
 *
 * Licensed under the Radix License, Version 1.0 (the "License"); you may not use this
 * file except in compliance with the License. You may obtain a copy of the License at:
 *
 * radixfoundation.org/licenses/LICENSE-v1
 *
 * The Licensor hereby grants permission for the Canonical version of the Work to be
 * published, distributed and used under or by reference to the Licensor’s trademark
 * Radix ® and use of any unregistered trade names, logos or get-up.
 *
 * The Licensor provides the Work (and each Contributor provides its Contributions) on an
 * "AS IS" BASIS, WITHOUT WARRANTIES OR CONDITIONS OF ANY KIND, either express or implied,
 * including, without limitation, any warranties or conditions of TITLE, NON-INFRINGEMENT,
 * MERCHANTABILITY, or FITNESS FOR A PARTICULAR PURPOSE.
 *
 * Whilst the Work is capable of being deployed, used and adopted (instantiated) to create
 * a distributed ledger it is your responsibility to test and validate the code, together
 * with all logic and performance of that code under all foreseeable scenarios.
 *
 * The Licensor does not make or purport to make and hereby excludes liability for all
 * and any representation, warranty or undertaking in any form whatsoever, whether express
 * or implied, to any entity or person, including any representation, warranty or
 * undertaking, as to the functionality security use, value or other characteristics of
 * any distributed ledger nor in respect the functioning or value of any tokens which may
 * be created stored or transferred using the Work. The Licensor does not warrant that the
 * Work or any use of the Work complies with any law or regulation in any territory where
 * it may be implemented or used or that it will be appropriate for any specific purpose.
 *
 * Neither the licensor nor any current or former employees, officers, directors, partners,
 * trustees, representatives, agents, advisors, contractors, or volunteers of the Licensor
 * shall be liable for any direct or indirect, special, incidental, consequential or other
 * losses of any kind, in tort, contract or otherwise (including but not limited to loss
 * of revenue, income or profits, or loss of use or data, or loss of reputation, or loss
 * of any economic or other opportunity of whatsoever nature or howsoever arising), arising
 * out of or in connection with (without limitation of any use, misuse, of any ledger system
 * or use made or its functionality or any performance or operation of any code or protocol
 * caused by bugs or programming or logic errors or otherwise);
 *
 * A. any offer, purchase, holding, use, sale, exchange or transmission of any
 * cryptographic keys, tokens or assets created, exchanged, stored or arising from any
 * interaction with the Work;
 *
 * B. any failure in a transmission or loss of any token or assets keys or other digital
 * artefacts due to errors in transmission;
 *
 * C. bugs, hacks, logic errors or faults in the Work or any communication;
 *
 * D. system software or apparatus including but not limited to losses caused by errors
 * in holding or transmitting tokens by any third-party;
 *
 * E. breaches or failure of security including hacker attacks, loss or disclosure of
 * password, loss of private key, unauthorised use or misuse of such passwords or keys;
 *
 * F. any losses including loss of anticipated savings or other benefits resulting from
 * use of the Work or any changes to the Work (however implemented).
 *
 * You are solely responsible for; testing, validating and evaluation of all operation
 * logic, functionality, security and appropriateness of using the Work for any commercial
 * or non-commercial purpose and for any reproduction or redistribution by You of the
 * Work. You assume all risks associated with Your use of the Work and the exercise of
 * permissions under this License.
 */

package com.radixdlt.environment.deterministic.network;

import com.google.inject.TypeLiteral;
import com.radixdlt.consensus.bft.BFTValidatorId;
import com.radixdlt.environment.*;
import com.radixdlt.messaging.MessageTransportNotSupported;
import com.radixdlt.p2p.NodeId;
import java.util.function.Function;
import org.apache.logging.log4j.LogManager;
import org.apache.logging.log4j.Logger;

/** A sender within a deterministic network. */
public final class ControlledDispatcher implements Environment {
  private static final Logger log = LogManager.getLogger();
  private final DeterministicNetwork network;
  private final NodeId self;
  private final int senderIndex;
  private final ChannelId localChannel;
  private final Function<NodeId, Integer> p2pAddressBook;

  public ControlledDispatcher(
      Function<NodeId, Integer> p2pAddressBook,
      DeterministicNetwork network,
      NodeId self,
      int senderIndex) {
    this.p2pAddressBook = p2pAddressBook;
    this.network = network;
    this.self = self;
    this.senderIndex = senderIndex;
    this.localChannel = ChannelId.of(this.senderIndex, this.senderIndex);
  }

  private static long addTimeNoOverflow(long a, long b) {
    var sum = a + b;
    if (sum < 0) {
      return Long.MAX_VALUE;
    }

    return sum;
  }

  @Override
  public <T> EventDispatcher<T> getDispatcher(Class<T> eventClass) {
    return e ->
        handleMessage(
            new ControlledMessage(
                self, this.localChannel, e, null, arrivalTime(this.localChannel)));
  }

  @Override
  public <T> ScheduledEventDispatcher<T> getScheduledDispatcher(Class<T> eventClass) {
    return (t, milliseconds) -> {
      long arrivalTime = addTimeNoOverflow(arrivalTime(this.localChannel), milliseconds);
      var msg = new ControlledMessage(self, this.localChannel, t, null, arrivalTime);
      handleMessage(msg);
    };
  }

  @Override
  public <T> ScheduledEventDispatcher<T> getScheduledDispatcher(TypeLiteral<T> typeLiteral) {
    return (t, milliseconds) -> {
      var msg =
          new ControlledMessage(
              self,
              this.localChannel,
              t,
              typeLiteral,
              addTimeNoOverflow(arrivalTime(this.localChannel), milliseconds));
      handleMessage(msg);
    };
  }

  @Override
  public <N, T> RemoteEventDispatcher<N, T> getRemoteDispatcher(
      MessageTransportType<N, T> messageTransportType) {
    if (messageTransportType.getNodeIdType() != BFTValidatorId.class
        && messageTransportType.getNodeIdType() != NodeId.class) {
      throw new MessageTransportNotSupported(messageTransportType);
    }

    return (node, e) -> {
<<<<<<< HEAD
      final Integer receiverIndex;
      if (messageTransportType.getNodeIdType() == BFTNode.class) {
        var bftNode = (BFTNode) node;
        receiverIndex = this.p2pAddressBook.apply(NodeId.fromPublicKey(bftNode.getKey()));
=======
      final ChannelId channelId;
      if (messageTransportType.getNodeIdType() == BFTValidatorId.class) {
        var bftNode = (BFTValidatorId) node;
        channelId =
            ChannelId.of(
                this.senderIndex,
                this.p2pAddressBook.apply(NodeId.fromPublicKey(bftNode.getKey())));
>>>>>>> 98cf86b7
      } else {
        receiverIndex = this.p2pAddressBook.apply((NodeId) node);
      }

      if (receiverIndex == null) {
        log.warn("Could not resolve node {} to physical nodeIndex. Dropping msg: {}", node, e);
        return;
      }

      var channelId = ChannelId.of(this.senderIndex, receiverIndex);
      handleMessage(new ControlledMessage(self, channelId, e, null, arrivalTime(channelId)));
    };
  }

  private void handleMessage(ControlledMessage controlledMessage) {
    this.network.handleMessage(controlledMessage);
  }

  private long arrivalTime(ChannelId channelId) {
    long delay = this.network.delayForChannel(channelId);
    return addTimeNoOverflow(this.network.currentTime(), delay);
  }
}<|MERGE_RESOLUTION|>--- conflicted
+++ resolved
@@ -143,20 +143,10 @@
     }
 
     return (node, e) -> {
-<<<<<<< HEAD
       final Integer receiverIndex;
-      if (messageTransportType.getNodeIdType() == BFTNode.class) {
-        var bftNode = (BFTNode) node;
-        receiverIndex = this.p2pAddressBook.apply(NodeId.fromPublicKey(bftNode.getKey()));
-=======
-      final ChannelId channelId;
       if (messageTransportType.getNodeIdType() == BFTValidatorId.class) {
         var bftNode = (BFTValidatorId) node;
-        channelId =
-            ChannelId.of(
-                this.senderIndex,
-                this.p2pAddressBook.apply(NodeId.fromPublicKey(bftNode.getKey())));
->>>>>>> 98cf86b7
+        receiverIndex = this.p2pAddressBook.apply(NodeId.fromPublicKey(bftNode.getKey()));
       } else {
         receiverIndex = this.p2pAddressBook.apply((NodeId) node);
       }
