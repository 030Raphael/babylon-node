/* Copyright 2021 Radix Publishing Ltd incorporated in Jersey (Channel Islands).
 *
 * Licensed under the Radix License, Version 1.0 (the "License"); you may not use this
 * file except in compliance with the License. You may obtain a copy of the License at:
 *
 * radixfoundation.org/licenses/LICENSE-v1
 *
 * The Licensor hereby grants permission for the Canonical version of the Work to be
 * published, distributed and used under or by reference to the Licensor’s trademark
 * Radix ® and use of any unregistered trade names, logos or get-up.
 *
 * The Licensor provides the Work (and each Contributor provides its Contributions) on an
 * "AS IS" BASIS, WITHOUT WARRANTIES OR CONDITIONS OF ANY KIND, either express or implied,
 * including, without limitation, any warranties or conditions of TITLE, NON-INFRINGEMENT,
 * MERCHANTABILITY, or FITNESS FOR A PARTICULAR PURPOSE.
 *
 * Whilst the Work is capable of being deployed, used and adopted (instantiated) to create
 * a distributed ledger it is your responsibility to test and validate the code, together
 * with all logic and performance of that code under all foreseeable scenarios.
 *
 * The Licensor does not make or purport to make and hereby excludes liability for all
 * and any representation, warranty or undertaking in any form whatsoever, whether express
 * or implied, to any entity or person, including any representation, warranty or
 * undertaking, as to the functionality security use, value or other characteristics of
 * any distributed ledger nor in respect the functioning or value of any tokens which may
 * be created stored or transferred using the Work. The Licensor does not warrant that the
 * Work or any use of the Work complies with any law or regulation in any territory where
 * it may be implemented or used or that it will be appropriate for any specific purpose.
 *
 * Neither the licensor nor any current or former employees, officers, directors, partners,
 * trustees, representatives, agents, advisors, contractors, or volunteers of the Licensor
 * shall be liable for any direct or indirect, special, incidental, consequential or other
 * losses of any kind, in tort, contract or otherwise (including but not limited to loss
 * of revenue, income or profits, or loss of use or data, or loss of reputation, or loss
 * of any economic or other opportunity of whatsoever nature or howsoever arising), arising
 * out of or in connection with (without limitation of any use, misuse, of any ledger system
 * or use made or its functionality or any performance or operation of any code or protocol
 * caused by bugs or programming or logic errors or otherwise);
 *
 * A. any offer, purchase, holding, use, sale, exchange or transmission of any
 * cryptographic keys, tokens or assets created, exchanged, stored or arising from any
 * interaction with the Work;
 *
 * B. any failure in a transmission or loss of any token or assets keys or other digital
 * artefacts due to errors in transmission;
 *
 * C. bugs, hacks, logic errors or faults in the Work or any communication;
 *
 * D. system software or apparatus including but not limited to losses caused by errors
 * in holding or transmitting tokens by any third-party;
 *
 * E. breaches or failure of security including hacker attacks, loss or disclosure of
 * password, loss of private key, unauthorised use or misuse of such passwords or keys;
 *
 * F. any losses including loss of anticipated savings or other benefits resulting from
 * use of the Work or any changes to the Work (however implemented).
 *
 * You are solely responsible for; testing, validating and evaluation of all operation
 * logic, functionality, security and appropriateness of using the Work for any commercial
 * or non-commercial purpose and for any reproduction or redistribution by You of the
 * Work. You assume all risks associated with Your use of the Work and the exercise of
 * permissions under this License.
 */

package com.radixdlt.harness.simulation;

import com.google.common.collect.ImmutableList;
import com.google.common.collect.ImmutableMap;
import com.google.common.collect.ImmutableMultimap;
import com.google.common.collect.ImmutableSet;
import com.google.inject.AbstractModule;
import com.google.inject.Guice;
import com.google.inject.Injector;
import com.google.inject.Key;
import com.google.inject.Module;
import com.google.inject.Provides;
import com.google.inject.Scopes;
import com.google.inject.Singleton;
import com.google.inject.TypeLiteral;
import com.google.inject.multibindings.Multibinder;
import com.google.inject.util.Modules;
import com.radixdlt.application.tokens.Amount;
import com.radixdlt.consensus.LedgerProof;
import com.radixdlt.consensus.MockedConsensusRecoveryModule;
import com.radixdlt.consensus.bft.*;
import com.radixdlt.consensus.bft.Round;
import com.radixdlt.consensus.sync.BFTSyncPatienceMillis;
import com.radixdlt.crypto.ECKeyPair;
import com.radixdlt.crypto.ECPublicKey;
import com.radixdlt.environment.rx.RxEnvironmentModule;
import com.radixdlt.harness.simulation.TestInvariant.TestInvariantError;
import com.radixdlt.harness.simulation.application.BFTValidatorSetNodeSelector;
import com.radixdlt.harness.simulation.application.EpochsNodeSelector;
import com.radixdlt.harness.simulation.application.LocalMempoolPeriodicSubmitter;
import com.radixdlt.harness.simulation.application.NodeSelector;
import com.radixdlt.harness.simulation.application.TransactionGenerator;
import com.radixdlt.harness.simulation.monitors.NodeEvents;
import com.radixdlt.harness.simulation.monitors.SimulationNodeEventsModule;
import com.radixdlt.harness.simulation.network.SimulationNetwork;
import com.radixdlt.harness.simulation.network.SimulationNodes;
import com.radixdlt.ledger.*;
import com.radixdlt.mempool.MempoolConfig;
import com.radixdlt.messaging.TestMessagingModule;
import com.radixdlt.modules.FunctionalRadixNodeModule;
import com.radixdlt.modules.FunctionalRadixNodeModule.LedgerConfig;
import com.radixdlt.modules.FunctionalRadixNodeModule.MempoolType;
import com.radixdlt.modules.FunctionalRadixNodeModule.StateComputerConfig;
import com.radixdlt.modules.MockedCryptoModule;
import com.radixdlt.modules.MockedKeyModule;
import com.radixdlt.monitoring.SystemCounters;
import com.radixdlt.monitoring.SystemCountersImpl;
import com.radixdlt.networks.Addressing;
import com.radixdlt.networks.Network;
import com.radixdlt.p2p.TestP2PModule;
import com.radixdlt.rev1.EpochMaxRound;
import com.radixdlt.rev1.checkpoint.Genesis;
import com.radixdlt.rev1.checkpoint.MockedGenesisModule;
import com.radixdlt.rev1.forks.ForksEpochStore;
import com.radixdlt.rev1.forks.InMemoryForksEpochStoreModule;
import com.radixdlt.rev1.forks.NoOpForksEpochStore;
import com.radixdlt.rev1.modules.ConsensusRecoveryModule;
import com.radixdlt.rev1.modules.LedgerRecoveryModule;
import com.radixdlt.rev1.modules.RadixEngineModule;
import com.radixdlt.rev2.modules.InMemoryCommittedReaderModule;
import com.radixdlt.rev2.modules.MockedPersistenceStoreModule;
import com.radixdlt.store.InMemoryRadixEngineStoreModule;
import com.radixdlt.sync.CommittedReader;
import com.radixdlt.sync.SyncConfig;
import com.radixdlt.transactions.Transaction;
import com.radixdlt.utils.DurationParser;
import com.radixdlt.utils.Pair;
import com.radixdlt.utils.UInt256;
import io.reactivex.rxjava3.core.Observable;
import io.reactivex.rxjava3.core.Single;
import java.time.Duration;
import java.time.temporal.ChronoUnit;
import java.util.Iterator;
import java.util.List;
import java.util.Map;
import java.util.Optional;
import java.util.Set;
import java.util.concurrent.TimeUnit;
import java.util.function.Function;
import java.util.stream.Collectors;
import java.util.stream.IntStream;
import java.util.stream.Stream;

/** High level BFT Simulation Test Runner */
public final class SimulationTest {
  private static final String ENVIRONMENT_VAR_NAME =
      "TEST_DURATION"; // Same as used by regression test suite
  private static final Duration DEFAULT_TEST_DURATION = Duration.ofSeconds(30);

  public interface SimulationNetworkActor {
    void start(SimulationNodes.RunningNetwork network);

    void stop();
  }

  private final ImmutableList<ECKeyPair> initialNodes;
  private final SimulationNetwork simulationNetwork;
  private final Module testModule;
  private final Module baseNodeModule;
  private final ImmutableMultimap<ECPublicKey, Module> overrideModules;

  private SimulationTest(
      ImmutableList<ECKeyPair> initialNodes,
      SimulationNetwork simulationNetwork,
      Module baseNodeModule,
      ImmutableMultimap<ECPublicKey, Module> overrideModules,
      Module testModule) {
    this.initialNodes = initialNodes;
    this.simulationNetwork = simulationNetwork;
    this.baseNodeModule = baseNodeModule;
    this.overrideModules = overrideModules;
    this.testModule = testModule;
  }

  public static class Builder {
    private ImmutableList<ECKeyPair> initialNodes = ImmutableList.of(ECKeyPair.generateNew());
    private long pacemakerTimeout = 12 * SimulationNetwork.DEFAULT_LATENCY;
    private FunctionalRadixNodeModule functionalNodeModule =
        new FunctionalRadixNodeModule(false, LedgerConfig.mocked());

    private Module initialNodesModule;
    private final ImmutableList.Builder<Module> testModules = ImmutableList.builder();
    private final ImmutableList.Builder<Module> modules = ImmutableList.builder();
    private final ImmutableMultimap.Builder<ECPublicKey, Module> overrideModules =
        ImmutableMultimap.builder();
    private Module networkModule;
    private ImmutableMap<ECPublicKey, ImmutableList<ECPublicKey>> addressBookNodes;

    private List<BFTNode> bftNodes;
    private Function<Long, IntStream> epochToNodeIndexMapper;

    private Builder() {}

    public Builder addOverrideModuleToInitialNodes(
        Function<ImmutableList<ECKeyPair>, ImmutableList<ECPublicKey>> nodesSelector,
        Function<List<BFTNode>, Module> overrideModule) {
      final var nodes = nodesSelector.apply(this.initialNodes);
      nodes.forEach(node -> overrideModules.put(node, overrideModule.apply(this.bftNodes)));
      return this;
    }

    public Builder addOverrideModuleToAllInitialNodes(Module overrideModule) {
      addOverrideModuleToInitialNodes(
          nodes ->
              nodes.stream().map(ECKeyPair::getPublicKey).collect(ImmutableList.toImmutableList()),
          nodes -> overrideModule);
      return this;
    }

    public Builder networkModules(Module... networkModules) {
      this.networkModule = Modules.combine(networkModules);
      return this;
    }

    public Builder addNetworkModule(Module networkModule) {
      this.networkModule = Modules.combine(this.networkModule, networkModule);
      return this;
    }

    public Builder pacemakerTimeout(long pacemakerTimeout) {
      this.pacemakerTimeout = pacemakerTimeout;
      return this;
    }

    /**
     * A mapping from a node index to a list of other nodes indices. If key is not present, then
     * address book for that node contains all other nodes.
     */
    public Builder addressBook(
        Function<ImmutableList<ECKeyPair>, ImmutableMap<ECPublicKey, ImmutableList<ECPublicKey>>>
            addressBookNodesFn) {
      this.addressBookNodes = addressBookNodesFn.apply(this.initialNodes);
      return this;
    }

    /**
     * Setup the test with nodes.
     *
     * @param initialStakes iterator of nodes initial stakes; if initialStakes.length < numNodes the
     *     last element is repeated for the remaining nodes
     */
    public Builder numNodes(int numNodes, Iterable<UInt256> initialStakes) {
      this.initialNodes =
          Stream.generate(ECKeyPair::generateNew)
              .limit(numNodes)
              .collect(ImmutableList.toImmutableList());

      final var stakesIterator = repeatLast(initialStakes);
      final var initialStakesMap =
          initialNodes.stream()
              .collect(
                  ImmutableMap.toImmutableMap(ECKeyPair::getPublicKey, k -> stakesIterator.next()));

      final var bftNodes =
          initialStakesMap.keySet().stream()
              .map(BFTNode::create)
              .collect(ImmutableList.toImmutableList());
      final var validators =
          initialStakesMap.entrySet().stream()
              .map(e -> BFTValidator.from(BFTNode.create(e.getKey()), e.getValue()))
              .collect(ImmutableList.toImmutableList());

      this.bftNodes = bftNodes;

      this.initialNodesModule =
          new AbstractModule() {
            @Override
            protected void configure() {
              // FIXME This list is injected in at least 2 places: NetworkDroppers and
              // NetworkLatencies. Maybe we could make this more explicit?
              bind(new TypeLiteral<ImmutableList<BFTNode>>() {}).toInstance(bftNodes);
            }
          };

      return this;
    }

    public Builder numNodes(int numNodes) {
      return numNodes(numNodes, ImmutableList.of(UInt256.ONE));
    }

    public Builder ledgerAndEpochs(
        Round epochMaxRound, Function<Long, IntStream> epochToNodeIndexMapper) {
<<<<<<< HEAD
      this.functionalNodeModule =
          new FunctionalRadixNodeModule(
              true,
              LedgerConfig.stateComputer(StateComputerConfig.mocked(MempoolType.NONE), false));
=======
      this.ledgerType = LedgerType.LEDGER_AND_EPOCHS;
      this.epochToNodeIndexMapper = epochToNodeIndexMapper;
>>>>>>> 0271c2c3
      this.modules.add(
          new AbstractModule() {
            @Override
            protected void configure() {
              bind(Round.class).annotatedWith(EpochMaxRound.class).toInstance(epochMaxRound);
            }
          });

      return this;
    }

    public Builder functionalNodeModule(FunctionalRadixNodeModule functionalNodeModule) {
      this.functionalNodeModule = functionalNodeModule;
      return this;
    }

    public Builder ledgerAndSync(SyncConfig syncConfig) {
      this.functionalNodeModule =
          new FunctionalRadixNodeModule(
              false,
              LedgerConfig.stateComputer(StateComputerConfig.mocked(MempoolType.NONE), true));
      modules.add(
          new AbstractModule() {
            @Override
            protected void configure() {
              bind(SyncConfig.class).toInstance(syncConfig);
            }
          });
      return this;
    }

    public Builder fullFunctionNodes(SyncConfig syncConfig) {
      this.functionalNodeModule =
          new FunctionalRadixNodeModule(
              true, LedgerConfig.stateComputer(StateComputerConfig.rev1(), true));
      modules.add(
          new AbstractModule() {
            @Override
            protected void configure() {
              bind(SyncConfig.class).toInstance(syncConfig);
              bind(new TypeLiteral<List<BFTNode>>() {}).toInstance(List.of());
            }
          });

      return this;
    }

    public Builder ledgerAndEpochsAndSync(
        Round epochMaxRound,
        Function<Long, IntStream> epochToNodeIndexMapper,
        SyncConfig syncConfig) {
<<<<<<< HEAD
      this.functionalNodeModule =
          new FunctionalRadixNodeModule(
              true, LedgerConfig.stateComputer(StateComputerConfig.mocked(MempoolType.NONE), true));
=======
      this.ledgerType = LedgerType.LEDGER_AND_EPOCHS_AND_SYNC;
      this.epochToNodeIndexMapper = epochToNodeIndexMapper;
>>>>>>> 0271c2c3
      modules.add(
          new AbstractModule() {
            @Override
            protected void configure() {
              bind(Round.class).annotatedWith(EpochMaxRound.class).toInstance(epochMaxRound);
              bind(SyncConfig.class).toInstance(syncConfig);
            }
          });
      return this;
    }

    public Builder ledgerAndMempool() {
      this.functionalNodeModule =
          new FunctionalRadixNodeModule(
              false,
              LedgerConfig.stateComputer(
                  StateComputerConfig.mocked(MempoolType.LOCAL_ONLY), false));
      this.modules.add(MempoolConfig.asModule(10, 10));
      return this;
    }

    public Builder ledgerAndRadixEngineWithEpochMaxRound() {
      this.functionalNodeModule =
          new FunctionalRadixNodeModule(
              true, LedgerConfig.stateComputer(StateComputerConfig.rev1(), false));
      this.modules.add(
          new AbstractModule() {
            @Override
            protected void configure() {
              bind(new TypeLiteral<List<BFTNode>>() {}).toInstance(List.of());
              install(MempoolConfig.asModule(100, 10));
            }

            @Provides
            CommittedReader committedReader() {
              return new CommittedReader() {
                @Override
                public CommittedTransactionsWithProof getNextCommittedTransactionRun(
                    DtoLedgerProof start) {
                  return null;
                }

                @Override
                public Optional<LedgerProof> getEpochProof(long epoch) {
                  return Optional.empty();
                }

                @Override
                public Optional<LedgerProof> getLastProof() {
                  return Optional.empty();
                }
              };
            }
          });
      this.modules.add(new InMemoryForksEpochStoreModule());

      return this;
    }

    public Builder addRadixEngineConfigModules(Module... modules) {
      this.modules.add(modules);
      this.testModules.add(modules);
      return this;
    }

    public Builder addNodeModule(Module module) {
      this.modules.add(module);
      return this;
    }

    public Builder addTestModules(Module... modules) {
      this.testModules.add(modules);
      return this;
    }

    public Builder addMempoolSubmissionsSteadyState(
        Class<? extends TransactionGenerator> txnGeneratorClass) {
      NodeSelector nodeSelector =
          this.functionalNodeModule.supportsEpochs()
              ? new EpochsNodeSelector()
              : new BFTValidatorSetNodeSelector();
      this.testModules.add(
          new AbstractModule() {
            @Override
            public void configure() {
              var multibinder = Multibinder.newSetBinder(binder(), SimulationNetworkActor.class);
              multibinder.addBinding().to(LocalMempoolPeriodicSubmitter.class);
              bind(TransactionGenerator.class).to(txnGeneratorClass);
            }

            @Provides
            @Singleton
            LocalMempoolPeriodicSubmitter mempoolSubmittor(
                TransactionGenerator transactionGenerator) {
              return new LocalMempoolPeriodicSubmitter(transactionGenerator, nodeSelector);
            }
          });

      return this;
    }

    public Builder addActor(Class<? extends SimulationNetworkActor> c) {
      this.testModules.add(
          new AbstractModule() {
            @Override
            public void configure() {
              Multibinder.newSetBinder(binder(), SimulationNetworkActor.class).addBinding().to(c);
            }
          });
      return this;
    }

    public SimulationTest build() {
      final NodeEvents nodeEvents = new NodeEvents();

      // Config
      modules.add(
          new AbstractModule() {
            @Override
            public void configure() {
              bind(SystemCounters.class).to(SystemCountersImpl.class).in(Scopes.SINGLETON);
              bind(Addressing.class).toInstance(Addressing.ofNetwork(Network.LOCALNET));
              bindConstant().annotatedWith(BFTSyncPatienceMillis.class).to(200);
              bindConstant().annotatedWith(PacemakerBaseTimeoutMs.class).to(pacemakerTimeout);
              bindConstant().annotatedWith(PacemakerBackoffRate.class).to(2.0);
              bindConstant()
                  .annotatedWith(PacemakerMaxExponent.class)
                  .to(0); // Use constant timeout for now
              bind(NodeEvents.class).toInstance(nodeEvents);
            }
          });
      modules.add(new MockedSystemModule());
      modules.add(new MockedKeyModule());
      modules.add(new MockedCryptoModule());
      TestP2PModule.Builder mockedP2PModuleBuilder = new TestP2PModule.Builder();
      // There are two ways we can define the peers a node is aware of. 1 - Using all nodes in the
      // network. 2
      // - Creating an address book.
      if (this.addressBookNodes != null) {
        mockedP2PModuleBuilder.withPeersByNode(this.addressBookNodes);
      } else {
        mockedP2PModuleBuilder.withAllNodes(bftNodes);
      }
      modules.add(mockedP2PModuleBuilder.build());

      modules.add(new TestMessagingModule.Builder().withDefaultRateLimit().build());
      // Functional
      modules.add(this.functionalNodeModule);

      // Persistence
      if (this.functionalNodeModule.supportsREv1()) {
        modules.add(new InMemoryRadixEngineStoreModule());
        modules.add(
            new MockedGenesisModule(
                initialNodes.stream().map(ECKeyPair::getPublicKey).collect(Collectors.toSet()),
                Amount.ofTokens(1000000),
                Amount.ofTokens(10000)));
        modules.add(new LedgerRecoveryModule());
        modules.add(new ConsensusRecoveryModule());

        // FIXME: A bit of a hack
        testModules.add(
            new AbstractModule() {
              public void configure() {
                install(new RadixEngineModule());
                install(new InMemoryRadixEngineStoreModule());
                install(new MockedCryptoModule());
                install(
                    new MockedGenesisModule(
                        initialNodes.stream()
                            .map(ECKeyPair::getPublicKey)
                            .collect(Collectors.toSet()),
                        Amount.ofTokens(1000000),
                        Amount.ofTokens(10000)));
                bind(LedgerAccumulator.class).to(SimpleLedgerAccumulatorAndVerifier.class);
                bind(SystemCounters.class).toInstance(new SystemCountersImpl());
                bind(CommittedReader.class).toInstance(new NoOpCommittedReader());
                bind(ForksEpochStore.class).toInstance(new NoOpForksEpochStore());
              }

              @Genesis
              @Provides
              Transaction genesis(@Genesis CommittedTransactionsWithProof txnsAndProof) {
                return txnsAndProof.getTransactions().get(0);
              }
            });
      } else {
        modules.add(new MockedLedgerRecoveryModule());
        var initialVset = initialNodes.stream().map(e -> BFTNode.create(e.getPublicKey())).toList();
        MockedConsensusRecoveryModule.Builder mockedConsensusRecoveryModuleBuilder;
        if (this.epochToNodeIndexMapper != null) {
          mockedConsensusRecoveryModuleBuilder = new MockedConsensusRecoveryModule.Builder(true);
          mockedConsensusRecoveryModuleBuilder.withEpochNodeIndexesMapping(
              this.epochToNodeIndexMapper);
        } else {
          mockedConsensusRecoveryModuleBuilder = new MockedConsensusRecoveryModule.Builder();
        }
        mockedConsensusRecoveryModuleBuilder.withNodes(initialVset);
        modules.add(mockedConsensusRecoveryModuleBuilder.build());
      }

      modules.add(new MockedPersistenceStoreModule());

      // Testing
      modules.add(new SimulationNodeEventsModule());
      testModules.add(
          new AbstractModule() {
            @Override
            protected void configure() {
              Multibinder.newSetBinder(binder(), SimulationNetworkActor.class);
              bind(Key.get(new TypeLiteral<List<ECKeyPair>>() {})).toInstance(initialNodes);
              bind(NodeEvents.class).toInstance(nodeEvents);
            }
          });

      // Nodes
      final SimulationNetwork simulationNetwork =
          Guice.createInjector(initialNodesModule, new SimulationNetworkModule(), networkModule)
              .getInstance(SimulationNetwork.class);

      // Runners
      modules.add(new RxEnvironmentModule());
      if (this.functionalNodeModule.supportsSync()) {
        modules.add(new InMemoryCommittedReaderModule());
        modules.add(new InMemoryForksEpochStoreModule());
      }

      return new SimulationTest(
          initialNodes,
          simulationNetwork,
          Modules.combine(modules.build()),
          overrideModules.build(),
          Modules.combine(testModules.build()));
    }
  }

  public static Builder builder() {
    return new Builder();
  }

  private Observable<Pair<Monitor, Optional<TestInvariantError>>> runChecks(
      Set<SimulationNetworkActor> runners,
      Map<Monitor, TestInvariant> checkers,
      SimulationNodes.RunningNetwork runningNetwork,
      Duration duration) {
    var assertions =
        checkers.keySet().stream()
            .map(
                name -> {
                  TestInvariant check = checkers.get(name);
                  return Pair.of(
                      name,
                      check
                          .check(runningNetwork)
                          .map(e -> Pair.of(name, e))
                          .publish()
                          .autoConnect(2));
                })
            .toList();

    var firstErrorSignal =
        Observable.merge(assertions.stream().map(Pair::getSecond).toList())
            .firstOrError()
            .map(Pair::getFirst);

    var results =
        assertions.stream()
            .map(
                assertion ->
                    assertion
                        .getSecond()
                        .takeUntil(
                            firstErrorSignal.flatMapObservable(
                                name ->
                                    !assertion.getFirst().equals(name)
                                        ? Observable.just(name)
                                        : Observable.never()))
                        .takeUntil(
                            Observable.timer(duration.get(ChronoUnit.SECONDS), TimeUnit.SECONDS))
                        .map(e -> Optional.of(e.getSecond()))
                        .first(Optional.empty())
                        .map(result -> Pair.of(assertion.getFirst(), result)))
            .toList();

    return Single.merge(results)
        .toObservable()
        .doOnSubscribe(d -> runners.forEach(r -> r.start(runningNetwork)));
  }

  /**
   * Runs the test for time configured via environment variable. If environment variable is missing
   * then default duration is used. Returns either once the duration has passed or if a check has
   * failed. Returns a map from the check name to the result.
   *
   * @return map of check results
   */
  public RunningSimulationTest run() {
    return run(getConfiguredDuration(), ImmutableMap.of());
  }

  public RunningSimulationTest run(Duration duration) {
    return run(duration, ImmutableMap.of());
  }

  /**
   * Get test duration.
   *
   * @return configured test duration.
   */
  public static Duration getConfiguredDuration() {
    return Optional.ofNullable(System.getenv(ENVIRONMENT_VAR_NAME))
        .flatMap(DurationParser::parse)
        .orElse(DEFAULT_TEST_DURATION);
  }

  public ImmutableList<ECKeyPair> getInitialNodes() {
    return initialNodes;
  }

  /**
   * Runs the test for a given time. Returns either once the duration has passed or if a check has
   * failed. Returns a map from the check name to the result.
   *
   * @param duration duration to run test for
   * @param disabledModuleRunners a list of disabled module runners by node key
   * @return test results
   */
  public RunningSimulationTest run(
      Duration duration, ImmutableMap<BFTNode, ImmutableSet<String>> disabledModuleRunners) {
    Injector testInjector = Guice.createInjector(testModule);
    var runners =
        testInjector.getInstance(Key.get(new TypeLiteral<Set<SimulationNetworkActor>>() {}));
    var checkers =
        testInjector.getInstance(Key.get(new TypeLiteral<Map<Monitor, TestInvariant>>() {}));

    SimulationNodes bftNetwork =
        new SimulationNodes(initialNodes, simulationNetwork, baseNodeModule, overrideModules);
    SimulationNodes.RunningNetwork runningNetwork = bftNetwork.start(disabledModuleRunners);

    final var resultObservable =
        runChecks(runners, checkers, runningNetwork, duration)
            .doFinally(
                () -> {
                  runners.forEach(SimulationNetworkActor::stop);
                  runningNetwork.stop();
                });
    return new RunningSimulationTest(resultObservable, runningNetwork);
  }

  private static <T> Iterator<T> repeatLast(Iterable<T> iterable) {
    final var iterator = iterable.iterator();
    if (!iterator.hasNext()) {
      throw new IllegalArgumentException("Can't repeat an empty iterable");
    }
    return new Iterator<>() {
      T lastValue = null;

      @Override
      public boolean hasNext() {
        return true;
      }

      @Override
      public T next() {
        if (iterator.hasNext()) {
          this.lastValue = iterator.next();
        }
        return this.lastValue;
      }
    };
  }

  public static final class RunningSimulationTest {

    private final Observable<Pair<Monitor, Optional<TestInvariantError>>> resultObservable;
    private final SimulationNodes.RunningNetwork network;

    private RunningSimulationTest(
        Observable<Pair<Monitor, Optional<TestInvariantError>>> resultObservable,
        SimulationNodes.RunningNetwork network) {
      this.resultObservable = resultObservable;
      this.network = network;
    }

    public SimulationNodes.RunningNetwork getNetwork() {
      return network;
    }

    public Map<Monitor, Optional<TestInvariantError>> awaitCompletion() {
      return this.resultObservable
          .blockingStream()
          .collect(Collectors.toMap(Pair::getFirst, Pair::getSecond));
    }
  }
}<|MERGE_RESOLUTION|>--- conflicted
+++ resolved
@@ -285,15 +285,11 @@
 
     public Builder ledgerAndEpochs(
         Round epochMaxRound, Function<Long, IntStream> epochToNodeIndexMapper) {
-<<<<<<< HEAD
       this.functionalNodeModule =
           new FunctionalRadixNodeModule(
               true,
               LedgerConfig.stateComputer(StateComputerConfig.mocked(MempoolType.NONE), false));
-=======
-      this.ledgerType = LedgerType.LEDGER_AND_EPOCHS;
       this.epochToNodeIndexMapper = epochToNodeIndexMapper;
->>>>>>> 0271c2c3
       this.modules.add(
           new AbstractModule() {
             @Override
@@ -345,14 +341,10 @@
         Round epochMaxRound,
         Function<Long, IntStream> epochToNodeIndexMapper,
         SyncConfig syncConfig) {
-<<<<<<< HEAD
       this.functionalNodeModule =
           new FunctionalRadixNodeModule(
               true, LedgerConfig.stateComputer(StateComputerConfig.mocked(MempoolType.NONE), true));
-=======
-      this.ledgerType = LedgerType.LEDGER_AND_EPOCHS_AND_SYNC;
       this.epochToNodeIndexMapper = epochToNodeIndexMapper;
->>>>>>> 0271c2c3
       modules.add(
           new AbstractModule() {
             @Override
