--- conflicted
+++ resolved
@@ -75,11 +75,7 @@
 import com.radixdlt.mempool.MempoolRelayConfig;
 import com.radixdlt.mempool.RustMempoolConfig;
 import com.radixdlt.rev2.modules.REv2StateManagerModule;
-<<<<<<< HEAD
-=======
 import com.radixdlt.statemanager.DatabaseFlags;
-import com.radixdlt.transactions.RawLedgerTransaction;
->>>>>>> ffde226c
 import com.radixdlt.transactions.RawNotarizedTransaction;
 import java.util.List;
 import java.util.stream.Collectors;
@@ -130,7 +126,7 @@
 
   static StateComputerConfig rev2(
       int networkId,
-      RawLedgerTransaction genesis,
+      GenesisData genesis,
       REv2StateManagerModule.DatabaseType databaseType,
       REV2ProposerConfig proposerConfig) {
     return new REv2StateComputerConfig(
