--- conflicted
+++ resolved
@@ -123,16 +123,7 @@
           store.committedTransactionRuns.higherEntry(startStateVersion);
 
       if (entry != null) {
-<<<<<<< HEAD
-        final var transactions = entry.getValue().getTransactions();
-        final var committedStateVersion = entry.getValue().getProof().getStateVersion();
-        final var startIndex = transactions.size() - committedStateVersion + startStateVersion;
-        final var extension =
-            transactions.subList(Ints.checkedCast(startIndex), transactions.size());
-        return CommittedTransactionsWithProof.create(extension, entry.getValue().getProof());
-=======
         return entry.getValue().getExtensionFrom(startStateVersion);
->>>>>>> 7a8b768a
       }
 
       return null;
