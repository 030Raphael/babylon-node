/* Copyright 2021 Radix Publishing Ltd incorporated in Jersey (Channel Islands).
 *
 * Licensed under the Radix License, Version 1.0 (the "License"); you may not use this
 * file except in compliance with the License. You may obtain a copy of the License at:
 *
 * radixfoundation.org/licenses/LICENSE-v1
 *
 * The Licensor hereby grants permission for the Canonical version of the Work to be
 * published, distributed and used under or by reference to the Licensor’s trademark
 * Radix ® and use of any unregistered trade names, logos or get-up.
 *
 * The Licensor provides the Work (and each Contributor provides its Contributions) on an
 * "AS IS" BASIS, WITHOUT WARRANTIES OR CONDITIONS OF ANY KIND, either express or implied,
 * including, without limitation, any warranties or conditions of TITLE, NON-INFRINGEMENT,
 * MERCHANTABILITY, or FITNESS FOR A PARTICULAR PURPOSE.
 *
 * Whilst the Work is capable of being deployed, used and adopted (instantiated) to create
 * a distributed ledger it is your responsibility to test and validate the code, together
 * with all logic and performance of that code under all foreseeable scenarios.
 *
 * The Licensor does not make or purport to make and hereby excludes liability for all
 * and any representation, warranty or undertaking in any form whatsoever, whether express
 * or implied, to any entity or person, including any representation, warranty or
 * undertaking, as to the functionality security use, value or other characteristics of
 * any distributed ledger nor in respect the functioning or value of any tokens which may
 * be created stored or transferred using the Work. The Licensor does not warrant that the
 * Work or any use of the Work complies with any law or regulation in any territory where
 * it may be implemented or used or that it will be appropriate for any specific purpose.
 *
 * Neither the licensor nor any current or former employees, officers, directors, partners,
 * trustees, representatives, agents, advisors, contractors, or volunteers of the Licensor
 * shall be liable for any direct or indirect, special, incidental, consequential or other
 * losses of any kind, in tort, contract or otherwise (including but not limited to loss
 * of revenue, income or profits, or loss of use or data, or loss of reputation, or loss
 * of any economic or other opportunity of whatsoever nature or howsoever arising), arising
 * out of or in connection with (without limitation of any use, misuse, of any ledger system
 * or use made or its functionality or any performance or operation of any code or protocol
 * caused by bugs or programming or logic errors or otherwise);
 *
 * A. any offer, purchase, holding, use, sale, exchange or transmission of any
 * cryptographic keys, tokens or assets created, exchanged, stored or arising from any
 * interaction with the Work;
 *
 * B. any failure in a transmission or loss of any token or assets keys or other digital
 * artefacts due to errors in transmission;
 *
 * C. bugs, hacks, logic errors or faults in the Work or any communication;
 *
 * D. system software or apparatus including but not limited to losses caused by errors
 * in holding or transmitting tokens by any third-party;
 *
 * E. breaches or failure of security including hacker attacks, loss or disclosure of
 * password, loss of private key, unauthorised use or misuse of such passwords or keys;
 *
 * F. any losses including loss of anticipated savings or other benefits resulting from
 * use of the Work or any changes to the Work (however implemented).
 *
 * You are solely responsible for; testing, validating and evaluation of all operation
 * logic, functionality, security and appropriateness of using the Work for any commercial
 * or non-commercial purpose and for any reproduction or redistribution by You of the
 * Work. You assume all risks associated with Your use of the Work and the exercise of
 * permissions under this License.
 */

package com.radixdlt.api;

import static com.radixdlt.environment.deterministic.network.MessageSelector.firstSelector;
import static org.assertj.core.api.Assertions.*;

import com.fasterxml.jackson.core.JsonProcessingException;
import com.google.common.collect.ImmutableList;
import com.google.common.reflect.ClassPath;
import com.google.inject.AbstractModule;
import com.google.inject.multibindings.ProvidesIntoSet;
import com.radixdlt.addressing.Addressing;
import com.radixdlt.api.core.generated.api.*;
import com.radixdlt.api.core.generated.client.ApiClient;
import com.radixdlt.api.core.generated.client.ApiException;
import com.radixdlt.api.core.generated.models.*;
import com.radixdlt.environment.CoreApiServerFlags;
import com.radixdlt.environment.DatabaseFlags;
import com.radixdlt.environment.StartProcessorOnRunner;
import com.radixdlt.genesis.GenesisBuilder;
import com.radixdlt.genesis.GenesisConsensusManagerConfig;
import com.radixdlt.genesis.GenesisData;
import com.radixdlt.harness.deterministic.DeterministicTest;
import com.radixdlt.harness.deterministic.PhysicalNodeConfig;
import com.radixdlt.modules.FunctionalRadixNodeModule;
import com.radixdlt.modules.FunctionalRadixNodeModule.NodeStorageConfig;
import com.radixdlt.modules.StateComputerConfig;
import com.radixdlt.networks.Network;
import com.radixdlt.protocol.ProtocolConfig;
import com.radixdlt.rev2.*;
import com.radixdlt.sync.SyncRelayConfig;
import com.radixdlt.utils.FreePortFinder;
import java.net.http.HttpClient;
import java.util.List;
import org.assertj.core.api.ThrowableAssert;
import org.junit.Rule;
import org.junit.rules.TemporaryFolder;

public abstract class DeterministicCoreApiTestBase {
  @Rule public TemporaryFolder folder = new TemporaryFolder();
  public static NetworkDefinition networkDefinition = NetworkDefinition.INT_TEST_NET;
  public static Addressing addressing = Addressing.ofNetwork(NetworkDefinition.INT_TEST_NET);
  public static String networkLogicalName = networkDefinition.logical_name();

  private final int coreApiPort;
  private final ApiClient apiClient;

  static {
    ensureOpenApiModelsAreReady();
  }

  protected DeterministicCoreApiTestBase() {
    this.coreApiPort = FreePortFinder.findFreeLocalPort();
    this.apiClient = buildApiClient();
  }

  protected DeterministicTest buildRunningServerTest() {
    return buildRunningServerTest(
<<<<<<< HEAD
        1000000, new DatabaseFlags(true, false, true), GenesisData.NO_SCENARIOS);
  }

  protected DeterministicTest buildRunningServerTestWithScenarios(ImmutableList<String> scenarios) {
    return buildRunningServerTest(1000000, new DatabaseFlags(true, false, true), scenarios);
=======
        1000000,
        new DatabaseFlags(true, false),
        GenesisData.NO_SCENARIOS,
        ProtocolConfig.testingDefault());
  }

  protected DeterministicTest buildRunningServerTestWithProtocolConfig(
      int roundsPerEpoch, ProtocolConfig protocolConfig) {
    return buildRunningServerTest(
        roundsPerEpoch, new DatabaseFlags(true, false), GenesisData.NO_SCENARIOS, protocolConfig);
  }

  protected DeterministicTest buildRunningServerTestWithScenarios(ImmutableList<String> scenarios) {
    return buildRunningServerTest(
        1000000, new DatabaseFlags(true, false), scenarios, ProtocolConfig.testingDefault());
>>>>>>> fd4f682a
  }

  protected DeterministicTest buildRunningServerTest(DatabaseFlags databaseFlags) {
    return buildRunningServerTest(
        1000000, databaseFlags, GenesisData.NO_SCENARIOS, ProtocolConfig.testingDefault());
  }

  protected DeterministicTest buildRunningServerTest(int roundsPerEpoch) {
    return buildRunningServerTest(
<<<<<<< HEAD
        roundsPerEpoch, new DatabaseFlags(true, false, true), GenesisData.NO_SCENARIOS);
=======
        roundsPerEpoch,
        new DatabaseFlags(true, false),
        GenesisData.NO_SCENARIOS,
        ProtocolConfig.testingDefault());
>>>>>>> fd4f682a
  }

  protected DeterministicTest buildRunningServerTest(
      int roundsPerEpoch,
      DatabaseFlags databaseConfig,
      ImmutableList<String> scenariosToRun,
      ProtocolConfig protocolConfig) {
    var test =
        DeterministicTest.builder()
            .addPhysicalNodes(PhysicalNodeConfig.createBatch(1, true))
            .messageSelector(firstSelector())
            .addMonitors()
            .addModule(
                new CoreApiServerModule("127.0.0.1", coreApiPort, new CoreApiServerFlags(true)))
            .addModule(
                new AbstractModule() {
                  @ProvidesIntoSet
                  private StartProcessorOnRunner startCoreApi(CoreApiServer coreApiServer) {
                    // This is a slightly hacky way to run something on node start-up in a
                    // Deterministic test.
                    // Stop is called by the AutoClosable binding in CoreApiServerModule
                    return new StartProcessorOnRunner("N/A", coreApiServer::start);
                  }
                })
            .functionalNodeModule(
                new FunctionalRadixNodeModule(
                    NodeStorageConfig.tempFolder(folder),
                    true,
                    FunctionalRadixNodeModule.SafetyRecoveryConfig.MOCKED,
                    FunctionalRadixNodeModule.ConsensusConfig.of(1000),
                    FunctionalRadixNodeModule.LedgerConfig.stateComputerWithSyncRelay(
                        StateComputerConfig.rev2(
                            Network.INTEGRATIONTESTNET.getId(),
                            GenesisBuilder.createTestGenesisWithNumValidators(
                                1,
                                Decimal.ONE,
                                GenesisConsensusManagerConfig.Builder.testDefaults()
                                    .epochExactRoundCount(roundsPerEpoch),
                                scenariosToRun),
                            databaseConfig,
                            StateComputerConfig.REV2ProposerConfig.Mempool.defaults(),
                            false,
                            false,
                            protocolConfig),
                        SyncRelayConfig.of(200, 10, 2000))));
    try {
      test.startAllNodes();
    } catch (Exception ex) {
      test.close();
      throw ex;
    }
    return test;
  }

  private static void ensureOpenApiModelsAreReady() {
    /* The generated Open API models are rubbish and requires that static initializers run on models before
     * deserialization to work correctly... But that doesn't happen in eg models under the response model in
     * assertErrorResponseOfType.
     * As a workaround for now, let's go through all the types and explicitly ensure their static initializers run
     * by using the Class.forName method.
     */
    try {
      ClassPath.from(ClassLoader.getSystemClassLoader()).getAllClasses().stream()
          .filter(clazz -> clazz.getPackageName().equals("com.radixdlt.api.core.generated.models"))
          .forEach(
              clazz -> {
                try {
                  Class.forName(clazz.getName());
                } catch (Exception ex) {
                  throw new RuntimeException(ex);
                }
              });
    } catch (Exception ex) {
      throw new RuntimeException(ex);
    }
  }

  protected ApiClient buildApiClient() {
    final var apiClient = new ApiClient();
    apiClient.updateBaseUri("http://127.0.0.1:" + coreApiPort + "/core");
    apiClient.setHttpClientBuilder(
        HttpClient.newBuilder().sslContext(DummySslContextFactory.create()));
    return apiClient;
  }

  public <Response> Response assertErrorResponseOfType(
      ThrowableAssert.ThrowingCallable apiCall, Class<Response> responseClass)
      throws JsonProcessingException {
    var apiException = catchThrowableOfType(apiCall, ApiException.class);
    return apiClient.getObjectMapper().readValue(apiException.getResponseBody(), responseClass);
  }

  public MempoolApi getMempoolApi() {
    return new MempoolApi(apiClient);
  }

  protected StatusApi getStatusApi() {
    return new StatusApi(apiClient);
  }

  protected TransactionApi getTransactionApi() {
    return new TransactionApi(apiClient);
  }

  protected StreamApi getStreamApi() {
    return new StreamApi(apiClient);
  }

  protected StateApi getStateApi() {
    return new StateApi(apiClient);
  }

  protected LtsApi getLtsApi() {
    return new LtsApi(apiClient);
  }

  protected CoreApiHelper getApiHelper() {
    return new CoreApiHelper(networkDefinition, coreApiPort);
  }

  public ResourceAddress createFreeMintBurnNonFungibleResource(DeterministicTest test)
      throws Exception {
    var committedNewResourceTxn =
        getApiHelper()
            .submitAndWaitForSuccess(test, Manifest.createAllowAllNonFungibleResource(), List.of());

    final var receipt =
        getTransactionApi()
            .transactionReceiptPost(
                new TransactionReceiptRequest()
                    .network(networkLogicalName)
                    .intentHash(committedNewResourceTxn.intentHash().hex()));

    final var newResourceAddressStr =
        receipt
            .getCommitted()
            .getReceipt()
            .getStateUpdates()
            .getNewGlobalEntities()
            .get(0)
            .getEntityAddress();

    return addressing.decodeResourceAddress(newResourceAddressStr);
  }
}<|MERGE_RESOLUTION|>--- conflicted
+++ resolved
@@ -119,15 +119,8 @@
 
   protected DeterministicTest buildRunningServerTest() {
     return buildRunningServerTest(
-<<<<<<< HEAD
-        1000000, new DatabaseFlags(true, false, true), GenesisData.NO_SCENARIOS);
-  }
-
-  protected DeterministicTest buildRunningServerTestWithScenarios(ImmutableList<String> scenarios) {
-    return buildRunningServerTest(1000000, new DatabaseFlags(true, false, true), scenarios);
-=======
         1000000,
-        new DatabaseFlags(true, false),
+        new DatabaseFlags(true, false, false),
         GenesisData.NO_SCENARIOS,
         ProtocolConfig.testingDefault());
   }
@@ -135,13 +128,15 @@
   protected DeterministicTest buildRunningServerTestWithProtocolConfig(
       int roundsPerEpoch, ProtocolConfig protocolConfig) {
     return buildRunningServerTest(
-        roundsPerEpoch, new DatabaseFlags(true, false), GenesisData.NO_SCENARIOS, protocolConfig);
+        roundsPerEpoch,
+        new DatabaseFlags(true, false, false),
+        GenesisData.NO_SCENARIOS,
+        protocolConfig);
   }
 
   protected DeterministicTest buildRunningServerTestWithScenarios(ImmutableList<String> scenarios) {
     return buildRunningServerTest(
-        1000000, new DatabaseFlags(true, false), scenarios, ProtocolConfig.testingDefault());
->>>>>>> fd4f682a
+        1000000, new DatabaseFlags(true, false, false), scenarios, ProtocolConfig.testingDefault());
   }
 
   protected DeterministicTest buildRunningServerTest(DatabaseFlags databaseFlags) {
@@ -151,14 +146,10 @@
 
   protected DeterministicTest buildRunningServerTest(int roundsPerEpoch) {
     return buildRunningServerTest(
-<<<<<<< HEAD
-        roundsPerEpoch, new DatabaseFlags(true, false, true), GenesisData.NO_SCENARIOS);
-=======
         roundsPerEpoch,
-        new DatabaseFlags(true, false),
+        new DatabaseFlags(true, false, false),
         GenesisData.NO_SCENARIOS,
         ProtocolConfig.testingDefault());
->>>>>>> fd4f682a
   }
 
   protected DeterministicTest buildRunningServerTest(
