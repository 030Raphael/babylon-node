--- conflicted
+++ resolved
@@ -134,7 +134,6 @@
     when(p2pConfig.addressBookMaxSize()).thenReturn(1000);
     var injector =
         Guice.createInjector(
-<<<<<<< HEAD
             Modules.override(
                     new SingleNodeAndPeersDeterministicNetworkModule(
                         TEST_KEY,
@@ -144,14 +143,12 @@
                             SafetyRecoveryConfig.MOCKED,
                             ConsensusConfig.of(),
                             LedgerConfig.stateComputerWithSyncRelay(
-                                StateComputerConfig.rev2(
-                                    Network.INTEGRATIONTESTNET.getId(),
-                                    GenesisBuilder.createTestGenesisWithSingleValidator(
-                                        TEST_KEY.getPublicKey(),
-                                        Decimal.ONE,
-                                        GenesisConsensusManagerConfig.Builder.testDefaults()),
-                                    new DatabaseConfig(false, false),
-                                    StateComputerConfig.REV2ProposerConfig.Mempool.defaults()),
+                                StateComputerConfig.rev2()
+                                    .withGenesis(
+                                        GenesisBuilder.createTestGenesisWithSingleValidator(
+                                            TEST_KEY.getPublicKey(),
+                                            Decimal.ONE,
+                                            GenesisConsensusManagerConfig.Builder.testDefaults())),
                                 new SyncRelayConfig(500, 10, 3000, 10, Long.MAX_VALUE)))),
                     new TestP2PModule.Builder().build(),
                     new TestMessagingModule.Builder().build(),
@@ -168,56 +165,19 @@
                                 "localhost",
                                 23456);
                         bind(RadixNodeUri.class).annotatedWith(Self.class).toInstance(selfUri);
-                        var runtimeProperties = mock(RuntimeProperties.class);
-                        bind(RuntimeProperties.class).toInstance(runtimeProperties);
+                        try {
+                          bind(SystemApiConfig.class)
+                              .toInstance(
+                                  new SystemApiConfig(true, folder.newFolder().getAbsolutePath()));
+                        } catch (IOException e) {
+                          throw new RuntimeException(e);
+                        }
+                        bind(RuntimeProperties.class).toInstance(mock(RuntimeProperties.class));
                         bind(HealthInfoService.class).to(HealthInfoServiceImpl.class);
                         bind(HealthInfoServiceImpl.class).in(Scopes.SINGLETON);
                       }
                     })
                 .with(overrideModule.orElse(new AbstractModule() {})));
-=======
-            new SingleNodeAndPeersDeterministicNetworkModule(
-                TEST_KEY,
-                new FunctionalRadixNodeModule(
-                    NodeStorageConfig.tempFolder(folder),
-                    false,
-                    SafetyRecoveryConfig.MOCKED,
-                    ConsensusConfig.of(),
-                    LedgerConfig.stateComputerWithSyncRelay(
-                        StateComputerConfig.rev2()
-                            .withGenesis(
-                                GenesisBuilder.createTestGenesisWithSingleValidator(
-                                    TEST_KEY.getPublicKey(),
-                                    Decimal.ONE,
-                                    GenesisConsensusManagerConfig.Builder.testDefaults())),
-                        new SyncRelayConfig(500, 10, 3000, 10, Long.MAX_VALUE)))),
-            new TestP2PModule.Builder().build(),
-            new TestMessagingModule.Builder().build(),
-            new AbstractModule() {
-              @Override
-              protected void configure() {
-                bind(Network.class).toInstance(Network.INTEGRATIONTESTNET);
-                bind(P2PConfig.class).toInstance(p2pConfig);
-                bind(AddressBook.class).in(Scopes.SINGLETON);
-                var selfUri =
-                    RadixNodeUri.fromPubKeyAndAddress(
-                        Network.INTEGRATIONTESTNET.getId(),
-                        TEST_KEY.getPublicKey(),
-                        "localhost",
-                        23456);
-                bind(RadixNodeUri.class).annotatedWith(Self.class).toInstance(selfUri);
-                try {
-                  bind(SystemApiConfig.class)
-                      .toInstance(new SystemApiConfig(true, folder.newFolder().getAbsolutePath()));
-                } catch (IOException e) {
-                  throw new RuntimeException(e);
-                }
-                bind(RuntimeProperties.class).toInstance(mock(RuntimeProperties.class));
-                bind(HealthInfoService.class).to(HealthInfoServiceImpl.class);
-                bind(HealthInfoServiceImpl.class).in(Scopes.SINGLETON);
-              }
-            });
->>>>>>> 1d08a9f9
     injector.injectMembers(this);
   }
 
