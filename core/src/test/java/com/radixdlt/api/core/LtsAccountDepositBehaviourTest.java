--- conflicted
+++ resolved
@@ -83,11 +83,7 @@
 
   @Test
   public void account_with_default_config_allows_all_deposits() throws Exception {
-<<<<<<< HEAD
-    try (final var test = buildRunningServerTest(new DatabaseFlags(true, true, false))) {
-=======
-    try (final var test = buildRunningServerTest(new DatabaseConfig(true, true, false))) {
->>>>>>> 2a4a941a
+    try (final var test = buildRunningServerTest(new DatabaseConfig(true, true, false, false))) {
       test.suppressUnusedWarning();
 
       // Arrange: pretty empty state
@@ -161,11 +157,7 @@
 
   @Test
   public void account_with_reject_default_rule_disallows_all_deposits() throws Exception {
-<<<<<<< HEAD
-    try (final var test = buildRunningServerTest(new DatabaseFlags(true, true, false))) {
-=======
-    try (final var test = buildRunningServerTest(new DatabaseConfig(true, true, false))) {
->>>>>>> 2a4a941a
+    try (final var test = buildRunningServerTest(new DatabaseConfig(true, true, false, false))) {
       test.suppressUnusedWarning();
 
       // Arrange: create account and set its default deposit rule to `Reject`
@@ -219,11 +211,7 @@
 
   @Test
   public void configured_resource_preference_and_depositor_badge_is_returned() throws Exception {
-<<<<<<< HEAD
-    try (final var test = buildRunningServerTest(new DatabaseFlags(true, true, false))) {
-=======
-    try (final var test = buildRunningServerTest(new DatabaseConfig(true, true, false))) {
->>>>>>> 2a4a941a
+    try (final var test = buildRunningServerTest(new DatabaseConfig(true, true, false, false))) {
       test.suppressUnusedWarning();
 
       // Arrange: create account with some resource preference and some authorized depositor badge
