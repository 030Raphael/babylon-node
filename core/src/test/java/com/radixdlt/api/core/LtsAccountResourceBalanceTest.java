--- conflicted
+++ resolved
@@ -79,11 +79,7 @@
 public final class LtsAccountResourceBalanceTest extends DeterministicCoreApiTestBase {
   @Test
   public void test_lts_account_xrd_balance() throws Exception {
-<<<<<<< HEAD
-    try (var test = buildRunningServerTest(new DatabaseFlags(true, true, false))) {
-=======
-    try (var test = buildRunningServerTest(new DatabaseConfig(true, true, false))) {
->>>>>>> 2a4a941a
+    try (var test = buildRunningServerTest(new DatabaseConfig(true, true, false, false))) {
       test.suppressUnusedWarning();
 
       var accountKeyPair = ECKeyPair.generateNew();
