--- conflicted
+++ resolved
@@ -71,12 +71,7 @@
 import static com.radixdlt.harness.predicates.NodesPredicate.anyCommittedProof;
 
 import com.google.inject.*;
-<<<<<<< HEAD
-import com.radixdlt.consensus.bft.BFTNode;
-=======
-import com.radixdlt.consensus.bft.BFTValidator;
 import com.radixdlt.consensus.bft.BFTValidatorId;
->>>>>>> 8a7fda14
 import com.radixdlt.crypto.ECKeyPair;
 import com.radixdlt.environment.EventDispatcher;
 import com.radixdlt.environment.deterministic.network.MessageMutator;
@@ -162,22 +157,13 @@
                   p.getNextEpoch()
                       .map(
                           e ->
-<<<<<<< HEAD
                               e.getValidators().stream()
                                   .anyMatch(
                                       v ->
-                                          v.getNode()
+                                          v.getValidatorId()
                                               .equals(
-                                                  BFTNode.create(
+                                                  BFTValidatorId.create(
                                                       validatorAddress, TEST_KEY.getPublicKey()))))
-=======
-                              e.getValidators()
-                                  .contains(
-                                      BFTValidator.from(
-                                          BFTValidatorId.create(
-                                              validatorAddress, TEST_KEY.getPublicKey()),
-                                          UInt256.ONE)))
->>>>>>> 8a7fda14
                       .orElse(false)),
           onlyConsensusEventsAndSelfLedgerUpdates().or(onlyLocalMempoolAddEvents()));
     }
