--- conflicted
+++ resolved
@@ -88,7 +88,6 @@
 import org.junit.Test;
 
 public class REv2StateComputerTest {
-<<<<<<< HEAD
   private Injector createInjector() {
     return Guice.createInjector(
         new CryptoModule(),
@@ -96,27 +95,12 @@
         new AbstractModule() {
           @Override
           protected void configure() {
+            bindConstant().annotatedWith(NetworkId.class).to(Network.INTEGRATIONTESTNET.getId());
             bind(new TypeLiteral<EventDispatcher<LedgerUpdate>>() {}).toInstance(e -> {});
             bind(SystemCounters.class).toInstance(new SystemCountersImpl());
           }
         });
   }
-=======
-  private final Injector injector =
-      Guice.createInjector(
-          new CryptoModule(),
-          new REv2StateComputerModule(),
-          new REv2StateManagerModule(100),
-          MempoolRelayConfig.of(1000).asModule(),
-          new AbstractModule() {
-            @Override
-            protected void configure() {
-              bindConstant().annotatedWith(NetworkId.class).to(Network.INTEGRATIONTESTNET.getId());
-              bind(new TypeLiteral<EventDispatcher<LedgerUpdate>>() {}).toInstance(e -> {});
-              bind(SystemCounters.class).toInstance(new SystemCountersImpl());
-            }
-          });
->>>>>>> 5b2f8432
 
   @Test
   public void test_valid_rev2_transaction_passes() {
