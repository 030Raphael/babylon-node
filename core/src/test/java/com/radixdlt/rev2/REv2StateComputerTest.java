--- conflicted
+++ resolved
@@ -83,11 +83,9 @@
 import com.radixdlt.rev2.modules.REv2StateManagerModule;
 import com.radixdlt.statecomputer.RustStateComputer;
 import com.radixdlt.statemanager.REv2DatabaseConfig;
+import com.radixdlt.transaction.TransactionBuilder;
 import com.radixdlt.transactions.RawNotarizedTransaction;
-<<<<<<< HEAD
-=======
 import com.radixdlt.utils.UInt64;
->>>>>>> 97bd73e0
 import java.util.List;
 import org.junit.Test;
 
@@ -120,17 +118,12 @@
     // Arrange
     var injector = createInjector();
     var stateComputer = injector.getInstance(StateComputerLedger.StateComputer.class);
-<<<<<<< HEAD
-    var genesis = KnownGenesis.create();
-    stateComputer.commit(genesis, null);
-=======
     var genesis =
         TransactionBuilder.createGenesisWithNumValidators(
             1, Decimal.of(1), UInt64.fromNonNegativeLong(10));
     var accumulatorHash =
         new LedgerInitializer(injector.getInstance(RustStateComputer.class))
             .prepareAndCommit(genesis);
->>>>>>> 97bd73e0
     var validTransaction = REv2TestTransactions.constructValidRawTransaction(0, 0);
 
     // Act
@@ -147,17 +140,12 @@
     // Arrange
     var injector = createInjector();
     var stateComputer = injector.getInstance(StateComputerLedger.StateComputer.class);
-<<<<<<< HEAD
-    var genesis = KnownGenesis.create();
-    stateComputer.commit(genesis, null);
-=======
     var genesis =
         TransactionBuilder.createGenesisWithNumValidators(
             1, Decimal.of(1), UInt64.fromNonNegativeLong(10));
     var accumulatorHash =
         new LedgerInitializer(injector.getInstance(RustStateComputer.class))
             .prepareAndCommit(genesis);
->>>>>>> 97bd73e0
     var invalidTransaction = RawNotarizedTransaction.create(new byte[1]);
 
     // Act
