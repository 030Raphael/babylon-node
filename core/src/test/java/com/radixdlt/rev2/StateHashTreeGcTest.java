/* Copyright 2021 Radix Publishing Ltd incorporated in Jersey (Channel Islands).
 *
 * Licensed under the Radix License, Version 1.0 (the "License"); you may not use this
 * file except in compliance with the License. You may obtain a copy of the License at:
 *
 * radixfoundation.org/licenses/LICENSE-v1
 *
 * The Licensor hereby grants permission for the Canonical version of the Work to be
 * published, distributed and used under or by reference to the Licensor’s trademark
 * Radix ® and use of any unregistered trade names, logos or get-up.
 *
 * The Licensor provides the Work (and each Contributor provides its Contributions) on an
 * "AS IS" BASIS, WITHOUT WARRANTIES OR CONDITIONS OF ANY KIND, either express or implied,
 * including, without limitation, any warranties or conditions of TITLE, NON-INFRINGEMENT,
 * MERCHANTABILITY, or FITNESS FOR A PARTICULAR PURPOSE.
 *
 * Whilst the Work is capable of being deployed, used and adopted (instantiated) to create
 * a distributed ledger it is your responsibility to test and validate the code, together
 * with all logic and performance of that code under all foreseeable scenarios.
 *
 * The Licensor does not make or purport to make and hereby excludes liability for all
 * and any representation, warranty or undertaking in any form whatsoever, whether express
 * or implied, to any entity or person, including any representation, warranty or
 * undertaking, as to the functionality security use, value or other characteristics of
 * any distributed ledger nor in respect the functioning or value of any tokens which may
 * be created stored or transferred using the Work. The Licensor does not warrant that the
 * Work or any use of the Work complies with any law or regulation in any territory where
 * it may be implemented or used or that it will be appropriate for any specific purpose.
 *
 * Neither the licensor nor any current or former employees, officers, directors, partners,
 * trustees, representatives, agents, advisors, contractors, or volunteers of the Licensor
 * shall be liable for any direct or indirect, special, incidental, consequential or other
 * losses of any kind, in tort, contract or otherwise (including but not limited to loss
 * of revenue, income or profits, or loss of use or data, or loss of reputation, or loss
 * of any economic or other opportunity of whatsoever nature or howsoever arising), arising
 * out of or in connection with (without limitation of any use, misuse, of any ledger system
 * or use made or its functionality or any performance or operation of any code or protocol
 * caused by bugs or programming or logic errors or otherwise);
 *
 * A. any offer, purchase, holding, use, sale, exchange or transmission of any
 * cryptographic keys, tokens or assets created, exchanged, stored or arising from any
 * interaction with the Work;
 *
 * B. any failure in a transmission or loss of any token or assets keys or other digital
 * artefacts due to errors in transmission;
 *
 * C. bugs, hacks, logic errors or faults in the Work or any communication;
 *
 * D. system software or apparatus including but not limited to losses caused by errors
 * in holding or transmitting tokens by any third-party;
 *
 * E. breaches or failure of security including hacker attacks, loss or disclosure of
 * password, loss of private key, unauthorised use or misuse of such passwords or keys;
 *
 * F. any losses including loss of anticipated savings or other benefits resulting from
 * use of the Work or any changes to the Work (however implemented).
 *
 * You are solely responsible for; testing, validating and evaluation of all operation
 * logic, functionality, security and appropriateness of using the Work for any commercial
 * or non-commercial purpose and for any reproduction or redistribution by You of the
 * Work. You assume all risks associated with Your use of the Work and the exercise of
 * permissions under this License.
 */

package com.radixdlt.rev2;

import static com.radixdlt.environment.deterministic.network.MessageSelector.firstSelector;

import com.radixdlt.environment.DatabaseConfig;
import com.radixdlt.environment.LedgerProofsGcConfig;
import com.radixdlt.environment.StateHashTreeGcConfig;
import com.radixdlt.environment.deterministic.network.MessageMutator;
import com.radixdlt.genesis.GenesisBuilder;
import com.radixdlt.genesis.GenesisConsensusManagerConfig;
import com.radixdlt.harness.deterministic.DeterministicTest;
import com.radixdlt.harness.deterministic.PhysicalNodeConfig;
import com.radixdlt.harness.predicates.NodePredicate;
import com.radixdlt.harness.predicates.NodesPredicate;
import com.radixdlt.modules.FunctionalRadixNodeModule;
import com.radixdlt.modules.FunctionalRadixNodeModule.ConsensusConfig;
import com.radixdlt.modules.FunctionalRadixNodeModule.LedgerConfig;
import com.radixdlt.modules.FunctionalRadixNodeModule.NodeStorageConfig;
import com.radixdlt.modules.FunctionalRadixNodeModule.SafetyRecoveryConfig;
import com.radixdlt.modules.StateComputerConfig;
import com.radixdlt.modules.StateComputerConfig.REV2ProposerConfig;
import com.radixdlt.networks.Network;
import com.radixdlt.protocol.ProtocolConfig;
import com.radixdlt.testutil.TestStateReader;
import com.radixdlt.transaction.LedgerSyncLimitsConfig;
import com.radixdlt.utils.UInt32;
import com.radixdlt.utils.UInt64;
import java.util.concurrent.atomic.AtomicLong;
import java.util.function.Predicate;
import org.awaitility.Awaitility;
import org.junit.Rule;
import org.junit.Test;
import org.junit.rules.TemporaryFolder;

public final class StateHashTreeGcTest {

  @Rule public TemporaryFolder folder = new TemporaryFolder();

  private DeterministicTest createTest(
      long stateVersionHistoryLength, boolean storeHistoricalSubstates) {
    return DeterministicTest.builder()
        .addPhysicalNodes(PhysicalNodeConfig.createBatch(1, true))
        .messageSelector(firstSelector())
        .messageMutator(MessageMutator.dropTimeouts())
        .functionalNodeModule(
            new FunctionalRadixNodeModule(
                NodeStorageConfig.tempFolder(folder),
                true,
                SafetyRecoveryConfig.MOCKED,
                ConsensusConfig.of(1000),
                LedgerConfig.stateComputerNoSync(
                    new StateComputerConfig.REv2StateComputerConfig(
                        Network.INTEGRATIONTESTNET.getId(),
                        GenesisBuilder.createTestGenesisWithNumValidators(
                            1,
                            Decimal.ONE,
                            GenesisConsensusManagerConfig.Builder.testWithRoundsPerEpoch(100)),
<<<<<<< HEAD
                        new DatabaseFlags(false, false, false),
=======
                        new DatabaseConfig(false, false, storeHistoricalSubstates),
>>>>>>> 2a4a941a
                        REV2ProposerConfig.noUserTransactions(),
                        false,
                        new StateHashTreeGcConfig(
                            UInt32.fromNonNegativeInt(1),
                            UInt64.fromNonNegativeLong(stateVersionHistoryLength)),
                        LedgerProofsGcConfig.forTesting(),
                        LedgerSyncLimitsConfig.defaults(),
                        ProtocolConfig.testingDefault(),
                        false))));
  }

  @Test
  public void node_keeps_exactly_the_configured_number_of_stale_state_hash_tree_versions() {
    // Arrange: configure 37 historical state versions to be kept in the state hash tree
    try (var test = createTest(37, false)) {
      test.startAllNodes();

      // Act: Advance at least that many versions, so we are sure about the `current - leastStale`
      test.runUntilState(NodesPredicate.nodeAt(0, NodePredicate.atExactlyStateVersion(43)), 10000);

      // Assert: Wait until an async GC executes and deletes old state hash tree versions (until 43
      // - 37 = 6):
      Awaitility.await()
          .until(
              test.getInstance(0, TestStateReader.class)::getLeastStaleStateHashTreeVersion,
              Predicate.isEqual(6L));
    }
  }

  @Test
  public void node_keeps_historical_substate_values_only_for_configured_number_of_versions() {
    // Configure a small number of historical versions to be kept together with values
    try (var test = createTest(5, true)) {
      test.startAllNodes();
      final var testReader = test.getInstance(0, TestStateReader.class);

      // Keep progressing the state versions, and assert that at some point the count of history
      // table rows will *decrease*, which proves the existence of some GC process:
      final var previousCount = new AtomicLong();
      test.runUntilState(
          injector -> {
            final var currentCount = testReader.getHistoricalSubstateCount();
            return currentCount < previousCount.getAndSet(currentCount);
          },
          10000);
    }
  }
}<|MERGE_RESOLUTION|>--- conflicted
+++ resolved
@@ -119,11 +119,7 @@
                             1,
                             Decimal.ONE,
                             GenesisConsensusManagerConfig.Builder.testWithRoundsPerEpoch(100)),
-<<<<<<< HEAD
-                        new DatabaseFlags(false, false, false),
-=======
-                        new DatabaseConfig(false, false, storeHistoricalSubstates),
->>>>>>> 2a4a941a
+                        new DatabaseConfig(false, false, storeHistoricalSubstates, false),
                         REV2ProposerConfig.noUserTransactions(),
                         false,
                         new StateHashTreeGcConfig(
