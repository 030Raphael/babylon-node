/* Copyright 2021 Radix Publishing Ltd incorporated in Jersey (Channel Islands).
 *
 * Licensed under the Radix License, Version 1.0 (the "License"); you may not use this
 * file except in compliance with the License. You may obtain a copy of the License at:
 *
 * radixfoundation.org/licenses/LICENSE-v1
 *
 * The Licensor hereby grants permission for the Canonical version of the Work to be
 * published, distributed and used under or by reference to the Licensor’s trademark
 * Radix ® and use of any unregistered trade names, logos or get-up.
 *
 * The Licensor provides the Work (and each Contributor provides its Contributions) on an
 * "AS IS" BASIS, WITHOUT WARRANTIES OR CONDITIONS OF ANY KIND, either express or implied,
 * including, without limitation, any warranties or conditions of TITLE, NON-INFRINGEMENT,
 * MERCHANTABILITY, or FITNESS FOR A PARTICULAR PURPOSE.
 *
 * Whilst the Work is capable of being deployed, used and adopted (instantiated) to create
 * a distributed ledger it is your responsibility to test and validate the code, together
 * with all logic and performance of that code under all foreseeable scenarios.
 *
 * The Licensor does not make or purport to make and hereby excludes liability for all
 * and any representation, warranty or undertaking in any form whatsoever, whether express
 * or implied, to any entity or person, including any representation, warranty or
 * undertaking, as to the functionality security use, value or other characteristics of
 * any distributed ledger nor in respect the functioning or value of any tokens which may
 * be created stored or transferred using the Work. The Licensor does not warrant that the
 * Work or any use of the Work complies with any law or regulation in any territory where
 * it may be implemented or used or that it will be appropriate for any specific purpose.
 *
 * Neither the licensor nor any current or former employees, officers, directors, partners,
 * trustees, representatives, agents, advisors, contractors, or volunteers of the Licensor
 * shall be liable for any direct or indirect, special, incidental, consequential or other
 * losses of any kind, in tort, contract or otherwise (including but not limited to loss
 * of revenue, income or profits, or loss of use or data, or loss of reputation, or loss
 * of any economic or other opportunity of whatsoever nature or howsoever arising), arising
 * out of or in connection with (without limitation of any use, misuse, of any ledger system
 * or use made or its functionality or any performance or operation of any code or protocol
 * caused by bugs or programming or logic errors or otherwise);
 *
 * A. any offer, purchase, holding, use, sale, exchange or transmission of any
 * cryptographic keys, tokens or assets created, exchanged, stored or arising from any
 * interaction with the Work;
 *
 * B. any failure in a transmission or loss of any token or assets keys or other digital
 * artefacts due to errors in transmission;
 *
 * C. bugs, hacks, logic errors or faults in the Work or any communication;
 *
 * D. system software or apparatus including but not limited to losses caused by errors
 * in holding or transmitting tokens by any third-party;
 *
 * E. breaches or failure of security including hacker attacks, loss or disclosure of
 * password, loss of private key, unauthorised use or misuse of such passwords or keys;
 *
 * F. any losses including loss of anticipated savings or other benefits resulting from
 * use of the Work or any changes to the Work (however implemented).
 *
 * You are solely responsible for; testing, validating and evaluation of all operation
 * logic, functionality, security and appropriateness of using the Work for any commercial
 * or non-commercial purpose and for any reproduction or redistribution by You of the
 * Work. You assume all risks associated with Your use of the Work and the exercise of
 * permissions under this License.
 */

package com.radixdlt.rev2.protocol;

import static com.radixdlt.environment.deterministic.network.MessageSelector.firstSelector;
import static com.radixdlt.harness.deterministic.invariants.DeterministicMonitors.*;
import static com.radixdlt.lang.Tuple.tuple;
import static com.radixdlt.rev2.protocol.ProtocolUpdateTestUtils.*;
import static com.radixdlt.rev2.protocol.ProtocolUpdateWithEpochBoundsTest.TestEvent.*;

import com.google.common.collect.ImmutableList;
import com.google.common.collect.ImmutableMap;
import com.radixdlt.environment.DatabaseConfig;
import com.radixdlt.genesis.GenesisBuilder;
import com.radixdlt.genesis.GenesisConsensusManagerConfig;
import com.radixdlt.harness.deterministic.DeterministicTest;
import com.radixdlt.harness.deterministic.PhysicalNodeConfig;
import com.radixdlt.modules.FunctionalRadixNodeModule;
import com.radixdlt.modules.FunctionalRadixNodeModule.ConsensusConfig;
import com.radixdlt.modules.FunctionalRadixNodeModule.LedgerConfig;
import com.radixdlt.modules.FunctionalRadixNodeModule.NodeStorageConfig;
import com.radixdlt.modules.FunctionalRadixNodeModule.SafetyRecoveryConfig;
import com.radixdlt.modules.StateComputerConfig;
import com.radixdlt.networks.Network;
import com.radixdlt.protocol.*;
import com.radixdlt.rev2.*;
import com.radixdlt.utils.UInt192;
import java.util.*;
import java.util.function.Function;
import java.util.stream.Stream;
import org.junit.Ignore;
import org.junit.Rule;
import org.junit.Test;
import org.junit.rules.TemporaryFolder;
import org.junit.runner.RunWith;
import org.junit.runners.Parameterized;

@RunWith(Parameterized.class)
public final class ProtocolUpdateWithEpochBoundsTest {
  private static final Decimal STAKE_PER_VALIDATOR = Decimal.ofNonNegative(10000);

  @Parameterized.Parameters
  public static Collection<Object[]> testParameters() {
    return Stream.of(scenariosA(), scenariosB(), fixedEpochScenarios())
        .flatMap(List::stream)
        .map(scenario -> new Object[] {scenario})
        .toList();
  }

  static List<TestScenario> fixedEpochScenarios() {
    final var numValidators = 1;
    final var protocolUpdate =
        new ProtocolUpdateTrigger(
            "test-v2", ProtocolUpdateEnactmentCondition.unconditionallyAtEpoch(5));
    final ImmutableList<ProtocolUpdateTrigger> protocolUpdateTriggers =
        ImmutableList.of(protocolUpdate);

    final var scenario1 =
        new ScenarioBuilder(numValidators, protocolUpdateTriggers)
            .atEpoch(5, expectEnactment(protocolUpdate))
            .runUntilEpoch(7);

    return List.of(scenario1);
  }

  static List<TestScenario> scenariosA() {
    final var numValidators = 4;
    // A list of scenarios using the following protocol update:
    // Enactment bounds: from epoch 5 (inclusive) to epoch 21 (exclusive)
    // Readiness threshold: required one full epoch at 70%
    final var protocolUpdate =
        new ProtocolUpdateTrigger(
            "test-v2",
            ProtocolUpdateEnactmentCondition.singleReadinessThresholdBetweenEpochs(
                5, 21, Decimal.ofNonNegativeFraction(7, 10), 1));
    final var protocolUpdates = ImmutableList.of(protocolUpdate);

    // Enact at lower bound
    final var scenario1 =
        new ScenarioBuilder(numValidators, protocolUpdates)
            .atEpoch(3, signalReadiness(protocolUpdate, 0))
            .atEpoch(3, signalReadiness(protocolUpdate, 1))
            .atEpoch(3, signalReadiness(protocolUpdate, 2))
            // Readiness signals sent while at epoch X count from epoch X+1 onward
            .atEpoch(3, expectNoReportedReadiness())
            .atEpoch(4, expectOneProtocolReadiness(protocolUpdate, totalStakeOfNumValidators(3)))
            .atEpoch(5, expectEnactment(protocolUpdate)) // Enactment at next epoch (lower bound)
            .runUntilEpoch(7); // Run for two more epochs

    // Signal at lower bound (enact later)
    final var scenario2 =
        new ScenarioBuilder(numValidators, protocolUpdates)
            .atEpoch(5, signalReadiness(protocolUpdate, 1))
            .atEpoch(5, signalReadiness(protocolUpdate, 3))
            .atEpoch(5, signalReadiness(protocolUpdate, 2))
            .atEpoch(5, expectNoReportedReadiness())
            .atEpoch(6, expectOneProtocolReadiness(protocolUpdate, totalStakeOfNumValidators(3)))
            .atEpoch(7, expectEnactment(protocolUpdate))
            .runUntilEpoch(9);

    // Signals split across multiple epochs; one validator changing their signal
    final var mockReadinessSignalName = "testtesttesttesttesttesttesttest";
    final var scenario3 =
        new ScenarioBuilder(numValidators, protocolUpdates)
            .atEpoch(6, signalReadiness(protocolUpdate, 0))
            .atEpoch(6, signalReadiness(protocolUpdate, 1))
            .atEpoch(10, expectOneProtocolReadiness(protocolUpdate, totalStakeOfNumValidators(2)))
            .atEpoch(11, signalReadiness(mockReadinessSignalName, 2))
            .atEpoch(
                12, expectReadinessToInclude(mockReadinessSignalName, totalStakeOfNumValidators(1)))
            .atEpoch(
                12,
                expectReadinessToInclude(
                    protocolUpdate, totalStakeOfNumValidators(2))) // Prev readiness unchanged
            .atEpoch(13, signalReadiness(protocolUpdate, 2)) // Validator 2 changes their signal
            .atEpoch(14, expectOneProtocolReadiness(protocolUpdate, totalStakeOfNumValidators(3)))
            .atEpoch(15, expectEnactment(protocolUpdate))
            .runUntilEpoch(17);

    // Enact at (upper bound - 1)
    final var scenario4 =
        new ScenarioBuilder(numValidators, protocolUpdates)
            .atEpoch(6, signalReadiness(protocolUpdate, 0))
            .atEpoch(6, signalReadiness(protocolUpdate, 1))
            .atEpoch(18, signalReadiness(protocolUpdate, 2))
            .atEpoch(18, signalReadiness(protocolUpdate, 3))
            .atEpoch(19, expectOneProtocolReadiness(protocolUpdate, totalStakeOfNumValidators(4)))
            .atEpoch(20, expectEnactment(protocolUpdate))
            .runUntilEpoch(22);

    return List.of(scenario1, scenario2, scenario3, scenario4);
  }

  static List<TestScenario> scenariosB() {
    final var numValidators = 6;
    // A list of scenarios using the following protocol updates:
    // - two unconditional (formerly known as "fixed-epoch") protocol updates at epochs 5 and 7
    // - followed by a readiness-based protocol update with two thresholds
    final var unconditionalProtocolUpdateAtEpoch5 =
        new ProtocolUpdateTrigger(
            "test-v2", ProtocolUpdateEnactmentCondition.unconditionallyAtEpoch(5));
    final var unconditionalProtocolUpdateAtEpoch7 =
        new ProtocolUpdateTrigger(
            "test-v3", ProtocolUpdateEnactmentCondition.unconditionallyAtEpoch(7));
    final var readinessThresholdsProtocolUpdate =
        new ProtocolUpdateTrigger(
            "test-v4",
            ProtocolUpdateEnactmentCondition.readinessThresholdsBetweenEpochs(
                5,
                20,
                ImmutableList.of(
                    // 3 epochs @ 4/6 validators
                    tuple(Decimal.ofNonNegativeFraction(4, 6), 3L),
                    // or immediately (i.e. right at the beginning of the first epoch on or above
                    // the threshold)
                    // with 100% support
                    tuple(Decimal.ONE, 0L))));

    final var protocolUpdates =
        ImmutableList.of(
            unconditionalProtocolUpdateAtEpoch5,
            unconditionalProtocolUpdateAtEpoch7,
            readinessThresholdsProtocolUpdate);

    // First threshold matches at epoch 11
    final var scenario1 =
        new ScenarioBuilder(numValidators, protocolUpdates)
            .atEpoch(5, expectEnactment(unconditionalProtocolUpdateAtEpoch5))
            .atEpoch(7, expectEnactment(unconditionalProtocolUpdateAtEpoch7))
            .atEpoch(7, signalReadiness(readinessThresholdsProtocolUpdate, 0))
            .atEpoch(7, signalReadiness(readinessThresholdsProtocolUpdate, 1))
            .atEpoch(7, signalReadiness(readinessThresholdsProtocolUpdate, 2))
            .atEpoch(7, signalReadiness(readinessThresholdsProtocolUpdate, 3))
            .atEpoch(
                8,
                expectOneProtocolReadiness(
                    readinessThresholdsProtocolUpdate, totalStakeOfNumValidators(4)))
            .atEpoch(11, expectEnactment(readinessThresholdsProtocolUpdate))
            .runUntilEpoch(12);

    // Second threshold matches at epoch 11
    final var scenario2 =
        new ScenarioBuilder(numValidators, protocolUpdates)
            .atEpoch(5, expectEnactment(unconditionalProtocolUpdateAtEpoch5))
            .atEpoch(7, expectEnactment(unconditionalProtocolUpdateAtEpoch7))
            .atEpoch(10, signalReadiness(readinessThresholdsProtocolUpdate, 0))
            .atEpoch(10, signalReadiness(readinessThresholdsProtocolUpdate, 1))
            .atEpoch(10, signalReadiness(readinessThresholdsProtocolUpdate, 2))
            .atEpoch(10, signalReadiness(readinessThresholdsProtocolUpdate, 3))
            .atEpoch(10, signalReadiness(readinessThresholdsProtocolUpdate, 4))
            .atEpoch(10, signalReadiness(readinessThresholdsProtocolUpdate, 5))
            .atEpoch(11, expectEnactment(readinessThresholdsProtocolUpdate))
            .runUntilEpoch(12);

    // Both thresholds match at epoch 11
    final var scenario3 =
        new ScenarioBuilder(numValidators, protocolUpdates)
            .atEpoch(5, expectEnactment(unconditionalProtocolUpdateAtEpoch5))
            .atEpoch(7, expectEnactment(unconditionalProtocolUpdateAtEpoch7))
            .atEpoch(7, signalReadiness(readinessThresholdsProtocolUpdate, 0))
            .atEpoch(7, signalReadiness(readinessThresholdsProtocolUpdate, 1))
            .atEpoch(7, signalReadiness(readinessThresholdsProtocolUpdate, 2))
            .atEpoch(7, signalReadiness(readinessThresholdsProtocolUpdate, 3))
            .atEpoch(
                8,
                expectOneProtocolReadiness(
                    readinessThresholdsProtocolUpdate, totalStakeOfNumValidators(4)))
            .atEpoch(10, signalReadiness(readinessThresholdsProtocolUpdate, 4))
            .atEpoch(10, signalReadiness(readinessThresholdsProtocolUpdate, 5))
            .atEpoch(11, expectEnactment(readinessThresholdsProtocolUpdate))
            .runUntilEpoch(12);

    return List.of(scenario1, scenario2, scenario3);
  }

  @Rule public TemporaryFolder folder = new TemporaryFolder();
  private final Random random = new Random(1234);
  private final TestScenario scenario;

  public ProtocolUpdateWithEpochBoundsTest(TestScenario scenario) {
    this.scenario = scenario;
  }

  private DeterministicTest createTest(ProtocolConfig protocolConfig) {
    return DeterministicTest.builder()
        .addPhysicalNodes(PhysicalNodeConfig.createBatch(scenario.numValidators(), true))
        .messageSelector(firstSelector())
        .addMonitors(
            byzantineBehaviorNotDetected(), consensusLiveness(3000), ledgerTransactionSafety())
        .functionalNodeModule(
            new FunctionalRadixNodeModule(
                NodeStorageConfig.tempFolder(folder),
                true,
                SafetyRecoveryConfig.BERKELEY_DB,
                ConsensusConfig.of(200),
                LedgerConfig.stateComputerNoSync(
                    StateComputerConfig.rev2(
                        Network.INTEGRATIONTESTNET.getId(),
                        GenesisBuilder.createTestGenesisWithNumValidators(
                            scenario.numValidators(),
                            STAKE_PER_VALIDATOR,
                            GenesisConsensusManagerConfig.Builder.testWithRoundsPerEpoch(30)
                                .totalEmissionXrdPerEpoch(Decimal.ZERO)),
<<<<<<< HEAD
                        new DatabaseFlags(true, false, false),
=======
                        new DatabaseConfig(true, false, false),
>>>>>>> 2a4a941a
                        StateComputerConfig.REV2ProposerConfig.Mempool.defaults(),
                        false,
                        true,
                        protocolConfig))));
  }

  @Test
  public void test_protocol_update_scenario() {
    final var protocolConfig = new ProtocolConfig(scenario.protocolUpdateTriggers);
    try (var test = createTest(protocolConfig)) {
      test.startAllNodes();

      long currEpoch = runUntilNextEpoch(test);
      while (currEpoch <= scenario.runUntilEpoch) {
        if (random.nextBoolean()) {
          // Sometimes restart a random node after an epoch change...
          test.restartNode(random.nextInt(test.numNodes()));
        } else {
          // ...and sometimes restart all of them.
          for (int i = 0; i < scenario.numValidators; i++) {
            test.restartNode(i);
          }
        }

        final var events = scenario.eventsByEpoch.getOrDefault(currEpoch, ImmutableList.of());
        boolean expectedEnactment = false;
        for (var event : events) {
          switch (event) {
            case ExpectEnactment expectEnactment -> {
              expectedEnactment = true;
              verifyProtocolUpdateAtEpoch(
                  test, currEpoch, expectEnactment.protocolUpdateTrigger.nextProtocolVersion());
            }
            case ExpectReadiness expectReadiness -> {
              verifyCurrentEpochReadiness(test, expectReadiness.verifyFn);
            }
            case SignalReadiness signalReadiness -> {
              signalReadinessAndRunUntilCommit(
                  test, signalReadiness.validatorIdx, signalReadiness.readinessSignalName);
            }
          }
        }
        if (!expectedEnactment) {
          verifyNoProtocolUpdateAtEpoch(test, currEpoch);
        }

        // Restart a random node
        test.restartNode(random.nextInt(test.numNodes()));
        // Run a few more messages and restart another (or the same) node
        test.runForCount(10);
        test.restartNode(random.nextInt(test.numNodes()));

        currEpoch = runUntilNextEpoch(test);
      }
    }
  }

  record TestScenario(
      int numValidators,
      ImmutableList<ProtocolUpdateTrigger> protocolUpdateTriggers,
      ImmutableMap<Long, ImmutableList<TestEvent>> eventsByEpoch,
      long runUntilEpoch) {}

  @Ignore // No, junit, this is not a test class...
  sealed interface TestEvent {
    record SignalReadiness(String readinessSignalName, int validatorIdx) implements TestEvent {}

    record ExpectReadiness(Function<Map<String, Decimal>, Boolean> verifyFn) implements TestEvent {}

    record ExpectEnactment(ProtocolUpdateTrigger protocolUpdateTrigger) implements TestEvent {}

    static TestEvent expectNoReportedReadiness() {
      return new ExpectReadiness(Map::isEmpty);
    }

    static TestEvent signalReadiness(
        ProtocolUpdateTrigger protocolUpdateTrigger, int validatorIdx) {
      return signalReadiness(protocolUpdateTrigger.readinessSignalName(), validatorIdx);
    }

    static TestEvent signalReadiness(String protocolUpdateName, int validatorIdx) {
      return new SignalReadiness(protocolUpdateName, validatorIdx);
    }

    static TestEvent expectOneProtocolReadiness(
        ProtocolUpdateTrigger protocolUpdateTrigger, Decimal expectedReadiness) {
      return new ExpectReadiness(
          readiness ->
              readiness.size() == 1
                  && readiness
                      .get(protocolUpdateTrigger.readinessSignalName())
                      .equals(expectedReadiness));
    }

    static TestEvent expectReadinessToInclude(
        String readinessSignalName, Decimal expectedReadiness) {
      return new ExpectReadiness(
          readiness -> readiness.get(readinessSignalName).equals(expectedReadiness));
    }

    static TestEvent expectReadinessToInclude(
        ProtocolUpdateTrigger protocolUpdateTrigger, Decimal expectedReadiness) {
      return expectReadinessToInclude(
          protocolUpdateTrigger.readinessSignalName(), expectedReadiness);
    }

    static TestEvent expectEnactment(ProtocolUpdateTrigger protocolUpdateTrigger) {
      return new ExpectEnactment(protocolUpdateTrigger);
    }
  }

  static class ScenarioBuilder {
    int numValidators;
    ImmutableList<ProtocolUpdateTrigger> protocolUpdateTriggers;
    Map<Long, List<TestEvent>> eventsByEpochBuilder = new HashMap<>();
    long nextEpochMinValue = 3; // No need to handle pre-genesis epochs

    ScenarioBuilder(
        int numValidators, ImmutableList<ProtocolUpdateTrigger> protocolUpdateTriggers) {
      this.numValidators = numValidators;
      this.protocolUpdateTriggers = protocolUpdateTriggers;
    }

    ScenarioBuilder atEpoch(long epoch, TestEvent event) {
      // Enforces ordered builder calls for readability and to protect
      // against silly mistakes.
      if (epoch < nextEpochMinValue) {
        throw new IllegalArgumentException(
            "atEpoch expects an epoch equal to or greater than " + nextEpochMinValue);
      }
      nextEpochMinValue = epoch;

      final var epochEvents =
          eventsByEpochBuilder.computeIfAbsent(epoch, unused -> new ArrayList<>());
      epochEvents.add(event);
      return this;
    }

    TestScenario runUntilEpoch(long epoch) {
      if (epoch < nextEpochMinValue) {
        throw new IllegalArgumentException(
            "The test should run to at least epoch " + nextEpochMinValue);
      }
      return new TestScenario(
          numValidators,
          protocolUpdateTriggers,
          eventsByEpochBuilder.entrySet().stream()
              .collect(
                  ImmutableMap.toImmutableMap(
                      Map.Entry::getKey, e -> ImmutableList.copyOf(e.getValue()))),
          epoch);
    }
  }

  static Decimal totalStakeOfNumValidators(int numValidators) {
    return Decimal.fromU192Subunits(
        STAKE_PER_VALIDATOR.toU192Subunits().multiply(UInt192.from(numValidators)));
  }
}<|MERGE_RESOLUTION|>--- conflicted
+++ resolved
@@ -303,11 +303,7 @@
                             STAKE_PER_VALIDATOR,
                             GenesisConsensusManagerConfig.Builder.testWithRoundsPerEpoch(30)
                                 .totalEmissionXrdPerEpoch(Decimal.ZERO)),
-<<<<<<< HEAD
-                        new DatabaseFlags(true, false, false),
-=======
-                        new DatabaseConfig(true, false, false),
->>>>>>> 2a4a941a
+                        new DatabaseConfig(true, false, false, false),
                         StateComputerConfig.REV2ProposerConfig.Mempool.defaults(),
                         false,
                         true,
