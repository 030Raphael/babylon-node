--- conflicted
+++ resolved
@@ -1,19 +1,12 @@
 FROM rust:1.62.1-slim as base
 WORKDIR /app
 
-<<<<<<< HEAD
-RUN apt update; apt upgrade -y
-RUN apt install -y curl
-RUN apt install -y g++-x86-64-linux-gnu
-RUN apt install -y g++-aarch64-linux-gnu libc6-dev-arm64-cross
-RUN apt install -y build-essential
-RUN apt install -y libclang-dev
-=======
 RUN apt update; apt upgrade -y && \
     apt install -y curl && \
     apt install -y g++-x86-64-linux-gnu && \
     apt install -y g++-aarch64-linux-gnu libc6-dev-arm64-cross && \
-    apt install -y build-essential
+    apt install -y build-essential && \
+    apt install -y libclang-dev
 
 RUN rustup target add aarch64-unknown-linux-gnu && \
     rustup toolchain install stable-aarch64-unknown-linux-gnu
@@ -24,7 +17,6 @@
 FROM base as mapped-volume-build
 ENV CARGO_TARGET_AARCH64_UNKNOWN_LINUX_GNU_LINKER=aarch64-linux-gnu-gcc
 ENV CARGO_TARGET_X86_64_UNKNOWN_LINUX_GNU_LINKER=x86_64-linux-gnu-gcc
->>>>>>> 8acb54d7
 
 CMD cargo build --target=${TARGET}
 
