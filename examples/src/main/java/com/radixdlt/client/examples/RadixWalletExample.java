package com.radixdlt.client.examples;

import com.radixdlt.client.application.RadixApplicationAPI;
import com.radixdlt.client.application.identity.RadixIdentities;
import com.radixdlt.client.assets.Asset;
import com.radixdlt.client.core.Bootstrap;
import com.radixdlt.client.core.RadixUniverse;
import com.radixdlt.client.core.address.RadixAddress;
import com.radixdlt.client.application.identity.RadixIdentity;
import com.radixdlt.client.dapps.wallet.RadixWallet;
import java.math.BigDecimal;
import java.math.BigInteger;

public class RadixWalletExample {

<<<<<<< HEAD
	private static String TO_ADDRESS_BASE58 = "JFgcgRKq6GbQqP8mZzDRhtr7K7YQM1vZiYopZLRpAeVxcnePRXX";
	//private static String TO_ADDRESS_BASE58 = null;
	private static String MESSAGE = "A gift for you!";
	private static long AMOUNT = 1000;

	// Initialize Radix Universe
	static {
		RadixUniverse.bootstrap(Bootstrap.BETANET);
=======
	private static String TO_ADDRESS_BASE58 = "9ejksTjHEXJAPuSwUP1a9GDYNaRmUShJq5RgMkXQXgdHbdEkTbD";
	//private static String TO_ADDRESS_BASE58 = null;
	private static BigDecimal AMOUNT = new BigDecimal("100.0");
	private static String MESSAGE = "A gift!";

	// Initialize Radix Universe
	static {
		RadixUniverse.bootstrap(Bootstrap.ALPHANET);
>>>>>>> 6a8fbd6c
	}

	public static void main(String[] args) throws Exception {
		// Identity Manager which manages user's keys, signing, encrypting and decrypting
		final RadixIdentity radixIdentity;
		if (args.length > 0) {
			radixIdentity = RadixIdentities.loadOrCreateFile(args[0]);
		} else {
			radixIdentity = RadixIdentities.loadOrCreateFile("my.key");
		}

		// Network updates
		RadixUniverse.getInstance()
			.getNetwork()
			.getStatusUpdates()
			.subscribe(System.out::println);


		RadixApplicationAPI api = RadixApplicationAPI.create(radixIdentity);
		api.pull();

		RadixWallet wallet = new RadixWallet(api);

		System.out.println("My address: " + api.getMyAddress());
		System.out.println("My public key: " + api.getMyPublicKey());

		// Print out all past and future transactions
		wallet.getTransactions()
			.subscribe(System.out::println);

		// Subscribe to current and future total balance
		wallet.getBalance()
			.subscribe(balance -> System.out.println("My Balance: " + balance));

		// If specified, send money to another address
		if (TO_ADDRESS_BASE58 != null) {
			RadixAddress toAddress = RadixAddress.fromString(TO_ADDRESS_BASE58);
			wallet.sendWhenAvailable(AMOUNT, MESSAGE, toAddress)
				.toObservable()
				.subscribe(System.out::println, Throwable::printStackTrace);
		}
	}
}<|MERGE_RESOLUTION|>--- conflicted
+++ resolved
@@ -13,25 +13,14 @@
 
 public class RadixWalletExample {
 
-<<<<<<< HEAD
 	private static String TO_ADDRESS_BASE58 = "JFgcgRKq6GbQqP8mZzDRhtr7K7YQM1vZiYopZLRpAeVxcnePRXX";
 	//private static String TO_ADDRESS_BASE58 = null;
 	private static String MESSAGE = "A gift for you!";
-	private static long AMOUNT = 1000;
+	private static BigDecimal AMOUNT = new BigDecimal("100.0");
 
 	// Initialize Radix Universe
 	static {
 		RadixUniverse.bootstrap(Bootstrap.BETANET);
-=======
-	private static String TO_ADDRESS_BASE58 = "9ejksTjHEXJAPuSwUP1a9GDYNaRmUShJq5RgMkXQXgdHbdEkTbD";
-	//private static String TO_ADDRESS_BASE58 = null;
-	private static BigDecimal AMOUNT = new BigDecimal("100.0");
-	private static String MESSAGE = "A gift!";
-
-	// Initialize Radix Universe
-	static {
-		RadixUniverse.bootstrap(Bootstrap.ALPHANET);
->>>>>>> 6a8fbd6c
 	}
 
 	public static void main(String[] args) throws Exception {
