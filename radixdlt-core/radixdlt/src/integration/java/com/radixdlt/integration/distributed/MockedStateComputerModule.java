/*
 * (C) Copyright 2020 Radix DLT Ltd
 *
 * Radix DLT Ltd licenses this file to you under the Apache License,
 * Version 2.0 (the "License"); you may not use this file except in
 * compliance with the License.  You may obtain a copy of the
 * License at
 *
 * http://www.apache.org/licenses/LICENSE-2.0
 *
 * Unless required by applicable law or agreed to in writing,
 * software distributed under the License is distributed on an
 * "AS IS" BASIS, WITHOUT WARRANTIES OR CONDITIONS OF ANY KIND,
 * either express or implied.  See the License for the specific
 * language governing permissions and limitations under the License.
 */

package com.radixdlt.integration.distributed;

import com.google.inject.AbstractModule;
import com.google.inject.Scopes;
import com.radixdlt.ledger.StateComputerLedger.StateComputer;

public class MockedStateComputerModule extends AbstractModule {
<<<<<<< HEAD
	@Provides
	private StateComputer stateComputer(Hasher hasher) {
		return new StateComputer() {
			@Override
			public StateComputerResult prepare(
				ImmutableList<PreparedCommand> previous,
				Command next,
				long epoch,
				View view,
				long timestamp
			) {
				return new StateComputerResult(
					next == null
						? ImmutableList.of()
						: ImmutableList.of(new MockPrepared(next, hasher.hash(next))),
					ImmutableMap.of()
				);
			}

			@Override
			public void commit(VerifiedCommandsAndProof command, VerifiedVertexStoreState vertexStoreState) {
				// No op
			}
		};
=======
	@Override
	public void configure() {
		bind(StateComputer.class).to(MockedStateComputer.class).in(Scopes.SINGLETON);
>>>>>>> e80dcef7
	}
}<|MERGE_RESOLUTION|>--- conflicted
+++ resolved
@@ -22,35 +22,8 @@
 import com.radixdlt.ledger.StateComputerLedger.StateComputer;
 
 public class MockedStateComputerModule extends AbstractModule {
-<<<<<<< HEAD
-	@Provides
-	private StateComputer stateComputer(Hasher hasher) {
-		return new StateComputer() {
-			@Override
-			public StateComputerResult prepare(
-				ImmutableList<PreparedCommand> previous,
-				Command next,
-				long epoch,
-				View view,
-				long timestamp
-			) {
-				return new StateComputerResult(
-					next == null
-						? ImmutableList.of()
-						: ImmutableList.of(new MockPrepared(next, hasher.hash(next))),
-					ImmutableMap.of()
-				);
-			}
-
-			@Override
-			public void commit(VerifiedCommandsAndProof command, VerifiedVertexStoreState vertexStoreState) {
-				// No op
-			}
-		};
-=======
 	@Override
 	public void configure() {
 		bind(StateComputer.class).to(MockedStateComputer.class).in(Scopes.SINGLETON);
->>>>>>> e80dcef7
 	}
 }