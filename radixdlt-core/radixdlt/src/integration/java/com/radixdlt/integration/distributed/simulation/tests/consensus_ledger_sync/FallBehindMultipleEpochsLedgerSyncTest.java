/*
 * (C) Copyright 2020 Radix DLT Ltd
 *
 * Radix DLT Ltd licenses this file to you under the Apache License,
 * Version 2.0 (the "License"); you may not use this file except in
 * compliance with the License.  You may obtain a copy of the
 * License at
 *
 * http://www.apache.org/licenses/LICENSE-2.0
 *
 * Unless required by applicable law or agreed to in writing,
 * software distributed under the License is distributed on an
 * "AS IS" BASIS, WITHOUT WARRANTIES OR CONDITIONS OF ANY KIND,
 * either express or implied.  See the License for the specific
 * language governing permissions and limitations under the License.
 */

package com.radixdlt.integration.distributed.simulation.tests.consensus_ledger_sync;

import com.google.common.collect.ImmutableMap;
import com.google.common.collect.ImmutableSet;
import com.google.inject.AbstractModule;
import com.google.inject.Provides;
import com.radixdlt.consensus.bft.BFTValidatorSet;
import com.radixdlt.consensus.bft.View;
import com.radixdlt.counters.SystemCounters.CounterType;
import com.radixdlt.integration.distributed.simulation.NetworkLatencies;
import com.radixdlt.integration.distributed.simulation.NetworkOrdering;
import com.radixdlt.integration.distributed.simulation.SimulationTest;
import com.radixdlt.integration.distributed.simulation.ConsensusMonitors;
import com.radixdlt.integration.distributed.simulation.LedgerMonitors;
import com.radixdlt.integration.distributed.simulation.SimulationTest.Builder;
import com.radixdlt.sync.SyncConfig;
import org.junit.Test;

import java.time.Duration;
import java.util.concurrent.Executors;
import java.util.concurrent.TimeUnit;
import java.util.function.Function;
import java.util.stream.IntStream;

import static org.assertj.core.api.Assertions.assertThat;
import static org.junit.Assert.assertEquals;
import static org.junit.Assert.assertTrue;

/**
 * A node that falls behind multiple epochs should be able to successfully sync its ledger
 * and keep up once synced.
 */
public class FallBehindMultipleEpochsLedgerSyncTest {
	private static final int NODE_UNDER_TEST_INDEX = 2;
	private static final long SYNC_DELAY = 5000L;

	private final Builder testBuilder;

	public FallBehindMultipleEpochsLedgerSyncTest() {
		this.testBuilder = SimulationTest.builder()
			.numNodes(3)
			.networkModules(
				NetworkOrdering.inOrder(),
				NetworkLatencies.fixed(10)
			)
			.overrideWithIncorrectModule(new AbstractModule() {
				@Provides
				public BFTValidatorSet genesisValidatorSet(Function<Long, BFTValidatorSet> mapper) {
					return mapper.apply(0L);
				}
			})
			.pacemakerTimeout(1000)
			.ledgerAndEpochsAndSync(View.of(10), (unused) -> IntStream.of(0, 1), SyncConfig.of(50L, 10, 50L))
			.addTestModules(
				ConsensusMonitors.safety(),
				ConsensusMonitors.liveness(5, TimeUnit.SECONDS),
				ConsensusMonitors.directParents(),
				LedgerMonitors.consensusToLedger(),
				LedgerMonitors.ordered(),
				ConsensusMonitors.epochCeilingView(View.of(10))
			);
	}

	@Test
	public void given_a_node_that_falls_behind_multiple_epochs__it_should_sync_up() {
		final var simulationTest = testBuilder.build();

		final var runningTest = simulationTest.run(
			Duration.ofSeconds(15),
			ImmutableMap.of(NODE_UNDER_TEST_INDEX, ImmutableSet.of("sync"))
		);

		Executors.newSingleThreadScheduledExecutor()
			.schedule(() -> runningTest.getNetwork().runModule(NODE_UNDER_TEST_INDEX, "sync"), SYNC_DELAY, TimeUnit.MILLISECONDS);

		final var results = runningTest.awaitCompletion();

		final var nodeCounters = runningTest.getNetwork()
			.getSystemCounters().get(runningTest.getNetwork().getNodes().get(NODE_UNDER_TEST_INDEX));

		assertThat(results).allSatisfy((name, err) -> assertThat(err).isEmpty());

		// node must be synced up to some state after the first epoch
		// and must not fall behind too much
		assertTrue(nodeCounters.get(CounterType.SYNC_TARGET_CURRENT_DIFF) < 200);
		assertTrue(nodeCounters.get(CounterType.SYNC_PROCESSED) > 200);
<<<<<<< HEAD
//		assertTrue(nodeCounters.get(CounterType.LEDGER_BFT_COMMANDS_PROCESSED) > 200);
=======
>>>>>>> 8895d036
		assertTrue(nodeCounters.get(CounterType.LEDGER_STATE_VERSION) > 200);
		// just to be sure that node wasn't a validator
		assertEquals(0, nodeCounters.get(CounterType.BFT_PROPOSALS_MADE));
		assertEquals(0, nodeCounters.get(CounterType.BFT_PROCESSED));
	}
}<|MERGE_RESOLUTION|>--- conflicted
+++ resolved
@@ -101,10 +101,6 @@
 		// and must not fall behind too much
 		assertTrue(nodeCounters.get(CounterType.SYNC_TARGET_CURRENT_DIFF) < 200);
 		assertTrue(nodeCounters.get(CounterType.SYNC_PROCESSED) > 200);
-<<<<<<< HEAD
-//		assertTrue(nodeCounters.get(CounterType.LEDGER_BFT_COMMANDS_PROCESSED) > 200);
-=======
->>>>>>> 8895d036
 		assertTrue(nodeCounters.get(CounterType.LEDGER_STATE_VERSION) > 200);
 		// just to be sure that node wasn't a validator
 		assertEquals(0, nodeCounters.get(CounterType.BFT_PROPOSALS_MADE));
