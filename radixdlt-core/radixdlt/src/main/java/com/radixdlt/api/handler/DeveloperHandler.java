/* Copyright 2021 Radix Publishing Ltd incorporated in Jersey (Channel Islands).
 *
 * Licensed under the Radix License, Version 1.0 (the "License"); you may not use this
 * file except in compliance with the License. You may obtain a copy of the License at:
 *
 * radixfoundation.org/licenses/LICENSE-v1
 *
 * The Licensor hereby grants permission for the Canonical version of the Work to be
 * published, distributed and used under or by reference to the Licensor’s trademark
 * Radix ® and use of any unregistered trade names, logos or get-up.
 *
 * The Licensor provides the Work (and each Contributor provides its Contributions) on an
 * "AS IS" BASIS, WITHOUT WARRANTIES OR CONDITIONS OF ANY KIND, either express or implied,
 * including, without limitation, any warranties or conditions of TITLE, NON-INFRINGEMENT,
 * MERCHANTABILITY, or FITNESS FOR A PARTICULAR PURPOSE.
 *
 * Whilst the Work is capable of being deployed, used and adopted (instantiated) to create
 * a distributed ledger it is your responsibility to test and validate the code, together
 * with all logic and performance of that code under all foreseeable scenarios.
 *
 * The Licensor does not make or purport to make and hereby excludes liability for all
 * and any representation, warranty or undertaking in any form whatsoever, whether express
 * or implied, to any entity or person, including any representation, warranty or
 * undertaking, as to the functionality security use, value or other characteristics of
 * any distributed ledger nor in respect the functioning or value of any tokens which may
 * be created stored or transferred using the Work. The Licensor does not warrant that the
 * Work or any use of the Work complies with any law or regulation in any territory where
 * it may be implemented or used or that it will be appropriate for any specific purpose.
 *
 * Neither the licensor nor any current or former employees, officers, directors, partners,
 * trustees, representatives, agents, advisors, contractors, or volunteers of the Licensor
 * shall be liable for any direct or indirect, special, incidental, consequential or other
 * losses of any kind, in tort, contract or otherwise (including but not limited to loss
 * of revenue, income or profits, or loss of use or data, or loss of reputation, or loss
 * of any economic or other opportunity of whatsoever nature or howsoever arising), arising
 * out of or in connection with (without limitation of any use, misuse, of any ledger system
 * or use made or its functionality or any performance or operation of any code or protocol
 * caused by bugs or programming or logic errors or otherwise);
 *
 * A. any offer, purchase, holding, use, sale, exchange or transmission of any
 * cryptographic keys, tokens or assets created, exchanged, stored or arising from any
 * interaction with the Work;
 *
 * B. any failure in a transmission or loss of any token or assets keys or other digital
 * artefacts due to errors in transmission;
 *
 * C. bugs, hacks, logic errors or faults in the Work or any communication;
 *
 * D. system software or apparatus including but not limited to losses caused by errors
 * in holding or transmitting tokens by any third-party;
 *
 * E. breaches or failure of security including hacker attacks, loss or disclosure of
 * password, loss of private key, unauthorised use or misuse of such passwords or keys;
 *
 * F. any losses including loss of anticipated savings or other benefits resulting from
 * use of the Work or any changes to the Work (however implemented).
 *
 * You are solely responsible for; testing, validating and evaluation of all operation
 * logic, functionality, security and appropriateness of using the Work for any commercial
 * or non-commercial purpose and for any reproduction or redistribution by You of the
 * Work. You assume all risks associated with Your use of the Work and the exercise of
 * permissions under this License.
 */

package com.radixdlt.api.handler;

import com.google.inject.Inject;
import com.radixdlt.api.data.action.TransactionAction;
import com.radixdlt.api.service.ActionParserService;
import com.radixdlt.application.tokens.Amount;
import com.radixdlt.application.tokens.Bucket;
import com.radixdlt.application.tokens.ResourceInBucket;
import com.radixdlt.application.tokens.state.TokenResourceMetadata;
import com.radixdlt.atom.SubstateTypeId;
import com.radixdlt.atom.Txn;
import com.radixdlt.constraintmachine.SubstateIndex;
import com.radixdlt.constraintmachine.SystemMapKey;
import com.radixdlt.crypto.ECPublicKey;
import com.radixdlt.engine.RadixEngine;
import com.radixdlt.environment.EventDispatcher;
import com.radixdlt.identifiers.AID;
import com.radixdlt.identifiers.AccountAddressing;
import com.radixdlt.identifiers.NodeAddressing;
import com.radixdlt.identifiers.REAddr;
import com.radixdlt.identifiers.ResourceAddressing;
import com.radixdlt.identifiers.ValidatorAddressing;
import com.radixdlt.ledger.VerifiedTxnsAndProof;
import com.radixdlt.network.p2p.addressbook.AddressBook;
import com.radixdlt.network.p2p.discovery.DiscoverPeers;
import com.radixdlt.networks.Addressing;
import com.radixdlt.networks.Network;
import com.radixdlt.serialization.DeserializeException;
import com.radixdlt.statecomputer.LedgerAndBFTProof;
import com.radixdlt.statecomputer.checkpoint.GenesisBuilder;
import com.radixdlt.statecomputer.forks.Forks;
import com.radixdlt.store.TxnIndex;
import com.radixdlt.store.berkeley.BerkeleyLedgerEntryStore;
import com.radixdlt.utils.Bytes;
import com.radixdlt.utils.Pair;
import com.radixdlt.utils.UInt256;
import com.radixdlt.utils.UInt384;
import com.radixdlt.utils.functional.Failure;
import com.radixdlt.utils.functional.Result;
import org.json.JSONObject;

import java.util.Arrays;
import java.util.Comparator;
import java.util.List;
import java.util.Map;
import java.util.concurrent.atomic.AtomicLong;
import java.util.function.Function;
import java.util.function.Predicate;
import java.util.regex.Pattern;
import java.util.stream.Collectors;

import static com.radixdlt.api.JsonRpcUtil.*;
import static com.radixdlt.api.data.ApiErrors.UNABLE_TO_PREPARE_TX;
import static com.radixdlt.utils.functional.Result.allOf;

public final class DeveloperHandler {
	private final GenesisBuilder genesisBuilder;
	private final RadixEngine<LedgerAndBFTProof> radixEngine;
	private final BerkeleyLedgerEntryStore engineStore;
	private final Addressing addressing;
	private final TxnIndex txnIndex;
<<<<<<< HEAD
	private final Forks forks;
=======
	private final AddressBook addressBook;
	private final EventDispatcher<DiscoverPeers> discoverPeersEventDispatcher;

>>>>>>> 067d3f70

	@Inject
	public DeveloperHandler(
		GenesisBuilder genesisBuilder,
		RadixEngine<LedgerAndBFTProof> radixEngine,
		BerkeleyLedgerEntryStore engineStore,
		Addressing addressing,
		TxnIndex txnIndex,
<<<<<<< HEAD
		Forks forks
=======
		AddressBook addressBook,
		EventDispatcher<DiscoverPeers> discoverPeersEventDispatcher
>>>>>>> 067d3f70
	) {
		this.genesisBuilder = genesisBuilder;
		this.radixEngine = radixEngine;
		this.addressing = addressing;
		this.engineStore = engineStore;
		this.txnIndex = txnIndex;
<<<<<<< HEAD
		this.forks = forks;
=======
		this.addressBook = addressBook;
		this.discoverPeersEventDispatcher = discoverPeersEventDispatcher;
>>>>>>> 067d3f70
	}

	private Result<VerifiedTxnsAndProof> build(String message, List<TransactionAction> steps) {
		var actions = steps.stream().flatMap(TransactionAction::toAction).collect(Collectors.toList());
		return Result.wrap(
			UNABLE_TO_PREPARE_TX,
			() -> {
				try {
					var txn = genesisBuilder.build(message, System.currentTimeMillis(), actions);
					var proof = genesisBuilder.generateGenesisProof(txn);
					return VerifiedTxnsAndProof.create(List.of(txn), proof);
				} catch (Exception e) {
					e.printStackTrace();
					throw e;
				}
			}
		);
	}

	public JSONObject handleGenesisConstruction(JSONObject request) {
		return withRequiredParameters(
			request,
			List.of("networkId", "actions", "message"),
			params -> {
				var message = params.getString("message");
				var addressing = Addressing.ofNetworkId(params.getInt("networkId"));
				var actionParserService = new ActionParserService(addressing, forks);

				return allOf(safeArray(params, "actions"))
					.flatMap(actions ->
						actionParserService.parse(actions).flatMap(steps -> this.build(message, steps))
							.map(p -> {
								var o = jsonObject();
								var txns = jsonArray();
								p.getTxns().forEach(txn -> txns.put(Bytes.toHexString(txn.getPayload())));
								var proof = p.getProof().asJSON(addressing);
								return o.put("txns", txns).put("proof", proof);
							})
					);
			});
	}

	private Function<Bucket, String> getKeyMapper(String groupBy) {
		switch (groupBy) {
			case "resource":
				return b -> {
					if (b.resourceAddr() == null) {
						return "stake-ownership";
					}

					var key = SystemMapKey.ofResourceData(b.resourceAddr(), SubstateTypeId.TOKEN_RESOURCE_METADATA.id());
					var meta = (TokenResourceMetadata) radixEngine.get(key).orElseThrow();
					return addressing.forResources().of(meta.getSymbol(), b.resourceAddr());
				};
			case "owner":
				return b -> b.getOwner() == null ? "null" : addressing.forAccounts().of(b.getOwner());
			case "validator":
				return b -> b.getValidatorKey() == null ? "null" : addressing.forValidators().of(b.getValidatorKey());
			default:
				throw new IllegalArgumentException("Invalid groupBy: " + groupBy);
		}
	}

	private Predicate<Bucket> getBucketPredicate(String type, byte[] value) {
		switch (type) {
			case "resource":
				return b -> Arrays.equals(b.resourceAddr().getBytes(), value);
			case "owner":
				return b -> Arrays.equals(b.getOwner().getBytes(), value);
			case "validator":
				return b -> Arrays.equals(b.getValidatorKey().getCompressedBytes(), value);
			default:
				throw new IllegalArgumentException("Invalid value type: " + type);
		}
	}

	public JSONObject handleQueryResourceState(JSONObject request) {
		return withRequiredParameters(
			request,
			List.of("prefix"),
			params -> {
				var keyMapper = getKeyMapper(params.has("groupBy") ? params.getString("groupBy") : "resource");
				final Predicate<Bucket> bucketPredicate;
				if (params.has("query")) {
					var query = params.getJSONObject("query");
					var type = query.getString("type");
					var value = Bytes.fromHexString(query.getString("value"));
					bucketPredicate = getBucketPredicate(type, value);
				} else {
					bucketPredicate = b -> true;
				}

				var hex = params.getString("prefix");
				var prefix = Bytes.fromHexString(hex);
				var index = SubstateIndex.create(prefix);
				if (!ResourceInBucket.class.isAssignableFrom(index.getSubstateClass())) {
					throw new IllegalArgumentException("Invalid resource index " + index.getSubstateClass());
				}
				var resultJson = jsonArray();
				var map = radixEngine.reduceResourcesWithSubstateCount(
					(SubstateIndex<ResourceInBucket>) index,
					r -> keyMapper.apply(r.bucket()),
					r -> bucketPredicate.test(r.bucket())
				);
				map.entrySet().stream()
					.sorted(Comparator.<Map.Entry<String, Pair<UInt384, Long>>, UInt384>comparing(e -> e.getValue().getFirst()).reversed())
					.forEach(e ->
						resultJson.put(jsonObject()
							.put("key", e.getKey())
							.put("amount", e.getValue().getFirst())
							.put("substateCount", e.getValue().getSecond())
						)
					);
				var totalSubstateCount = map.values().stream().mapToLong(Pair::getSecond).sum();
				var totalAmount = map.values().stream().map(Pair::getFirst).reduce(UInt384::add).orElse(UInt384.ZERO);
				return Result.ok(jsonObject()
					.put("entries", resultJson)
					.put("entryCount", map.size())
					.put("totalSubstateCount", totalSubstateCount)
					.put("totalAmount", totalAmount)
				);
			}
		);
	}

	public JSONObject handleLookupMappedSubstate(JSONObject request) {
		return withRequiredParameters(
			request,
			List.of("key"),
			params -> {
				var key = Bytes.fromHexString(params.getString("key"));
				var systemMapKey = SystemMapKey.create(key);
				var bytes = engineStore.get(systemMapKey).orElseThrow();
				return Result.ok(jsonObject()
					.put("id", Bytes.toHexString(bytes.getId()))
					.put("data", Bytes.toHexString(bytes.getData()))
				);
			});
	}

	public JSONObject handleScanSubstates(JSONObject request) {
		return withRequiredParameters(
			request,
			List.of("keyHexRegex", "valueHexRegex"),
			params -> {
				var keyHexRegex = params.getString("keyHexRegex");
				var keyPattern = Pattern.compile(keyHexRegex).asMatchPredicate();
				var valueHexRegex = params.getString("valueHexRegex");
				var limit = params.has("loadLimit") ? params.getLong("loadLimit") : 8;
				var valuePattern = Pattern.compile(valueHexRegex).asMatchPredicate();
				var found = jsonArray();
				var totalKeySize = new AtomicLong();
				var totalValueSize = new AtomicLong();
				var stream = engineStore.scanner()
					.map(r -> Pair.of(Bytes.toHexString(r.getId()), Bytes.toHexString(r.getData())))
					.filter(p -> keyPattern.test(p.getFirst()) && valuePattern.test(p.getSecond()))
					.peek(p -> {
						if (found.length() < limit) {
							found.put(p.getFirst() + ":" + p.getSecond());
						}
						totalKeySize.getAndAdd(p.getFirst().length() / 2);
						totalValueSize.getAndAdd(p.getSecond().length() / 2);
					});
				var countByGroup = stream
					.collect(
						Collectors.groupingBy(
							p -> p.getSecond().length() > 0 ? p.getSecond().substring(0, 2) : "virtual-down",
							Collectors.counting()
						)
					);
				stream.close();

				var countByGroupJson = jsonObject();
				countByGroup.forEach(countByGroupJson::put);

				return Result.ok(jsonObject()
					.put("loaded", found)
					.put("countBySubstateType", countByGroupJson)
					.put("totalIdSize", totalKeySize.get())
					.put("totalDataSize", totalValueSize.get())
					.put("totalSize", totalKeySize.get() + totalValueSize.get())
					.put("totalCount", countByGroup.values().stream().mapToLong(l -> l).sum())
				);
			}
		);
	}

	public JSONObject handleLookupTransaction(JSONObject request) {
		return withRequiredParameters(
			request,
			List.of("txn"),
			params -> Result.wrap(
				e -> Failure.failure(-1, e.getMessage()),
				() -> {
					var txnHex = params.getString("txId");
					var txId = AID.from(txnHex);
					return txnIndex.get(txId)
						.map(txn -> jsonObject()
							.put("result", "found")
							.put("payload", Bytes.toHexString(txn.getPayload()))
						)
						.orElse(jsonObject().put("result", "notfound"));
				}
			)
		);
	}

	public JSONObject handleParseTxn(JSONObject request) {
		return withRequiredParameters(
			request,
			List.of("txn"),
			params -> Result.wrap(
				e -> Failure.failure(-1, e.getMessage()),
				() -> {
					var parser = radixEngine.getParser();
					var txnHex = params.getString("txn");
					var txn = Txn.create(Bytes.fromHexString(txnHex));
					var result = parser.parse(txn);
					var resultJson = jsonObject();
					var instructionsJson = jsonArray();
					resultJson.put("txId", txn.getId().toJson());
					resultJson.put("size", txn.getPayload().length);
					resultJson.put("instructions", instructionsJson);
					result.instructions().forEach(i -> {
						var buf = i.getDataByteBuffer();
						instructionsJson.put(jsonObject()
							.put("op", i.getMicroOp().toString())
							.put("data", i.getData() == null ? null : i.getData().toString())
							.put("data_raw", Bytes.toHexString(buf.array(), buf.position(), i.getDataLength()))
							.put("data_size", i.getDataLength())
						);
					});
					return resultJson;
				}
			)
		);
	}

	public JSONObject handleParseSubstate(JSONObject request) {
		return withRequiredParameters(
			request,
			List.of("data"),
			params -> Result.wrap(
				e -> Failure.failure(-1, e.getMessage()),
				() -> {
					var data = Bytes.fromHexString(params.getString("data"));
					var deserialization = radixEngine.getSubstateDeserialization();
					var substate = deserialization.deserialize(data);
					return jsonObject()
						.put("parsed", substate.toString());
				}
			)
		);
	}


	private static Pair<String, ECPublicKey> parseAddress(String type, String address) throws DeserializeException {
		switch (type) {
			case "account":
				return AccountAddressing.parseUnknownHrp(address).mapSecond(addr -> addr.publicKey().orElseThrow());
			case "node":
				return NodeAddressing.parseUnknownHrp(address);
			case "validator":
				return ValidatorAddressing.parseUnknownHrp(address);
			default:
				throw new IllegalArgumentException("type must be: [account|node|validator]");
		}
	}

	public JSONObject handleParseAddress(JSONObject request) {
		return withRequiredParameters(
			request,
			List.of("address", "type"),
			params -> Result.wrap(
				e -> Failure.failure(-1, e.getMessage()),
				() -> {
					var type = params.getString("type");
					if (type.equals("resource")) {
						var rri = params.getString("rri");
						var pair = ResourceAddressing.parseUnknownHrp(rri);
						return jsonObject()
							.put("hrp", pair.getFirst())
							.put("address", pair.getSecond().toString());
					} else {
						var address = params.getString("address");
						var pair = parseAddress(type, address);
						var hrp = pair.getFirst();
						var pubKey = pair.getSecond();
						return jsonObject()
							.put("hrp", hrp)
							.put("public_key", Bytes.toHexString(pubKey.getCompressedBytes()));
					}
				}
			)
		);
	}

	public JSONObject handleParseAmount(JSONObject request) {
		return withRequiredParameters(
			request,
			List.of("amount"),
			params -> Result.wrap(
				e -> Failure.failure(-1, e.getMessage()),
				() -> {
					var amountString = params.getString("amount");
					var amount = UInt256.from(amountString);
					return jsonObject()
						.put("parsed", Amount.ofSubunits(amount).toString());
				}
			)
		);
	}

	private static String createAddress(String type, Network network, ECPublicKey key) {
		switch (type) {
			case "account":
				return AccountAddressing.bech32(network.getAccountHrp()).of(REAddr.ofPubKeyAccount(key));
			case "node":
				return NodeAddressing.bech32(network.getNodeHrp()).of(key);
			case "validator":
				return ValidatorAddressing.bech32(network.getValidatorHrp()).of(key);
			default:
				throw new IllegalArgumentException("type must be: [account|node|validator]");
		}
	}

	public JSONObject handleCreateAddress(JSONObject request) {
		return withRequiredParameters(
			request,
			List.of("networkId", "type"),
			params -> Result.wrap(
				e -> Failure.failure(-1, e.getMessage()),
				() -> {
					var networkId = params.getInt("networkId");
					var network = Network.ofId(networkId).orElseThrow();
					var type = params.getString("type");
					final String address;
					if (type.equals("resource")) {
						var addrBytes = Bytes.fromHexString(params.getString("address"));
						var reAddr = REAddr.of(addrBytes);
						var symbol = params.getString("symbol");
						var suffix = network.getResourceHrpSuffix();
						address = ResourceAddressing.bech32(suffix).of(symbol, reAddr);
					} else {
						var publicKeyHex = params.getString("public_key");
						var publicKey = ECPublicKey.fromHex(publicKeyHex);
						address = createAddress(type, network, publicKey);
					}
					return jsonObject()
						.put("address", address);
				}
			)
		);
	}

	public JSONObject clearAddressBook(JSONObject request) {
		this.addressBook.clear();
		this.discoverPeersEventDispatcher.dispatch(DiscoverPeers.create());
		return jsonObject();
	}
}<|MERGE_RESOLUTION|>--- conflicted
+++ resolved
@@ -123,13 +123,9 @@
 	private final BerkeleyLedgerEntryStore engineStore;
 	private final Addressing addressing;
 	private final TxnIndex txnIndex;
-<<<<<<< HEAD
-	private final Forks forks;
-=======
 	private final AddressBook addressBook;
 	private final EventDispatcher<DiscoverPeers> discoverPeersEventDispatcher;
-
->>>>>>> 067d3f70
+	private final Forks forks;
 
 	@Inject
 	public DeveloperHandler(
@@ -138,24 +134,18 @@
 		BerkeleyLedgerEntryStore engineStore,
 		Addressing addressing,
 		TxnIndex txnIndex,
-<<<<<<< HEAD
+		AddressBook addressBook,
+		EventDispatcher<DiscoverPeers> discoverPeersEventDispatcher,
 		Forks forks
-=======
-		AddressBook addressBook,
-		EventDispatcher<DiscoverPeers> discoverPeersEventDispatcher
->>>>>>> 067d3f70
 	) {
 		this.genesisBuilder = genesisBuilder;
 		this.radixEngine = radixEngine;
 		this.addressing = addressing;
 		this.engineStore = engineStore;
 		this.txnIndex = txnIndex;
-<<<<<<< HEAD
-		this.forks = forks;
-=======
 		this.addressBook = addressBook;
 		this.discoverPeersEventDispatcher = discoverPeersEventDispatcher;
->>>>>>> 067d3f70
+		this.forks = forks;
 	}
 
 	private Result<VerifiedTxnsAndProof> build(String message, List<TransactionAction> steps) {
