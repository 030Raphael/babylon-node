/*
 *  Copyright 2021 Radix DLT Ltd incorporated in England.
 *  *
 *  * Licensed under the Radix License, Version 1.0 (the "License"); you may not use this
 *  * file except in compliance with the License. You may obtain a copy of the License at:
 *  *
 *  * radixfoundation.org/licenses/LICENSE-v1
 *  *
 *  * The Licensor hereby grants permission for the Canonical version of the Work to be
 *  * published, distributed and used under or by reference to the Licensor’s trademark
 *  * Radix ® and use of any unregistered trade names, logos or get-up.
 *  *
 *  * The Licensor provides the Work (and each Contributor provides its Contributions) on an
 *  * "AS IS" BASIS, WITHOUT WARRANTIES OR CONDITIONS OF ANY KIND, either express or implied,
 *  * including, without limitation, any warranties or conditions of TITLE, NON-INFRINGEMENT,
 *  * MERCHANTABILITY, or FITNESS FOR A PARTICULAR PURPOSE.
 *  *
 *  * Whilst the Work is capable of being deployed, used and adopted (instantiated) to create
 *  * a distributed ledger it is your responsibility to test and validate the code, together
 *  * with all logic and performance of that code under all foreseeable scenarios.
 *  *
 *  * The Licensor does not make or purport to make and hereby excludes liability for all
 *  * and any representation, warranty or undertaking in any form whatsoever, whether express
 *  * or implied, to any entity or person, including any representation, warranty or
 *  * undertaking, as to the functionality security use, value or other characteristics of
 *  * any distributed ledger nor in respect the functioning or value of any tokens which may
 *  * be created stored or transferred using the Work. The Licensor does not warrant that the
 *  * Work or any use of the Work complies with any law or regulation in any territory where
 *  * it may be implemented or used or that it will be appropriate for any specific purpose.
 *  *
 *  * Neither the licensor nor any current or former employees, officers, directors, partners,
 *  * trustees, representatives, agents, advisors, contractors, or volunteers of the Licensor
 *  * shall be liable for any direct or indirect, special, incidental, consequential or other
 *  * losses of any kind, in tort, contract or otherwise (including but not limited to loss
 *  * of revenue, income or profits, or loss of use or data, or loss of reputation, or loss
 *  * of any economic or other opportunity of whatsoever nature or howsoever arising), arising
 *  * out of or in connection with (without limitation of any use, misuse, of any ledger system
 *  * or use made or its functionality or any performance or operation of any code or protocol
 *  * caused by bugs or programming or logic errors or otherwise);
 *  *
 *  * A. any offer, purchase, holding, use, sale, exchange or transmission of any
 *  * cryptographic keys, tokens or assets created, exchanged, stored or arising from any
 *  * interaction with the Work;
 *  *
 *  * B. any failure in a transmission or loss of any token or assets keys or other digital
 *  * artefacts due to errors in transmission;
 *  *
 *  * C. bugs, hacks, logic errors or faults in the Work or any communication;
 *  *
 *  * D. system software or apparatus including but not limited to losses caused by errors
 *  * in holding or transmitting tokens by any third-party;
 *  *
 *  * E. breaches or failure of security including hacker attacks, loss or disclosure of
 *  * password, loss of private key, unauthorised use or misuse of such passwords or keys;
 *  *
 *  * F. any losses including loss of anticipated savings or other benefits resulting from
 *  * use of the Work or any changes to the Work (however implemented).
 *  *
 *  * You are solely responsible for; testing, validating and evaluation of all operation
 *  * logic, functionality, security and appropriateness of using the Work for any commercial
 *  * or non-commercial purpose and for any reproduction or redistribution by You of the
 *  * Work. You assume all risks associated with Your use of the Work and the exercise of
 *  * permissions under this License.
 *
 */

package com.radixdlt.api.service;

import com.google.inject.Inject;
import com.radixdlt.api.store.ValidatorUptime;
import com.radixdlt.application.system.state.StakeOwnership;
import com.radixdlt.application.system.state.ValidatorBFTData;
import com.radixdlt.application.system.state.ValidatorStakeData;
import com.radixdlt.application.tokens.state.PreparedStake;
import com.radixdlt.application.tokens.state.PreparedUnstakeOwnership;
import com.radixdlt.application.validators.state.AllowDelegationFlag;
import com.radixdlt.application.validators.state.ValidatorFeeCopy;
import com.radixdlt.application.validators.state.ValidatorMetaData;
import com.radixdlt.application.validators.state.ValidatorOwnerCopy;
import com.radixdlt.application.validators.state.ValidatorRegisteredCopy;
import com.radixdlt.atom.SubstateTypeId;
import com.radixdlt.constraintmachine.SubstateIndex;
import com.radixdlt.constraintmachine.SystemMapKey;
import com.radixdlt.crypto.ECPublicKey;
import com.radixdlt.engine.RadixEngine;
import com.radixdlt.identifiers.REAddr;
import com.radixdlt.statecomputer.LedgerAndBFTProof;
<<<<<<< HEAD
import com.radixdlt.statecomputer.forks.Forks;
import com.radixdlt.statecomputer.forks.ForksEpochStore;
import com.radixdlt.store.EngineStore;
import com.radixdlt.utils.functional.FunctionalUtils;
import com.radixdlt.utils.functional.Result;
import com.radixdlt.utils.functional.Result.Mapper2;

import java.util.Comparator;
import java.util.List;
import java.util.Optional;
import java.util.stream.Collectors;

import static com.radixdlt.api.data.ApiErrors.UNKNOWN_VALIDATOR;
import static com.radixdlt.utils.functional.FunctionalUtils.skipUntil;
import static com.radixdlt.utils.functional.Tuple.tuple;

public class ValidatorInfoService {
	private final EngineStore<LedgerAndBFTProof> engineStore;
	private final ForksEpochStore forksEpochStore;
	private final Forks forks;
	private final Addressing addressing;

	@Inject
	public ValidatorInfoService(
		EngineStore<LedgerAndBFTProof> engineStore,
		ForksEpochStore forksEpochStore,
		Forks forks,
		Addressing addressing
	) {
		this.engineStore = engineStore;
		this.forksEpochStore = forksEpochStore;
		this.forks = forks;
		this.addressing = addressing;
=======
import com.radixdlt.utils.UInt256;
import com.radixdlt.utils.UInt384;
import org.bouncycastle.util.Arrays;

import java.util.HashMap;
import java.util.Map;

public final class ValidatorInfoService {
	private final RadixEngine<LedgerAndBFTProof> radixEngine;

	@Inject
	public ValidatorInfoService(RadixEngine<LedgerAndBFTProof> radixEngine) {
		this.radixEngine = radixEngine;
	}

	public ValidatorMetaData getMetadata(ECPublicKey validatorKey) {
		var validatorDataKey = SystemMapKey.ofSystem(SubstateTypeId.VALIDATOR_META_DATA.id(), validatorKey.getCompressedBytes());
		return (ValidatorMetaData) radixEngine.get(validatorDataKey).orElse(ValidatorMetaData.createVirtual(validatorKey));
>>>>>>> c3f587f6
	}

	public AllowDelegationFlag getAllowDelegationFlag(ECPublicKey validatorKey) {
		var validatorDataKey = SystemMapKey.ofSystem(SubstateTypeId.VALIDATOR_ALLOW_DELEGATION_FLAG.id(), validatorKey.getCompressedBytes());
		return (AllowDelegationFlag) radixEngine.get(validatorDataKey).orElse(AllowDelegationFlag.createVirtual(validatorKey));
	}

	public ValidatorUptime getUptime(ECPublicKey validatorKey) {
		var validatorUptimeKey = SystemMapKey.ofSystem(SubstateTypeId.VALIDATOR_BFT_DATA.id(), validatorKey.getCompressedBytes());
		return radixEngine.get(validatorUptimeKey)
			.map(ValidatorBFTData.class::cast)
			.map(d -> ValidatorUptime.create(d.proposalsCompleted(), d.proposalsMissed()))
			.orElse(ValidatorUptime.empty());
	}


	public ValidatorRegisteredCopy getNextEpochRegisteredFlag(ECPublicKey validatorKey) {
		var validatorDataKey = SystemMapKey.ofSystem(SubstateTypeId.VALIDATOR_REGISTERED_FLAG_COPY.id(), validatorKey.getCompressedBytes());
		return (ValidatorRegisteredCopy) radixEngine.get(validatorDataKey).orElse(ValidatorRegisteredCopy.createVirtual(validatorKey));
	}

	public ValidatorFeeCopy getNextValidatorFee(ECPublicKey validatorKey) {
		var validatorDataKey = SystemMapKey.ofSystem(SubstateTypeId.VALIDATOR_RAKE_COPY.id(), validatorKey.getCompressedBytes());
		return (ValidatorFeeCopy) radixEngine.get(validatorDataKey).orElse(ValidatorFeeCopy.createVirtual(validatorKey));
	}

	public ValidatorOwnerCopy getNextEpochValidatorOwner(ECPublicKey validatorKey) {
		var validatorDataKey = SystemMapKey.ofSystem(SubstateTypeId.VALIDATOR_OWNER_COPY.id(), validatorKey.getCompressedBytes());
		return (ValidatorOwnerCopy) radixEngine.get(validatorDataKey).orElse(ValidatorOwnerCopy.createVirtual(validatorKey));
	}


	public Map<REAddr, UInt384> getPreparedStakes(ECPublicKey validatorKey) {
		var index = SubstateIndex.create(
			Arrays.concatenate(new byte[] {SubstateTypeId.PREPARED_STAKE.id(), 0}, validatorKey.getCompressedBytes()),
			PreparedStake.class
		);
<<<<<<< HEAD
		var nextEpochValidators = NextEpochValidators.create();
		var deserialization = retrieveEpochParser();
		for (var index : indices) {
			try (var cursor = engineStore.openIndexedCursor(index)) {
				while (cursor.hasNext()) {
					try {
						var p = deserialization.deserialize(cursor.next().getData());
						nextEpochValidators.process(p);
					} catch (DeserializeException e) {
						throw new IllegalStateException();
					}
				}
			}
=======
		return radixEngine.reduceResources(index, PreparedStake::getOwner);
	}

	public Map<REAddr, UInt384> getPreparedOwnershipUnstakes(ECPublicKey validatorKey) {
		var index = SubstateIndex.create(
			Arrays.concatenate(new byte[] {SubstateTypeId.PREPARED_UNSTAKE.id(), 0}, validatorKey.getCompressedBytes()),
			PreparedUnstakeOwnership.class
		);
		return radixEngine.reduceResources(index, PreparedUnstakeOwnership::getOwner);
	}

	public Map<REAddr, UInt256> getEstimatedPreparedUnstakes(ValidatorStakeData curData) {
		var validatorKey = curData.getValidatorKey();
		var ownershipUnstakes = getPreparedOwnershipUnstakes(validatorKey);

		var curStake = curData.getTotalStake();
		var curOwnership = curData.getTotalOwnership();
		var unstakes = new HashMap<REAddr, UInt256>();
		for (var e : ownershipUnstakes.entrySet()) {
			var unstakeValueEstimate = e.getValue().multiply(curStake).divide(curOwnership).getLow();
			unstakes.put(e.getKey(), unstakeValueEstimate);
			curOwnership = curOwnership.subtract(e.getValue().getLow());
			curStake = curStake.subtract(unstakeValueEstimate);
>>>>>>> c3f587f6
		}
		return unstakes;
	}


	public Map<REAddr, UInt256> getEstimatedIndividualStakes(ValidatorStakeData curData) {
		var validatorKey = curData.getValidatorKey();
		var index = SubstateIndex.create(
			Arrays.concatenate(new byte[] {SubstateTypeId.STAKE_OWNERSHIP.id(), 0}, validatorKey.getCompressedBytes()),
			StakeOwnership.class
		);
		var stakeReceived = radixEngine.reduceResources(index, StakeOwnership::getOwner);
		var stakes = new HashMap<REAddr, UInt256>();
		stakeReceived.forEach((address, amt) -> stakes.put(
			address, amt.multiply(curData.getTotalStake()).divide(curData.getTotalOwnership()).getLow())
		);
		return stakes;
	}

<<<<<<< HEAD
	private SubstateDeserialization retrieveEpochParser() {
		final var forkConfig = forks.getCurrentFork(forksEpochStore.getEpochsForkHashes());
		return forkConfig.engineRules().getParser().getSubstateDeserialization();
=======
	public ValidatorStakeData getValidatorStakeData(ECPublicKey validatorKey) {
		var validatorDataKey = SystemMapKey.ofSystem(SubstateTypeId.VALIDATOR_STAKE_DATA.id(), validatorKey.getCompressedBytes());
		return (ValidatorStakeData) radixEngine.get(validatorDataKey).orElse(ValidatorStakeData.createVirtual(validatorKey));
>>>>>>> c3f587f6
	}
}<|MERGE_RESOLUTION|>--- conflicted
+++ resolved
@@ -85,41 +85,6 @@
 import com.radixdlt.engine.RadixEngine;
 import com.radixdlt.identifiers.REAddr;
 import com.radixdlt.statecomputer.LedgerAndBFTProof;
-<<<<<<< HEAD
-import com.radixdlt.statecomputer.forks.Forks;
-import com.radixdlt.statecomputer.forks.ForksEpochStore;
-import com.radixdlt.store.EngineStore;
-import com.radixdlt.utils.functional.FunctionalUtils;
-import com.radixdlt.utils.functional.Result;
-import com.radixdlt.utils.functional.Result.Mapper2;
-
-import java.util.Comparator;
-import java.util.List;
-import java.util.Optional;
-import java.util.stream.Collectors;
-
-import static com.radixdlt.api.data.ApiErrors.UNKNOWN_VALIDATOR;
-import static com.radixdlt.utils.functional.FunctionalUtils.skipUntil;
-import static com.radixdlt.utils.functional.Tuple.tuple;
-
-public class ValidatorInfoService {
-	private final EngineStore<LedgerAndBFTProof> engineStore;
-	private final ForksEpochStore forksEpochStore;
-	private final Forks forks;
-	private final Addressing addressing;
-
-	@Inject
-	public ValidatorInfoService(
-		EngineStore<LedgerAndBFTProof> engineStore,
-		ForksEpochStore forksEpochStore,
-		Forks forks,
-		Addressing addressing
-	) {
-		this.engineStore = engineStore;
-		this.forksEpochStore = forksEpochStore;
-		this.forks = forks;
-		this.addressing = addressing;
-=======
 import com.radixdlt.utils.UInt256;
 import com.radixdlt.utils.UInt384;
 import org.bouncycastle.util.Arrays;
@@ -138,7 +103,6 @@
 	public ValidatorMetaData getMetadata(ECPublicKey validatorKey) {
 		var validatorDataKey = SystemMapKey.ofSystem(SubstateTypeId.VALIDATOR_META_DATA.id(), validatorKey.getCompressedBytes());
 		return (ValidatorMetaData) radixEngine.get(validatorDataKey).orElse(ValidatorMetaData.createVirtual(validatorKey));
->>>>>>> c3f587f6
 	}
 
 	public AllowDelegationFlag getAllowDelegationFlag(ECPublicKey validatorKey) {
@@ -176,21 +140,6 @@
 			Arrays.concatenate(new byte[] {SubstateTypeId.PREPARED_STAKE.id(), 0}, validatorKey.getCompressedBytes()),
 			PreparedStake.class
 		);
-<<<<<<< HEAD
-		var nextEpochValidators = NextEpochValidators.create();
-		var deserialization = retrieveEpochParser();
-		for (var index : indices) {
-			try (var cursor = engineStore.openIndexedCursor(index)) {
-				while (cursor.hasNext()) {
-					try {
-						var p = deserialization.deserialize(cursor.next().getData());
-						nextEpochValidators.process(p);
-					} catch (DeserializeException e) {
-						throw new IllegalStateException();
-					}
-				}
-			}
-=======
 		return radixEngine.reduceResources(index, PreparedStake::getOwner);
 	}
 
@@ -214,11 +163,9 @@
 			unstakes.put(e.getKey(), unstakeValueEstimate);
 			curOwnership = curOwnership.subtract(e.getValue().getLow());
 			curStake = curStake.subtract(unstakeValueEstimate);
->>>>>>> c3f587f6
 		}
 		return unstakes;
 	}
-
 
 	public Map<REAddr, UInt256> getEstimatedIndividualStakes(ValidatorStakeData curData) {
 		var validatorKey = curData.getValidatorKey();
@@ -234,14 +181,8 @@
 		return stakes;
 	}
 
-<<<<<<< HEAD
-	private SubstateDeserialization retrieveEpochParser() {
-		final var forkConfig = forks.getCurrentFork(forksEpochStore.getEpochsForkHashes());
-		return forkConfig.engineRules().getParser().getSubstateDeserialization();
-=======
 	public ValidatorStakeData getValidatorStakeData(ECPublicKey validatorKey) {
 		var validatorDataKey = SystemMapKey.ofSystem(SubstateTypeId.VALIDATOR_STAKE_DATA.id(), validatorKey.getCompressedBytes());
 		return (ValidatorStakeData) radixEngine.get(validatorDataKey).orElse(ValidatorStakeData.createVirtual(validatorKey));
->>>>>>> c3f587f6
 	}
 }