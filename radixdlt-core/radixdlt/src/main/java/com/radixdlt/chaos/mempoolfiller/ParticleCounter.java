--- conflicted
+++ resolved
@@ -45,13 +45,8 @@
 	@Override
 	public BiFunction<Integer, TokensParticle, Integer> outputReducer() {
 		return (count, p) -> {
-<<<<<<< HEAD
 			if (p.getHoldingAddr().equals(addr)
-				&& p.getRri().isSystem()
-=======
-			if (p.getAddress().equals(address)
 				&& p.getResourceAddr().isSystem()
->>>>>>> 4ee051e7
 				&& p.getAmount().compareTo(fee.multiply(UInt256.TWO)) > 0) {
 				return count + 1;
 			}
@@ -62,13 +57,8 @@
 	@Override
 	public BiFunction<Integer, TokensParticle, Integer> inputReducer() {
 		return (count, p) -> {
-<<<<<<< HEAD
 			if (p.getHoldingAddr().equals(addr)
-				&& p.getRri().isSystem()
-=======
-			if (p.getAddress().equals(address)
 				&& p.getResourceAddr().isSystem()
->>>>>>> 4ee051e7
 				&& p.getAmount().compareTo(fee.multiply(UInt256.TWO)) > 0) {
 				return count - 1;
 			}
