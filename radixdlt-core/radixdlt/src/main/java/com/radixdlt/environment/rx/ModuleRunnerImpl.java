--- conflicted
+++ resolved
@@ -48,12 +48,7 @@
 	private CompositeDisposable compositeDisposable;
 
 	private final List<Subscription<?>> subscriptions;
-<<<<<<< HEAD
-	private final Runnable onStart;
-	private final Runnable onStop;
-=======
 	private final Consumer<ScheduledExecutorService> onStart;
->>>>>>> 155bdd76
 
 	private static class Subscription<T> {
 		final Observable<T> o;
@@ -75,14 +70,6 @@
 		}
 	}
 
-<<<<<<< HEAD
-	private ModuleRunnerImpl(String threadName, List<Subscription<?>> subscriptions, Runnable onStart, Runnable onStop) {
-		this.subscriptions = subscriptions;
-		this.executorService = 	Executors.newSingleThreadScheduledExecutor(ThreadFactories.daemonThreads(threadName));
-		this.singleThreadScheduler = Schedulers.from(this.executorService);
-		this.onStart = onStart;
-		this.onStop = onStop;
-=======
 	private ModuleRunnerImpl(
 		String threadName,
 		List<Subscription<?>> subscriptions,
@@ -93,18 +80,12 @@
 		this.singleThreadScheduler = Schedulers.from(this.executorService);
 		this.threadName = threadName;
 		this.onStart = onStart;
->>>>>>> 155bdd76
 	}
 
 	public static class Builder {
 		private ImmutableList.Builder<Subscription<?>> subscriptionsBuilder = ImmutableList.builder();
 
-<<<<<<< HEAD
-		private Runnable onStart;
-		private Runnable onStop;
-=======
 		private Consumer<ScheduledExecutorService> onStart;
->>>>>>> 155bdd76
 
 		public <T> Builder add(Observable<T> o, EventProcessor<T> p) {
 			subscriptionsBuilder.add(new Subscription<>(o, p));
@@ -121,27 +102,13 @@
 			return this;
 		}
 
-<<<<<<< HEAD
-		public Builder onStart(Runnable r) {
-=======
 		public Builder onStart(Consumer<ScheduledExecutorService> r) {
->>>>>>> 155bdd76
 			this.onStart = r;
 			return this;
 		}
 
-<<<<<<< HEAD
-		public Builder onStop(Runnable r) {
-			this.onStop = r;
-			return this;
-		}
-
-		public ModuleRunnerImpl build(String threadName) {
-			return new ModuleRunnerImpl(threadName, subscriptionsBuilder.build(), onStart, onStop);
-=======
 		public ModuleRunnerImpl build(String threadName) {
 			return new ModuleRunnerImpl(threadName, subscriptionsBuilder.build(), onStart);
->>>>>>> 155bdd76
 		}
 	}
 
@@ -163,11 +130,7 @@
 			this.compositeDisposable = new CompositeDisposable(disposables);
 
 			if (this.onStart != null) {
-<<<<<<< HEAD
-				this.onStart.run();
-=======
 				this.onStart.accept(this.executorService);
->>>>>>> 155bdd76
 			}
 		}
 	}
@@ -179,10 +142,6 @@
 				compositeDisposable.dispose();
 				compositeDisposable = null;
 
-<<<<<<< HEAD
-				if (this.onStop != null) {
-					this.onStop.run();
-=======
 				this.shutdownAndAwaitTermination();
 			}
 		}
@@ -197,7 +156,6 @@
 				// Wait a while for tasks to respond to being cancelled
 				if (!this.executorService.awaitTermination(2, TimeUnit.SECONDS)) {
 					System.err.println("Pool " + this.threadName + " did not terminate");
->>>>>>> 155bdd76
 				}
 			}
 		} catch (InterruptedException ie) {
