/*
 * (C) Copyright 2021 Radix DLT Ltd
 *
 * Radix DLT Ltd licenses this file to you under the Apache License,
 * Version 2.0 (the "License"); you may not use this file except in
 * compliance with the License.  You may obtain a copy of the
 * License at
 *
 *  http://www.apache.org/licenses/LICENSE-2.0
 *
 * Unless required by applicable law or agreed to in writing,
 * software distributed under the License is distributed on an
 * "AS IS" BASIS, WITHOUT WARRANTIES OR CONDITIONS OF ANY KIND,
 * either express or implied.  See the License for the specific
 * language governing permissions and limitations under the License.
 */

package com.radixdlt.network.p2p.transport;

import com.google.common.hash.HashCode;
import com.radixdlt.counters.SystemCounters;
import com.radixdlt.crypto.ECKeyOps;
import com.radixdlt.environment.EventDispatcher;
import com.radixdlt.network.p2p.PeerControl;
import com.radixdlt.network.p2p.RadixNodeUri;
import com.radixdlt.network.p2p.PeerEvent;
import com.radixdlt.network.p2p.P2PConfig;
import com.radixdlt.network.p2p.transport.logging.LogSink;
import com.radixdlt.network.p2p.transport.logging.LoggingHandler;
import com.radixdlt.serialization.Serialization;
import io.netty.channel.ChannelInitializer;
import io.netty.channel.ChannelOption;
import io.netty.channel.socket.SocketChannel;
import io.netty.handler.codec.LengthFieldBasedFrameDecoder;
import io.netty.handler.codec.LengthFieldPrepender;
import io.netty.handler.codec.bytes.ByteArrayDecoder;
import io.netty.handler.codec.bytes.ByteArrayEncoder;
import org.apache.logging.log4j.LogManager;
import org.apache.logging.log4j.Logger;

import java.security.SecureRandom;
import java.util.Objects;
import java.util.Optional;

public final class PeerChannelInitializer extends ChannelInitializer<SocketChannel> {
	private static final Logger log = LogManager.getLogger();

	private static final int MAX_PACKET_LENGTH = 1024 * 1024;
	private static final int FRAME_HEADER_LENGTH = Integer.BYTES;

	private final P2PConfig config;
<<<<<<< HEAD
	private final HashCode latestKnownForkHash;
=======
	private final int magic;
>>>>>>> d51e4921
	private final SystemCounters counters;
	private final Serialization serialization;
	private final SecureRandom secureRandom;
	private final ECKeyOps ecKeyOps;
	private final EventDispatcher<PeerEvent> peerEventDispatcher;
	private final PeerControl peerControl;
	private final Optional<RadixNodeUri> uri;

	public PeerChannelInitializer(
		P2PConfig config,
<<<<<<< HEAD
		HashCode latestKnownForkHash,
=======
		int magic,
>>>>>>> d51e4921
		SystemCounters counters,
		Serialization serialization,
		SecureRandom secureRandom,
		ECKeyOps ecKeyOps,
		EventDispatcher<PeerEvent> peerEventDispatcher,
		PeerControl peerControl,
		Optional<RadixNodeUri> uri
	) {
		this.config = Objects.requireNonNull(config);
<<<<<<< HEAD
		this.latestKnownForkHash = Objects.requireNonNull(latestKnownForkHash);
=======
		this.magic = magic;
>>>>>>> d51e4921
		this.counters = Objects.requireNonNull(counters);
		this.serialization = Objects.requireNonNull(serialization);
		this.secureRandom = Objects.requireNonNull(secureRandom);
		this.ecKeyOps = Objects.requireNonNull(ecKeyOps);
		this.peerEventDispatcher = Objects.requireNonNull(peerEventDispatcher);
		this.peerControl = Objects.requireNonNull(peerControl);
		this.uri = Objects.requireNonNull(uri);
	}

	@Override
	protected void initChannel(SocketChannel socketChannel) {
		final var channel = new PeerChannel(
			config,
<<<<<<< HEAD
			latestKnownForkHash,
=======
			magic,
>>>>>>> d51e4921
			counters,
			serialization,
			secureRandom,
			ecKeyOps,
			peerEventDispatcher,
			peerControl,
			uri,
			socketChannel
		);
		final var config = socketChannel.config();
		config.setReceiveBufferSize(MAX_PACKET_LENGTH);
		config.setSendBufferSize(MAX_PACKET_LENGTH);
		config.setOption(ChannelOption.SO_RCVBUF, 1024 * 1024);
		config.setOption(ChannelOption.SO_BACKLOG, 1024);

		if (log.isDebugEnabled()) {
			socketChannel.pipeline().addLast(new LoggingHandler(LogSink.using(log), false));
		}

		uri.ifPresent(u -> log.trace("Initializing peer channel to {}", u));

		final int packetLength = MAX_PACKET_LENGTH + FRAME_HEADER_LENGTH;
		final int headerLength = FRAME_HEADER_LENGTH;

		// TODO(luk): get rid of length-based framing and extend FrameCodec with
		// capability of reading partial frames and multiple frames from a single data read
		socketChannel.pipeline()
			.addLast("unpack", new LengthFieldBasedFrameDecoder(packetLength, 0, headerLength, 0, headerLength))
			.addLast("bytesDecoder", new ByteArrayDecoder())
			.addLast("handler", channel)
			.addLast("pack", new LengthFieldPrepender(headerLength))
			.addLast("bytesEncoder", new ByteArrayEncoder());
	}
}<|MERGE_RESOLUTION|>--- conflicted
+++ resolved
@@ -49,11 +49,8 @@
 	private static final int FRAME_HEADER_LENGTH = Integer.BYTES;
 
 	private final P2PConfig config;
-<<<<<<< HEAD
+	private final int magic;
 	private final HashCode latestKnownForkHash;
-=======
-	private final int magic;
->>>>>>> d51e4921
 	private final SystemCounters counters;
 	private final Serialization serialization;
 	private final SecureRandom secureRandom;
@@ -64,11 +61,8 @@
 
 	public PeerChannelInitializer(
 		P2PConfig config,
-<<<<<<< HEAD
+		int magic,
 		HashCode latestKnownForkHash,
-=======
-		int magic,
->>>>>>> d51e4921
 		SystemCounters counters,
 		Serialization serialization,
 		SecureRandom secureRandom,
@@ -78,11 +72,8 @@
 		Optional<RadixNodeUri> uri
 	) {
 		this.config = Objects.requireNonNull(config);
-<<<<<<< HEAD
+		this.magic = magic;
 		this.latestKnownForkHash = Objects.requireNonNull(latestKnownForkHash);
-=======
-		this.magic = magic;
->>>>>>> d51e4921
 		this.counters = Objects.requireNonNull(counters);
 		this.serialization = Objects.requireNonNull(serialization);
 		this.secureRandom = Objects.requireNonNull(secureRandom);
@@ -96,11 +87,8 @@
 	protected void initChannel(SocketChannel socketChannel) {
 		final var channel = new PeerChannel(
 			config,
-<<<<<<< HEAD
+			magic,
 			latestKnownForkHash,
-=======
-			magic,
->>>>>>> d51e4921
 			counters,
 			serialization,
 			secureRandom,
@@ -134,4 +122,4 @@
 			.addLast("pack", new LengthFieldPrepender(headerLength))
 			.addLast("bytesEncoder", new ByteArrayEncoder());
 	}
-}+}
