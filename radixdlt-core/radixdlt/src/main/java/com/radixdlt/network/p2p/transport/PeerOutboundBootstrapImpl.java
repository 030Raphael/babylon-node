/*
 * (C) Copyright 2021 Radix DLT Ltd
 *
 * Radix DLT Ltd licenses this file to you under the Apache License,
 * Version 2.0 (the "License"); you may not use this file except in
 * compliance with the License.  You may obtain a copy of the
 * License at
 *
 *  http://www.apache.org/licenses/LICENSE-2.0
 *
 * Unless required by applicable law or agreed to in writing,
 * software distributed under the License is distributed on an
 * "AS IS" BASIS, WITHOUT WARRANTIES OR CONDITIONS OF ANY KIND,
 * either express or implied.  See the License for the specific
 * language governing permissions and limitations under the License.
 */

package com.radixdlt.network.p2p.transport;

import com.google.inject.Inject;
import com.google.inject.Provider;
import com.google.inject.Singleton;
import com.radixdlt.counters.SystemCounters;
import com.radixdlt.crypto.ECKeyOps;
import com.radixdlt.environment.EventDispatcher;
import com.radixdlt.network.p2p.P2PConfig;
import com.radixdlt.network.p2p.PeerControl;
import com.radixdlt.network.p2p.PeerEvent;
import com.radixdlt.network.p2p.RadixNodeUri;
import com.radixdlt.networks.NetworkId;
import com.radixdlt.serialization.Serialization;
import com.radixdlt.statecomputer.forks.ForkManager;
import io.netty.bootstrap.Bootstrap;
import io.netty.channel.ChannelOption;
import io.netty.channel.nio.NioEventLoopGroup;
import io.netty.channel.socket.nio.NioSocketChannel;

import java.security.SecureRandom;
import java.util.Objects;
import java.util.Optional;

@Singleton
public final class PeerOutboundBootstrapImpl implements PeerOutboundBootstrap {
	private final P2PConfig config;
<<<<<<< HEAD
	private final int magic;
	private final ForkManager forkManager;
=======
	private final int networkId;
>>>>>>> 76e842bf
	private final SystemCounters counters;
	private final Serialization serialization;
	private final SecureRandom secureRandom;
	private final ECKeyOps ecKeyOps;
	private final EventDispatcher<PeerEvent> peerEventDispatcher;
	private final Provider<PeerControl> peerControl;

	private final NioEventLoopGroup clientWorkerGroup;

	@Inject
	public PeerOutboundBootstrapImpl(
		P2PConfig config,
<<<<<<< HEAD
		@Magic int magic,
		ForkManager forkManager,
=======
		@NetworkId int networkId,
>>>>>>> 76e842bf
		SystemCounters counters,
		Serialization serialization,
		SecureRandom secureRandom,
		ECKeyOps ecKeyOps,
		EventDispatcher<PeerEvent> peerEventDispatcher,
		Provider<PeerControl> peerControl
	) {
		this.config = Objects.requireNonNull(config);
<<<<<<< HEAD
		this.magic = magic;
		this.forkManager = Objects.requireNonNull(forkManager);
=======
		this.networkId = networkId;
>>>>>>> 76e842bf
		this.counters = Objects.requireNonNull(counters);
		this.serialization = Objects.requireNonNull(serialization);
		this.secureRandom = Objects.requireNonNull(secureRandom);
		this.ecKeyOps = Objects.requireNonNull(ecKeyOps);
		this.peerEventDispatcher = Objects.requireNonNull(peerEventDispatcher);
		this.peerControl = Objects.requireNonNull(peerControl);

		this.clientWorkerGroup = new NioEventLoopGroup();
	}

	@Override
	public void initOutboundConnection(RadixNodeUri uri) {
		final var bootstrap = new Bootstrap();
		bootstrap.group(clientWorkerGroup)
			.channel(NioSocketChannel.class)
			.option(ChannelOption.TCP_NODELAY, true)
			.option(ChannelOption.SO_KEEPALIVE, true)
			.handler(new PeerChannelInitializer(
				config,
<<<<<<< HEAD
				magic,
				forkManager.latestKnownFork().getHash(),
=======
				networkId,
>>>>>>> 76e842bf
				counters,
				serialization,
				secureRandom,
				ecKeyOps,
				peerEventDispatcher,
				peerControl.get(),
				Optional.of(uri)
			))
			.connect(uri.getHost(), uri.getPort());
	}
}
<|MERGE_RESOLUTION|>--- conflicted
+++ resolved
@@ -42,12 +42,8 @@
 @Singleton
 public final class PeerOutboundBootstrapImpl implements PeerOutboundBootstrap {
 	private final P2PConfig config;
-<<<<<<< HEAD
-	private final int magic;
+	private final int networkId;
 	private final ForkManager forkManager;
-=======
-	private final int networkId;
->>>>>>> 76e842bf
 	private final SystemCounters counters;
 	private final Serialization serialization;
 	private final SecureRandom secureRandom;
@@ -60,12 +56,8 @@
 	@Inject
 	public PeerOutboundBootstrapImpl(
 		P2PConfig config,
-<<<<<<< HEAD
-		@Magic int magic,
+		@NetworkId int networkId,
 		ForkManager forkManager,
-=======
-		@NetworkId int networkId,
->>>>>>> 76e842bf
 		SystemCounters counters,
 		Serialization serialization,
 		SecureRandom secureRandom,
@@ -74,12 +66,8 @@
 		Provider<PeerControl> peerControl
 	) {
 		this.config = Objects.requireNonNull(config);
-<<<<<<< HEAD
-		this.magic = magic;
+		this.networkId = networkId;
 		this.forkManager = Objects.requireNonNull(forkManager);
-=======
-		this.networkId = networkId;
->>>>>>> 76e842bf
 		this.counters = Objects.requireNonNull(counters);
 		this.serialization = Objects.requireNonNull(serialization);
 		this.secureRandom = Objects.requireNonNull(secureRandom);
@@ -99,12 +87,8 @@
 			.option(ChannelOption.SO_KEEPALIVE, true)
 			.handler(new PeerChannelInitializer(
 				config,
-<<<<<<< HEAD
-				magic,
+				networkId,
 				forkManager.latestKnownFork().getHash(),
-=======
-				networkId,
->>>>>>> 76e842bf
 				counters,
 				serialization,
 				secureRandom,
@@ -115,4 +99,4 @@
 			))
 			.connect(uri.getHost(), uri.getPort());
 	}
-}
+}