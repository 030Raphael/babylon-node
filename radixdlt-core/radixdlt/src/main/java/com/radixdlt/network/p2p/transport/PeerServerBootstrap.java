--- conflicted
+++ resolved
@@ -43,12 +43,8 @@
 	private static final int BACKLOG_SIZE = 100;
 
 	private final P2PConfig config;
-<<<<<<< HEAD
-	private final int magic;
+	private final int networkId;
 	private final ForkManager forkManager;
-=======
-	private final int networkId;
->>>>>>> 76e842bf
 	private final SystemCounters counters;
 	private final Serialization serialization;
 	private final SecureRandom secureRandom;
@@ -59,12 +55,8 @@
 	@Inject
 	public PeerServerBootstrap(
 		P2PConfig config,
-<<<<<<< HEAD
-		@Magic int magic,
+		@NetworkId int networkId,
 		ForkManager forkManager,
-=======
-		@NetworkId int networkId,
->>>>>>> 76e842bf
 		SystemCounters counters,
 		Serialization serialization,
 		SecureRandom secureRandom,
@@ -73,12 +65,8 @@
 		Provider<PeerControl> peerControl
 	) {
 		this.config = Objects.requireNonNull(config);
-<<<<<<< HEAD
-		this.magic = magic;
+		this.networkId = networkId;
 		this.forkManager = Objects.requireNonNull(forkManager);
-=======
-		this.networkId = networkId;
->>>>>>> 76e842bf
 		this.counters = Objects.requireNonNull(counters);
 		this.serialization = Objects.requireNonNull(serialization);
 		this.secureRandom = Objects.requireNonNull(secureRandom);
@@ -100,12 +88,8 @@
 			.option(ChannelOption.SO_KEEPALIVE, true)
 			.childHandler(new PeerChannelInitializer(
 				config,
-<<<<<<< HEAD
-				magic,
+				networkId,
 				forkManager.latestKnownFork().getHash(),
-=======
-				networkId,
->>>>>>> 76e842bf
 				counters,
 				serialization,
 				secureRandom,
@@ -117,4 +101,4 @@
 
 		serverBootstrap.bind(config.listenAddress(), config.listenPort()).sync();
 	}
-}
+}