--- conflicted
+++ resolved
@@ -56,11 +56,7 @@
 		@Genesis long timestamp,
 		@Genesis ImmutableList<TokenIssuance> tokenIssuances,
 		@Genesis ImmutableList<StakeDelegation> stakeDelegations,
-<<<<<<< HEAD
-		@Genesis ImmutableList<ECPublicKey> validatorKeys, // TODO: Remove private keys, replace with public keys
-=======
 		@Genesis ImmutableList<ECPublicKey> validatorKeys,
->>>>>>> 3f2d2ee7
 		@Genesis List<TxAction> additionalActions
 	) {
 		this.genesisBuilder = genesisBuilder;
