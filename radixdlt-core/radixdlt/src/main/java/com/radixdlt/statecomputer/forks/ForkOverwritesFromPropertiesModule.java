--- conflicted
+++ resolved
@@ -26,88 +26,42 @@
 import com.radixdlt.properties.RuntimeProperties;
 import org.apache.logging.log4j.LogManager;
 import org.apache.logging.log4j.Logger;
-
-<<<<<<< HEAD
-import java.util.HashMap;
-import java.util.Map;
-import java.util.Optional;
-=======
-import java.util.Set;
 import java.util.function.UnaryOperator;
-import java.util.stream.Collectors;
->>>>>>> d51e4921
 
 public class ForkOverwritesFromPropertiesModule extends AbstractModule {
 	private static final Logger logger = LogManager.getLogger();
 
-	private static class ForkOverwrite implements UnaryOperator<Set<ForkConfig>> {
+	private static class ForkOverwrite implements UnaryOperator<ImmutableList<ForkBuilder>> {
 		@Inject
 		private RuntimeProperties properties;
 
-<<<<<<< HEAD
-	@Provides
-	@Singleton
-	private Map<String, ForkConfig> configOverwrite(ImmutableList<ForkConfig> forkConfigs, RuntimeProperties properties) {
-		var overwrites = new HashMap<String, ForkConfig>();
-		forkConfigs.forEach(e -> {
-			final var viewOverwrite = properties.get("overwrite_forks." + e.getName() + ".views", "");
-			final var epochOverwrite = properties.get("overwrite_forks." + e.getName() + ".epoch", "");
-			if (!viewOverwrite.isBlank() || !epochOverwrite.isBlank()) {
-				final var view = viewOverwrite.isBlank()
-					? e.getEpochCeilingView()
-					: View.of(Long.parseLong(viewOverwrite));
-
-				final var newEpoch = epochOverwrite.isBlank()
-					? Optional.<Long>empty()
-					: Optional.of(Long.parseLong(epochOverwrite));
-
-				logger.warn("Overwriting epoch of " + e.getName() + " to " + newEpoch);
-				logger.warn("Overwriting views of " + e.getName() + " to " + view);
-
-				var overwrite = new ForkConfig(
-					e.getName(),
-					newEpoch.map(ForksPredicates::atEpoch).orElseGet(e::getExecutePredicate),
-					e.getParser(),
-					e.getSubstateSerialization(),
-					e.getConstraintMachineConfig(),
-					e.getActionConstructors(),
-					e.getBatchVerifier(),
-					e.getPostProcessedVerifier(),
-					view
-				);
-				overwrites.put(e.getName(), overwrite);
-			}
-		});
-		return overwrites;
-=======
 		@Override
-		public Set<ForkConfig> apply(Set<ForkConfig> forkConfigs) {
-			return forkConfigs.stream()
+		public ImmutableList<ForkBuilder> apply(ImmutableList<ForkBuilder> forkBuilders) {
+			return forkBuilders.stream()
 				.map(c -> {
 					var epochOverwrite = properties.get("overwrite_forks." + c.getName() + ".epoch", "");
 					if (!epochOverwrite.isBlank()) {
 						var epoch = Long.parseLong(epochOverwrite);
-						logger.warn("Overwriting epoch of " + c.getName() + " from " + c.getEpoch() + " to " + epoch);
-						c = c.overrideEpoch(epoch);
+						logger.warn("Overwriting epoch of " + c.getName() + " to " + epoch);
+						c = c.withExecutePredicate(ForksPredicates.atEpoch(epoch));
 					}
 
 					var viewOverwrite = properties.get("overwrite_forks." + c.getName() + ".views", "");
 					if (!viewOverwrite.isBlank()) {
 						var view = Long.parseLong(viewOverwrite);
-						logger.warn("Overwriting views of " + c.getName() + " from " + c.getConfig().getMaxRounds() + " to " + view);
-						c = c.overrideConfig(c.getConfig().overrideMaxRounds(view));
+						logger.warn("Overwriting views of " + c.getName() + " from " + c.getEngineRulesConfig().getMaxRounds() + " to " + view);
+						c = c.withEngineRules(c.getEngineRulesConfig().overrideMaxRounds(view));
 					}
 					return c;
 				})
-				.collect(Collectors.toSet());
+				.collect(ImmutableList.toImmutableList());
 		}
 	}
 
 	@Override
 	protected void configure() {
-		OptionalBinder.newOptionalBinder(binder(), new TypeLiteral<UnaryOperator<Set<ForkConfig>>>() { })
+		OptionalBinder.newOptionalBinder(binder(), new TypeLiteral<UnaryOperator<ImmutableList<ForkBuilder>>>() { })
 			.setBinding()
 			.to(ForkOverwrite.class);
->>>>>>> d51e4921
 	}
 }