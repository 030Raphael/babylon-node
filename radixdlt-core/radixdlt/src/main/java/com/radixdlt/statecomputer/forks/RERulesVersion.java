/*
 * (C) Copyright 2021 Radix DLT Ltd
 *
 * Radix DLT Ltd licenses this file to you under the Apache License,
 * Version 2.0 (the "License"); you may not use this file except in
 * compliance with the License.  You may obtain a copy of the
 * License at
 *
 * http://www.apache.org/licenses/LICENSE-2.0
 *
 * Unless required by applicable law or agreed to in writing,
 * software distributed under the License is distributed on an
 * "AS IS" BASIS, WITHOUT WARRANTIES OR CONDITIONS OF ANY KIND,
 * either express or implied.  See the License for the specific
 * language governing permissions and limitations under the License.
 *
 */

package com.radixdlt.statecomputer.forks;

import com.radixdlt.application.misc.FaucetTokensTransferConstructor;
import com.radixdlt.application.system.construction.FeeReserveCompleteConstructor;
import com.radixdlt.application.validators.scrypt.ValidatorUpdateOwnerConstraintScrypt;
import com.radixdlt.application.validators.scrypt.ValidatorUpdateRakeConstraintScrypt;
import com.radixdlt.atom.REConstructor;
import com.radixdlt.atom.actions.BurnToken;
import com.radixdlt.atom.actions.CreateFixedToken;
import com.radixdlt.atom.actions.CreateMutableToken;
import com.radixdlt.atom.actions.CreateSystem;
import com.radixdlt.atom.actions.FaucetTokensTransfer;
import com.radixdlt.atom.actions.FeeReserveComplete;
import com.radixdlt.atom.actions.MintToken;
import com.radixdlt.atom.actions.NextEpoch;
import com.radixdlt.atom.actions.NextRound;
import com.radixdlt.atom.actions.FeeReservePut;
import com.radixdlt.atom.actions.RegisterValidator;
import com.radixdlt.atom.actions.SplitToken;
import com.radixdlt.atom.actions.StakeTokens;
import com.radixdlt.atom.actions.TransferToken;
import com.radixdlt.atom.actions.UnregisterValidator;
import com.radixdlt.atom.actions.UnstakeOwnership;
import com.radixdlt.atom.actions.UnstakeTokens;
import com.radixdlt.atom.actions.UpdateAllowDelegationFlag;
import com.radixdlt.atom.actions.UpdateValidatorFee;
import com.radixdlt.atom.actions.UpdateValidatorMetadata;
import com.radixdlt.atom.actions.UpdateValidatorOwner;
import com.radixdlt.application.system.construction.CreateSystemConstructorV2;
import com.radixdlt.application.system.construction.FeeReservePutConstructor;
import com.radixdlt.application.system.construction.NextEpochConstructorV3;
import com.radixdlt.application.system.construction.NextViewConstructorV3;
import com.radixdlt.application.system.scrypt.EpochUpdateConstraintScrypt;
import com.radixdlt.application.system.scrypt.SystemConstraintScrypt;
import com.radixdlt.application.system.scrypt.RoundUpdateConstraintScrypt;
import com.radixdlt.application.tokens.construction.BurnTokenConstructor;
import com.radixdlt.application.tokens.construction.CreateFixedTokenConstructor;
import com.radixdlt.application.tokens.construction.CreateMutableTokenConstructor;
import com.radixdlt.application.tokens.construction.MintTokenConstructor;
import com.radixdlt.application.misc.SplitTokenConstructor;
import com.radixdlt.application.tokens.construction.StakeTokensConstructorV3;
import com.radixdlt.application.tokens.construction.TransferTokensConstructorV2;
import com.radixdlt.application.tokens.construction.UnstakeOwnershipConstructor;
import com.radixdlt.application.tokens.construction.UnstakeTokensConstructorV2;
import com.radixdlt.application.tokens.scrypt.StakingConstraintScryptV4;
import com.radixdlt.application.tokens.scrypt.TokensConstraintScryptV3;
import com.radixdlt.application.unique.scrypt.MutexConstraintScrypt;
import com.radixdlt.application.validators.construction.RegisterValidatorConstructor;
import com.radixdlt.application.validators.construction.UnregisterValidatorConstructor;
import com.radixdlt.application.validators.construction.UpdateAllowDelegationFlagConstructor;
import com.radixdlt.application.validators.construction.UpdateRakeConstructor;
import com.radixdlt.application.validators.construction.UpdateValidatorMetadataConstructor;
import com.radixdlt.application.validators.construction.UpdateValidatorOwnerConstructor;
import com.radixdlt.application.validators.scrypt.ValidatorConstraintScryptV2;
import com.radixdlt.application.validators.scrypt.ValidatorRegisterConstraintScrypt;
import com.radixdlt.atomos.CMAtomOS;
import com.radixdlt.constraintmachine.ConstraintMachineConfig;
import com.radixdlt.constraintmachine.meter.Meter;
import com.radixdlt.constraintmachine.meter.Meters;
import com.radixdlt.constraintmachine.meter.UpSubstateFeeMeter;
import com.radixdlt.constraintmachine.meter.SigsPerRoundMeter;
import com.radixdlt.constraintmachine.meter.TxnSizeFeeMeter;
import com.radixdlt.engine.parser.REParser;
import com.radixdlt.statecomputer.AddValidatorsSystemMetadataVerifier;
import com.radixdlt.statecomputer.EpochProofVerifierV2;

import java.util.Set;

public enum RERulesVersion {
	OLYMPIA_V1 {
		@Override
		public RERules create(RERulesConfig config) {
<<<<<<< HEAD
			final var maxRounds = config.getMaxRounds();
			final var perByteFee = config.getFeeTable().getPerByteFee().toSubunits();
			final var perResourceFee = config.getFeeTable().getPerResourceFee().toSubunits();
			final var rakeIncreaseDebouncerEpochLength = config.getRakeIncreaseDebouncerEpochLength();
=======
			var maxRounds = config.getMaxRounds();
			var perByteFee = config.getFeeTable().getPerByteFee();
			var perUpSubstateFee = config.getFeeTable().getPerUpSubstateFee();
			var rakeIncreaseDebouncerEpochLength = config.getRakeIncreaseDebouncerEpochLength();
>>>>>>> 6d52777b

			final CMAtomOS v4 = new CMAtomOS();
			v4.load(new ValidatorConstraintScryptV2());
			v4.load(new ValidatorUpdateRakeConstraintScrypt(rakeIncreaseDebouncerEpochLength));
			v4.load(new ValidatorRegisterConstraintScrypt());
			v4.load(new ValidatorUpdateOwnerConstraintScrypt());
			v4.load(new TokensConstraintScryptV3());
			v4.load(new SystemConstraintScrypt(Set.of("xrd")));
			v4.load(new StakingConstraintScryptV4(config.getMinimumStake().toSubunits()));
			v4.load(new MutexConstraintScrypt());
			v4.load(new RoundUpdateConstraintScrypt(maxRounds));
			v4.load(new EpochUpdateConstraintScrypt(
				maxRounds,
				config.getRewardsPerProposal().toSubunits(),
				config.getMinimumCompletedProposalsPercentage(),
				config.getUnstakingEpochDelay(),
				config.getMaxValidators()
			));
			var meter = Meters.combine(
				config.getMaxSigsPerRound().stream().<Meter>mapToObj(SigsPerRoundMeter::create).findAny().orElse(Meter.EMPTY),
				Meters.combine(
					TxnSizeFeeMeter.create(perByteFee),
					UpSubstateFeeMeter.create(perUpSubstateFee)
				)
			);
			var constraintMachineConfig = new ConstraintMachineConfig(
				v4.getProcedures(),
				v4.buildSubstateDeserialization(),
				v4.buildVirtualSubstateDeserialization(),
				meter
			);
			var parser = new REParser(v4.buildSubstateDeserialization());
			var serialization = v4.buildSubstateSerialization();
			var actionConstructors = REConstructor.newBuilder()
				.perByteFee(perByteFee)
				.put(CreateSystem.class, new CreateSystemConstructorV2())
				.put(BurnToken.class, new BurnTokenConstructor())
				.put(CreateFixedToken.class, new CreateFixedTokenConstructor())
				.put(CreateMutableToken.class, new CreateMutableTokenConstructor())
				.put(MintToken.class, new MintTokenConstructor())
				.put(NextEpoch.class, new NextEpochConstructorV3(
					config.getRewardsPerProposal().toSubunits(),
					config.getMinimumCompletedProposalsPercentage(),
					config.getUnstakingEpochDelay(),
					config.getMaxValidators()
				))
				.put(NextRound.class, new NextViewConstructorV3())
				.put(RegisterValidator.class, new RegisterValidatorConstructor())
				.put(FaucetTokensTransfer.class, new FaucetTokensTransferConstructor())
				.put(SplitToken.class, new SplitTokenConstructor())
				.put(StakeTokens.class, new StakeTokensConstructorV3(config.getMinimumStake().toSubunits()))
				.put(UnstakeTokens.class, new UnstakeTokensConstructorV2())
				.put(UnstakeOwnership.class, new UnstakeOwnershipConstructor())
				.put(TransferToken.class, new TransferTokensConstructorV2())
				.put(UnregisterValidator.class, new UnregisterValidatorConstructor())
				.put(UpdateValidatorMetadata.class, new UpdateValidatorMetadataConstructor())
				.put(FeeReservePut.class, new FeeReservePutConstructor())
				.put(FeeReserveComplete.class, new FeeReserveCompleteConstructor(config.getFeeTable()))
				.put(UpdateValidatorFee.class, new UpdateRakeConstructor(
					rakeIncreaseDebouncerEpochLength,
					ValidatorUpdateRakeConstraintScrypt.MAX_RAKE_INCREASE
				))
				.put(UpdateValidatorOwner.class, new UpdateValidatorOwnerConstructor())
				.put(UpdateAllowDelegationFlag.class, new UpdateAllowDelegationFlagConstructor())
				.build();

			return new RERules(
				this,
				parser,
				serialization,
				constraintMachineConfig,
				actionConstructors,
				new AddValidatorsSystemMetadataVerifier(new EpochProofVerifierV2()),
				config
			);
		}
	};

	public abstract RERules create(RERulesConfig config);
}<|MERGE_RESOLUTION|>--- conflicted
+++ resolved
@@ -88,17 +88,10 @@
 	OLYMPIA_V1 {
 		@Override
 		public RERules create(RERulesConfig config) {
-<<<<<<< HEAD
 			final var maxRounds = config.getMaxRounds();
-			final var perByteFee = config.getFeeTable().getPerByteFee().toSubunits();
-			final var perResourceFee = config.getFeeTable().getPerResourceFee().toSubunits();
+			final var perByteFee = config.getFeeTable().getPerByteFee();
+			final var perUpSubstateFee = config.getFeeTable().getPerUpSubstateFee();
 			final var rakeIncreaseDebouncerEpochLength = config.getRakeIncreaseDebouncerEpochLength();
-=======
-			var maxRounds = config.getMaxRounds();
-			var perByteFee = config.getFeeTable().getPerByteFee();
-			var perUpSubstateFee = config.getFeeTable().getPerUpSubstateFee();
-			var rakeIncreaseDebouncerEpochLength = config.getRakeIncreaseDebouncerEpochLength();
->>>>>>> 6d52777b
 
 			final CMAtomOS v4 = new CMAtomOS();
 			v4.load(new ValidatorConstraintScryptV2());
