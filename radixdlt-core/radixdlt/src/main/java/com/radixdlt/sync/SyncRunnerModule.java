/*
 * (C) Copyright 2020 Radix DLT Ltd
 *
 * Radix DLT Ltd licenses this file to you under the Apache License,
 * Version 2.0 (the "License"); you may not use this file except in
 * compliance with the License.  You may obtain a copy of the
 * License at
 *
 * http://www.apache.org/licenses/LICENSE-2.0
 *
 * Unless required by applicable law or agreed to in writing,
 * software distributed under the License is distributed on an
 * "AS IS" BASIS, WITHOUT WARRANTIES OR CONDITIONS OF ANY KIND,
 * either express or implied.  See the License for the specific
 * language governing permissions and limitations under the License.
 */

package com.radixdlt.sync;

import com.google.inject.AbstractModule;
import com.google.inject.Singleton;
import com.google.inject.multibindings.ProvidesIntoMap;
import com.google.inject.multibindings.StringMapKey;
import com.radixdlt.ModuleRunner;
import com.radixdlt.consensus.bft.BFTNode;
import com.radixdlt.consensus.bft.Self;
import com.radixdlt.environment.EventDispatcher;
import com.radixdlt.environment.EventProcessor;
import com.radixdlt.environment.ProcessWithSyncRunner;
import com.radixdlt.environment.RemoteEventProcessor;
import com.radixdlt.environment.rx.ModuleRunnerImpl;
import com.radixdlt.environment.rx.RemoteEvent;
import com.radixdlt.epochs.EpochsLedgerUpdate;
import com.radixdlt.sync.messages.local.LocalSyncRequest;
import com.radixdlt.sync.messages.local.SyncCheckReceiveStatusTimeout;
import com.radixdlt.sync.messages.local.SyncCheckTrigger;
import com.radixdlt.sync.messages.local.SyncLedgerUpdateTimeout;
import com.radixdlt.sync.messages.local.SyncRequestTimeout;
<<<<<<< HEAD
import com.radixdlt.sync.messages.remote.LedgerStatusUpdate;
=======
>>>>>>> 155bdd76
import com.radixdlt.sync.messages.remote.StatusRequest;
import com.radixdlt.sync.messages.remote.StatusResponse;
import com.radixdlt.sync.messages.remote.SyncRequest;
import com.radixdlt.sync.messages.remote.SyncResponse;
<<<<<<< HEAD
import com.radixdlt.utils.ThreadFactories;
=======
>>>>>>> 155bdd76
import io.reactivex.rxjava3.core.Flowable;
import io.reactivex.rxjava3.core.Observable;

import java.util.Set;
<<<<<<< HEAD
import java.util.concurrent.Executors;
=======
>>>>>>> 155bdd76
import java.util.concurrent.TimeUnit;

public class SyncRunnerModule extends AbstractModule {

	@ProvidesIntoMap
	@StringMapKey("sync")
	@Singleton
	private ModuleRunner syncRunner(
		@Self BFTNode self,
		EventDispatcher<SyncCheckTrigger> syncCheckTriggerDispatcher,
		SyncConfig syncConfig,
		Observable<LocalSyncRequest> localSyncRequests,
		EventProcessor<LocalSyncRequest> syncRequestEventProcessor,
		Observable<SyncCheckTrigger> syncCheckTriggers,
		EventProcessor<SyncCheckTrigger> syncCheckTriggerProcessor,
		Observable<SyncRequestTimeout> syncRequestTimeouts,
		EventProcessor<SyncRequestTimeout> syncRequestTimeoutProcessor,
		Observable<SyncCheckReceiveStatusTimeout> syncCheckReceiveStatusTimeouts,
		EventProcessor<SyncCheckReceiveStatusTimeout> syncCheckReceiveStatusTimeoutProcessor,
		Observable<SyncLedgerUpdateTimeout> syncLedgerUpdateTimeouts,
		EventProcessor<SyncLedgerUpdateTimeout> syncLedgerUpdateTimeoutProcessor,
		Observable<EpochsLedgerUpdate> ledgerUpdates,
		@ProcessWithSyncRunner Set<EventProcessor<EpochsLedgerUpdate>> ledgerUpdateProcessors,
		Flowable<RemoteEvent<StatusRequest>> remoteStatusRequests,
		RemoteEventProcessor<StatusRequest> statusRequestProcessor,
		Flowable<RemoteEvent<StatusResponse>> remoteStatusResponses,
		RemoteEventProcessor<StatusResponse> statusResponseProcessor,
		Flowable<RemoteEvent<SyncRequest>> remoteSyncRequests,
		RemoteEventProcessor<SyncRequest> remoteSyncRequestProcessor,
		Flowable<RemoteEvent<SyncResponse>> remoteSyncResponses,
<<<<<<< HEAD
		RemoteEventProcessor<SyncResponse> syncResponseProcessor,
		Flowable<RemoteEvent<LedgerStatusUpdate>> ledgerStatusUpdates,
		RemoteEventProcessor<LedgerStatusUpdate> ledgerStatusUpdateProcessor
=======
		RemoteEventProcessor<SyncResponse> syncResponseProcessor
>>>>>>> 155bdd76
	) {
		final var executor =
			Executors.newSingleThreadScheduledExecutor(ThreadFactories.daemonThreads("Sync " + self));

		return ModuleRunnerImpl.builder()
			.add(localSyncRequests, syncRequestEventProcessor)
			.add(syncCheckTriggers, syncCheckTriggerProcessor)
			.add(syncCheckReceiveStatusTimeouts, syncCheckReceiveStatusTimeoutProcessor)
			.add(syncLedgerUpdateTimeouts, syncLedgerUpdateTimeoutProcessor)
			.add(syncRequestTimeouts, syncRequestTimeoutProcessor)
			.add(ledgerUpdates, e -> ledgerUpdateProcessors.forEach(p -> p.process(e)))
			.add(remoteStatusRequests, statusRequestProcessor)
			.add(remoteStatusResponses, statusResponseProcessor)
			.add(remoteSyncRequests, remoteSyncRequestProcessor)
			.add(remoteSyncResponses, syncResponseProcessor)
<<<<<<< HEAD
			.add(ledgerStatusUpdates, ledgerStatusUpdateProcessor)
			.onStart(() -> {
=======
			.onStart(executor ->
>>>>>>> 155bdd76
				executor.scheduleWithFixedDelay(
					() -> syncCheckTriggerDispatcher.dispatch(SyncCheckTrigger.create()),
					syncConfig.syncCheckInterval(),
					syncConfig.syncCheckInterval(),
					TimeUnit.MILLISECONDS
<<<<<<< HEAD
				);
			})
			.onStop(() -> {
				try {
					executor.awaitTermination(10L, TimeUnit.SECONDS);
				} catch (InterruptedException e) {
					Thread.currentThread().interrupt();
				}
			})
=======
				)
			)
>>>>>>> 155bdd76
			.build("SyncManager " + self);
	}
}<|MERGE_RESOLUTION|>--- conflicted
+++ resolved
@@ -36,26 +36,15 @@
 import com.radixdlt.sync.messages.local.SyncCheckTrigger;
 import com.radixdlt.sync.messages.local.SyncLedgerUpdateTimeout;
 import com.radixdlt.sync.messages.local.SyncRequestTimeout;
-<<<<<<< HEAD
 import com.radixdlt.sync.messages.remote.LedgerStatusUpdate;
-=======
->>>>>>> 155bdd76
 import com.radixdlt.sync.messages.remote.StatusRequest;
 import com.radixdlt.sync.messages.remote.StatusResponse;
 import com.radixdlt.sync.messages.remote.SyncRequest;
 import com.radixdlt.sync.messages.remote.SyncResponse;
-<<<<<<< HEAD
-import com.radixdlt.utils.ThreadFactories;
-=======
->>>>>>> 155bdd76
 import io.reactivex.rxjava3.core.Flowable;
 import io.reactivex.rxjava3.core.Observable;
 
 import java.util.Set;
-<<<<<<< HEAD
-import java.util.concurrent.Executors;
-=======
->>>>>>> 155bdd76
 import java.util.concurrent.TimeUnit;
 
 public class SyncRunnerModule extends AbstractModule {
@@ -86,17 +75,10 @@
 		Flowable<RemoteEvent<SyncRequest>> remoteSyncRequests,
 		RemoteEventProcessor<SyncRequest> remoteSyncRequestProcessor,
 		Flowable<RemoteEvent<SyncResponse>> remoteSyncResponses,
-<<<<<<< HEAD
 		RemoteEventProcessor<SyncResponse> syncResponseProcessor,
 		Flowable<RemoteEvent<LedgerStatusUpdate>> ledgerStatusUpdates,
 		RemoteEventProcessor<LedgerStatusUpdate> ledgerStatusUpdateProcessor
-=======
-		RemoteEventProcessor<SyncResponse> syncResponseProcessor
->>>>>>> 155bdd76
 	) {
-		final var executor =
-			Executors.newSingleThreadScheduledExecutor(ThreadFactories.daemonThreads("Sync " + self));
-
 		return ModuleRunnerImpl.builder()
 			.add(localSyncRequests, syncRequestEventProcessor)
 			.add(syncCheckTriggers, syncCheckTriggerProcessor)
@@ -108,31 +90,15 @@
 			.add(remoteStatusResponses, statusResponseProcessor)
 			.add(remoteSyncRequests, remoteSyncRequestProcessor)
 			.add(remoteSyncResponses, syncResponseProcessor)
-<<<<<<< HEAD
 			.add(ledgerStatusUpdates, ledgerStatusUpdateProcessor)
-			.onStart(() -> {
-=======
 			.onStart(executor ->
->>>>>>> 155bdd76
 				executor.scheduleWithFixedDelay(
 					() -> syncCheckTriggerDispatcher.dispatch(SyncCheckTrigger.create()),
 					syncConfig.syncCheckInterval(),
 					syncConfig.syncCheckInterval(),
 					TimeUnit.MILLISECONDS
-<<<<<<< HEAD
-				);
-			})
-			.onStop(() -> {
-				try {
-					executor.awaitTermination(10L, TimeUnit.SECONDS);
-				} catch (InterruptedException e) {
-					Thread.currentThread().interrupt();
-				}
-			})
-=======
 				)
 			)
->>>>>>> 155bdd76
 			.build("SyncManager " + self);
 	}
 }