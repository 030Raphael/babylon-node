--- conflicted
+++ resolved
@@ -75,14 +75,8 @@
 			   : Result.ok(definition);
 	}
 
-<<<<<<< HEAD
-	private static MutableSupplyTokenDefinitionParticle nativeToken(Atom genesisAtom) {
-		return genesisAtom.bootUpInstructions()
-=======
 	private static MutableSupplyTokenDefinitionParticle nativeToken(List<Atom> genesisAtoms) {
-		return genesisAtoms.stream().flatMap(Atom::uniqueInstructions)
-			.filter(i -> i.getNextSpin() == Spin.UP)
->>>>>>> 235f7459
+		return genesisAtoms.stream().flatMap(Atom::bootUpInstructions)
 			.map(i -> {
 				try {
 					return DefaultSerialization.getInstance().fromDson(i.getData(), Particle.class);
