/* Copyright 2021 Radix Publishing Ltd incorporated in Jersey (Channel Islands).
 *
 * Licensed under the Radix License, Version 1.0 (the "License"); you may not use this
 * file except in compliance with the License. You may obtain a copy of the License at:
 *
 * radixfoundation.org/licenses/LICENSE-v1
 *
 * The Licensor hereby grants permission for the Canonical version of the Work to be
 * published, distributed and used under or by reference to the Licensor’s trademark
 * Radix ® and use of any unregistered trade names, logos or get-up.
 *
 * The Licensor provides the Work (and each Contributor provides its Contributions) on an
 * "AS IS" BASIS, WITHOUT WARRANTIES OR CONDITIONS OF ANY KIND, either express or implied,
 * including, without limitation, any warranties or conditions of TITLE, NON-INFRINGEMENT,
 * MERCHANTABILITY, or FITNESS FOR A PARTICULAR PURPOSE.
 *
 * Whilst the Work is capable of being deployed, used and adopted (instantiated) to create
 * a distributed ledger it is your responsibility to test and validate the code, together
 * with all logic and performance of that code under all foreseeable scenarios.
 *
 * The Licensor does not make or purport to make and hereby excludes liability for all
 * and any representation, warranty or undertaking in any form whatsoever, whether express
 * or implied, to any entity or person, including any representation, warranty or
 * undertaking, as to the functionality security use, value or other characteristics of
 * any distributed ledger nor in respect the functioning or value of any tokens which may
 * be created stored or transferred using the Work. The Licensor does not warrant that the
 * Work or any use of the Work complies with any law or regulation in any territory where
 * it may be implemented or used or that it will be appropriate for any specific purpose.
 *
 * Neither the licensor nor any current or former employees, officers, directors, partners,
 * trustees, representatives, agents, advisors, contractors, or volunteers of the Licensor
 * shall be liable for any direct or indirect, special, incidental, consequential or other
 * losses of any kind, in tort, contract or otherwise (including but not limited to loss
 * of revenue, income or profits, or loss of use or data, or loss of reputation, or loss
 * of any economic or other opportunity of whatsoever nature or howsoever arising), arising
 * out of or in connection with (without limitation of any use, misuse, of any ledger system
 * or use made or its functionality or any performance or operation of any code or protocol
 * caused by bugs or programming or logic errors or otherwise);
 *
 * A. any offer, purchase, holding, use, sale, exchange or transmission of any
 * cryptographic keys, tokens or assets created, exchanged, stored or arising from any
 * interaction with the Work;
 *
 * B. any failure in a transmission or loss of any token or assets keys or other digital
 * artefacts due to errors in transmission;
 *
 * C. bugs, hacks, logic errors or faults in the Work or any communication;
 *
 * D. system software or apparatus including but not limited to losses caused by errors
 * in holding or transmitting tokens by any third-party;
 *
 * E. breaches or failure of security including hacker attacks, loss or disclosure of
 * password, loss of private key, unauthorised use or misuse of such passwords or keys;
 *
 * F. any losses including loss of anticipated savings or other benefits resulting from
 * use of the Work or any changes to the Work (however implemented).
 *
 * You are solely responsible for; testing, validating and evaluation of all operation
 * logic, functionality, security and appropriateness of using the Work for any commercial
 * or non-commercial purpose and for any reproduction or redistribution by You of the
 * Work. You assume all risks associated with Your use of the Work and the exercise of
 * permissions under this License.
 */

package com.radixdlt.statecomputer;

import static com.radixdlt.atom.TxAction.*;
import static org.assertj.core.api.Assertions.assertThat;
import static org.assertj.core.api.Assertions.assertThatThrownBy;
import static org.mockito.Mockito.mock;
import static org.mockito.Mockito.when;

import com.google.common.collect.ImmutableList;
import com.google.common.hash.HashCode;
import com.google.inject.AbstractModule;
import com.google.inject.Guice;
import com.google.inject.Inject;
import com.google.inject.Module;
import com.google.inject.TypeLiteral;
import com.radixdlt.DefaultSerialization;
import com.radixdlt.application.system.state.RoundData;
import com.radixdlt.application.tokens.Amount;
import com.radixdlt.atom.*;
import com.radixdlt.consensus.BFTHeader;
import com.radixdlt.consensus.LedgerHeader;
import com.radixdlt.consensus.LedgerProof;
import com.radixdlt.consensus.QuorumCertificate;
import com.radixdlt.consensus.Sha256Hasher;
import com.radixdlt.consensus.TimestampedECDSASignatures;
import com.radixdlt.consensus.UnverifiedVertex;
import com.radixdlt.consensus.bft.BFTNode;
import com.radixdlt.consensus.bft.BFTValidator;
import com.radixdlt.consensus.bft.BFTValidatorSet;
import com.radixdlt.consensus.bft.PersistentVertexStore;
import com.radixdlt.consensus.bft.VerifiedVertex;
import com.radixdlt.consensus.bft.View;
import com.radixdlt.consensus.liveness.ProposerElection;
import com.radixdlt.consensus.liveness.WeightedRotatingLeaders;
import com.radixdlt.constraintmachine.PermissionLevel;
import com.radixdlt.constraintmachine.REEvent;
import com.radixdlt.constraintmachine.exceptions.ConstraintMachineException;
import com.radixdlt.constraintmachine.exceptions.InvalidPermissionException;
import com.radixdlt.counters.SystemCounters;
import com.radixdlt.counters.SystemCountersImpl;
import com.radixdlt.crypto.ECKeyPair;
import com.radixdlt.crypto.HashUtils;
import com.radixdlt.crypto.Hasher;
import com.radixdlt.engine.RadixEngine;
import com.radixdlt.engine.RadixEngineException;
import com.radixdlt.environment.EventDispatcher;
import com.radixdlt.ledger.AccumulatorState;
import com.radixdlt.ledger.ByzantineQuorumException;
import com.radixdlt.ledger.LedgerAccumulator;
import com.radixdlt.ledger.LedgerUpdate;
import com.radixdlt.ledger.SimpleLedgerAccumulatorAndVerifier;
import com.radixdlt.ledger.StateComputerLedger.StateComputerResult;
import com.radixdlt.ledger.VerifiedTxnsAndProof;
import com.radixdlt.mempool.MempoolAddSuccess;
import com.radixdlt.mempool.MempoolConfig;
import com.radixdlt.mempool.MempoolRelayTrigger;
import com.radixdlt.serialization.Serialization;
import com.radixdlt.statecomputer.checkpoint.Genesis;
import com.radixdlt.statecomputer.checkpoint.MockedGenesisModule;
import com.radixdlt.statecomputer.checkpoint.RadixEngineCheckpointModule;
import com.radixdlt.statecomputer.forks.CurrentForkView;
import com.radixdlt.statecomputer.forks.ForksEpochStore;
import com.radixdlt.statecomputer.forks.ForksModule;
import com.radixdlt.statecomputer.forks.MainnetForksModule;
import com.radixdlt.statecomputer.forks.RadixEngineForksLatestOnlyModule;
import com.radixdlt.store.EngineStore;
import com.radixdlt.store.InMemoryEngineStore;
import com.radixdlt.sync.CommittedReader;
import com.radixdlt.utils.TypedMocks;
import com.radixdlt.utils.UInt256;
import java.util.List;
import java.util.stream.Collectors;
import java.util.stream.Stream;
import org.assertj.core.api.Condition;
import org.junit.Before;
import org.junit.Ignore;
import org.junit.Rule;
import org.junit.Test;
import org.junit.rules.TemporaryFolder;

public class RadixEngineStateComputerTest {
  @Rule public TemporaryFolder folder = new TemporaryFolder();

  @Inject @Genesis private VerifiedTxnsAndProof genesisTxns;

  @Inject private RadixEngine<LedgerAndBFTProof> radixEngine;

  @Inject private RadixEngineStateComputer sut;

  @Inject private CurrentForkView currentForkView;

  @Inject private ProposerElection proposerElection;

  private Serialization serialization = DefaultSerialization.getInstance();
  private InMemoryEngineStore<LedgerAndBFTProof> engineStore;
  private ImmutableList<ECKeyPair> registeredNodes =
      ImmutableList.of(ECKeyPair.generateNew(), ECKeyPair.generateNew());
  private ECKeyPair unregisteredNode = ECKeyPair.generateNew();

  private static final Hasher hasher = Sha256Hasher.withDefaultSerialization();

  private Module getExternalModule() {
    return new AbstractModule() {
      @Override
      public void configure() {
        var validatorSet =
            BFTValidatorSet.from(
                registeredNodes.stream()
                    .map(ECKeyPair::getPublicKey)
                    .map(BFTNode::create)
                    .map(n -> BFTValidator.from(n, UInt256.ONE)));

        bind(ProposerElection.class).toInstance(new WeightedRotatingLeaders(validatorSet));
        bind(Serialization.class).toInstance(serialization);
        bind(Hasher.class).toInstance(Sha256Hasher.withDefaultSerialization());
        bind(new TypeLiteral<EngineStore<LedgerAndBFTProof>>() {}).toInstance(engineStore);
        bind(PersistentVertexStore.class).toInstance(mock(PersistentVertexStore.class));

        install(MempoolConfig.asModule(10, 10));
        install(new ForksModule());
        install(new MainnetForksModule());
        install(new RadixEngineForksLatestOnlyModule());

        // HACK
        bind(CommittedReader.class).toInstance(CommittedReader.mocked());
        bind(ForksEpochStore.class).toInstance(ForksEpochStore.mocked());

        bind(LedgerAccumulator.class).to(SimpleLedgerAccumulatorAndVerifier.class);

        bind(new TypeLiteral<EventDispatcher<MempoolAddSuccess>>() {})
            .toInstance(TypedMocks.rmock(EventDispatcher.class));
        bind(new TypeLiteral<EventDispatcher<InvalidProposedTxn>>() {})
            .toInstance(TypedMocks.rmock(EventDispatcher.class));
        bind(new TypeLiteral<EventDispatcher<TxnsRemovedFromMempool>>() {})
            .toInstance(TypedMocks.rmock(EventDispatcher.class));
        bind(new TypeLiteral<EventDispatcher<REOutput>>() {})
            .toInstance(TypedMocks.rmock(EventDispatcher.class));
        bind(new TypeLiteral<EventDispatcher<MempoolRelayTrigger>>() {})
            .toInstance(TypedMocks.rmock(EventDispatcher.class));
        bind(new TypeLiteral<EventDispatcher<LedgerUpdate>>() {})
            .toInstance(TypedMocks.rmock(EventDispatcher.class));

        bind(SystemCounters.class).to(SystemCountersImpl.class);
      }
    };
  }

  private void setupGenesis() throws RadixEngineException {
    var branch = radixEngine.transientBranch();
    var result = branch.execute(genesisTxns.getTxns(), PermissionLevel.SYSTEM);
    var genesisValidatorSet =
<<<<<<< HEAD
        result.getProcessedTxns().get(0).getEvents().stream()
            .filter(NextValidatorSetEvent.class::isInstance)
            .map(NextValidatorSetEvent.class::cast)
=======
        processed.getProcessedTxns().get(0).getEvents().stream()
            .filter(REEvent.NextValidatorSetEvent.class::isInstance)
            .map(REEvent.NextValidatorSetEvent.class::cast)
>>>>>>> 82286bb1
            .findFirst()
            .map(
                e ->
                    BFTValidatorSet.from(
                        e.nextValidators().stream()
                            .map(
                                v ->
                                    BFTValidator.from(
                                        BFTNode.create(v.validatorKey()), v.amount()))))
            .orElseThrow(() -> new IllegalStateException("No validator set in genesis."));
    radixEngine.deleteBranches();

    var genesisLedgerHeader =
        LedgerProof.genesis(
            new AccumulatorState(0, hasher.hash(genesisTxns.getTxns().get(0).getId())),
            genesisValidatorSet,
            0);
    if (!genesisLedgerHeader.isEndOfEpoch()) {
      throw new IllegalStateException("Genesis must be end of epoch");
    }
    radixEngine.execute(
        genesisTxns.getTxns(),
        LedgerAndBFTProof.create(genesisLedgerHeader),
        PermissionLevel.SYSTEM);
  }

  @Before
  public void setup() throws RadixEngineException {
    this.engineStore = new InMemoryEngineStore<>();
    Guice.createInjector(
            new RadixEngineCheckpointModule(),
            new RadixEngineStateComputerModule(),
            new RadixEngineModule(),
            new MockedGenesisModule(
                registeredNodes.stream().map(ECKeyPair::getPublicKey).collect(Collectors.toSet()),
                Amount.ofTokens(1000),
                Amount.ofTokens(100)),
            getExternalModule())
        .injectMembers(this);
    setupGenesis();
  }

  private Txn systemUpdateTxn(long nextView, long nextEpoch) throws TxBuilderException {
    TxBuilder builder;
    if (nextEpoch >= 2) {
      var request =
          TxnConstructionRequest.create()
              .action(
                  new NextRound(
                      10, true, 0, v -> proposerElection.getProposer(View.of(v)).getKey()))
              .action(new NextEpoch(0));
      builder = radixEngine.construct(request);
    } else {
      builder =
          radixEngine.construct(
              new NextRound(nextView, false, 0, i -> registeredNodes.get(0).getPublicKey()));
    }

    return builder.buildWithoutSignature();
  }

  private Txn systemUpdateCommand(long nextView, long nextEpoch) throws TxBuilderException {
    return systemUpdateTxn(nextView, nextEpoch);
  }

  private Txn registerCommand(ECKeyPair keyPair) throws TxBuilderException {
    return radixEngine
        .construct(new RegisterValidator(keyPair.getPublicKey()))
        .signAndBuild(keyPair::sign);
  }

  @Test
  @Ignore("Ignore for now given need for more refactoring to get this test to work")
  public void executing_non_epoch_high_view_should_return_no_validator_set() {
    // Arrange
    var v =
        UnverifiedVertex.create(
            mock(QuorumCertificate.class), View.of(9), List.of(), BFTNode.random());
    var vertex = new VerifiedVertex(v, mock(HashCode.class));

    // Action
    var result = sut.prepare(List.of(), vertex, 0);

    // Assert
    assertThat(result.getSuccessfulCommands()).hasSize(1);
    assertThat(result.getFailedCommands()).isEmpty();
    assertThat(result.getNextValidatorSet()).isEmpty();
  }

  @Test
  public void executing_epoch_high_view_should_return_next_validator_set() {
    // Arrange
    var qc = mock(QuorumCertificate.class);
    var parentHeader = mock(BFTHeader.class);
    when(parentHeader.getView()).thenReturn(View.of(0));
    when(qc.getProposed()).thenReturn(parentHeader);
    var unverified = UnverifiedVertex.create(qc, View.of(11), List.of(), BFTNode.random());
    var vertex = new VerifiedVertex(unverified, mock(HashCode.class));

    // Act
    StateComputerResult result = sut.prepare(List.of(), vertex, 0);

    // Assert
    assertThat(result.getSuccessfulCommands()).hasSize(1);
    assertThat(result.getFailedCommands()).isEmpty();
    assertThat(result.getNextValidatorSet())
        .hasValueSatisfying(
            set ->
                assertThat(set.getValidators())
                    .isNotEmpty()
                    .allMatch(
                        v ->
                            v.getNode().getKey().equals(unregisteredNode.getPublicKey())
                                || registeredNodes.stream()
                                    .anyMatch(k -> k.getPublicKey().equals(v.getNode().getKey()))));
  }

  @Test
  public void executing_epoch_high_view_with_register_should_not_return_new_next_validator_set()
      throws Exception {
    // Arrange
    ECKeyPair keyPair = ECKeyPair.generateNew();
    var txn = registerCommand(keyPair);
    BFTNode node = BFTNode.create(keyPair.getPublicKey());
    var qc = mock(QuorumCertificate.class);
    var parentHeader = mock(BFTHeader.class);
    when(parentHeader.getView()).thenReturn(View.of(0));
    when(qc.getProposed()).thenReturn(parentHeader);
    var v = UnverifiedVertex.create(qc, View.of(11), List.of(txn), BFTNode.random());
    var vertex = new VerifiedVertex(v, mock(HashCode.class));

    // Act
    StateComputerResult result = sut.prepare(List.of(), vertex, 0);

    // Assert
    assertThat(result.getSuccessfulCommands())
        .hasSize(1); // since high view, command is not executed
    assertThat(result.getNextValidatorSet())
        .hasValueSatisfying(
            s -> {
              assertThat(s.getValidators()).hasSize(2);
              assertThat(s.getValidators()).extracting(BFTValidator::getNode).doesNotContain(node);
            });
  }

  @Test
  public void preparing_system_update_from_vertex_should_fail() throws TxBuilderException {
    // Arrange
    var txn =
        radixEngine
            .construct(
                new NextRound(1, false, 0, i -> proposerElection.getProposer(View.of(i)).getKey()))
            .buildWithoutSignature();
    var illegalTxn =
<<<<<<< HEAD
        TxLowLevelBuilder.newBuilder(
                currentForkView.currentForkConfig().engineRules().getSerialization())
=======
        TxLowLevelBuilder.newBuilder(rules.serialization())
>>>>>>> 82286bb1
            .down(SubstateId.ofSubstate(txn.getId(), 1))
            .up(new RoundData(2, 0))
            .end()
            .build();
    var v =
        UnverifiedVertex.create(
            mock(QuorumCertificate.class),
            View.of(1),
            List.of(illegalTxn),
            proposerElection.getProposer(View.of(1)));
    var vertex = new VerifiedVertex(v, mock(HashCode.class));

    // Act
    var result = sut.prepare(ImmutableList.of(), vertex, 0);

    // Assert
    assertThat(result.getSuccessfulCommands()).hasSize(1);
    assertThat(result.getFailedCommands())
        .hasValueSatisfying(
            new Condition<>(
                e -> {
                  var ex = (RadixEngineException) e;
                  var cmException = (ConstraintMachineException) ex.getCause();
                  return cmException.getCause() instanceof InvalidPermissionException;
                },
                "Is invalid_execution_permission error"));
  }

  // TODO: should catch this and log it somewhere as proof of byzantine quorum
  @Test
  // Note that checking upper bound view for epoch now requires additional
  // state not easily obtained where checked in the RadixEngine
  @Ignore("FIXME: Reinstate when upper bound on epoch view is in place.")
  public void committing_epoch_high_views_should_fail() throws TxBuilderException {
    // Arrange
    var cmd0 = systemUpdateCommand(10, 1);
    var ledgerProof =
        new LedgerProof(
            HashUtils.random256(),
            LedgerHeader.create(0, View.of(11), new AccumulatorState(3, HashUtils.zero256()), 0),
            new TimestampedECDSASignatures());
    var commandsAndProof = VerifiedTxnsAndProof.create(ImmutableList.of(cmd0), ledgerProof);

    // Act
    // Assert
    assertThatThrownBy(() -> sut.commit(commandsAndProof, null))
        .isInstanceOf(ByzantineQuorumException.class);
  }

  // TODO: should catch this and log it somewhere as proof of byzantine quorum
  @Test
  public void committing_epoch_change_with_additional_cmds_should_fail() throws Exception {
    // Arrange
    var keyPair = ECKeyPair.generateNew();
    var cmd0 = systemUpdateCommand(0, 2);
    var cmd1 = registerCommand(keyPair);
    var ledgerProof =
        new LedgerProof(
            HashUtils.random256(),
            LedgerHeader.create(0, View.of(9), new AccumulatorState(3, HashUtils.zero256()), 0),
            new TimestampedECDSASignatures());
    var commandsAndProof = VerifiedTxnsAndProof.create(ImmutableList.of(cmd0, cmd1), ledgerProof);

    // Act
    // Assert
    assertThatThrownBy(() -> sut.commit(commandsAndProof, null))
        .isInstanceOf(ByzantineQuorumException.class);
  }

  // TODO: should catch this and log it somewhere as proof of byzantine quorum
  @Test
  public void committing_epoch_change_with_different_validator_signed_should_fail()
      throws Exception {
    // Arrange
    var cmd1 = systemUpdateCommand(0, 2);
    var ledgerProof =
        new LedgerProof(
            HashUtils.random256(),
            LedgerHeader.create(
                0,
                View.of(9),
                new AccumulatorState(3, HashUtils.zero256()),
                0,
                BFTValidatorSet.from(Stream.of(BFTValidator.from(BFTNode.random(), UInt256.ONE)))),
            new TimestampedECDSASignatures());
    var commandsAndProof = VerifiedTxnsAndProof.create(ImmutableList.of(cmd1), ledgerProof);

    // Act
    // Assert
    assertThatThrownBy(() -> sut.commit(commandsAndProof, null))
        .isInstanceOf(ByzantineQuorumException.class);
  }

  // TODO: should catch this and log it somewhere as proof of byzantine quorum
  @Test
  public void committing_epoch_change_when_there_shouldnt_be_one__should_fail()
      throws TxBuilderException {
    // Arrange
    var cmd0 = systemUpdateCommand(1, 1);
    var ledgerProof =
        new LedgerProof(
            HashUtils.random256(),
            LedgerHeader.create(
                0,
                View.of(9),
                new AccumulatorState(3, HashUtils.zero256()),
                0,
                BFTValidatorSet.from(Stream.of(BFTValidator.from(BFTNode.random(), UInt256.ONE)))),
            new TimestampedECDSASignatures());
    var commandsAndProof = VerifiedTxnsAndProof.create(ImmutableList.of(cmd0), ledgerProof);

    // Act
    // Assert
    assertThatThrownBy(() -> sut.commit(commandsAndProof, null))
        .isInstanceOf(ByzantineQuorumException.class);
  }
}<|MERGE_RESOLUTION|>--- conflicted
+++ resolved
@@ -213,15 +213,9 @@
     var branch = radixEngine.transientBranch();
     var result = branch.execute(genesisTxns.getTxns(), PermissionLevel.SYSTEM);
     var genesisValidatorSet =
-<<<<<<< HEAD
         result.getProcessedTxns().get(0).getEvents().stream()
-            .filter(NextValidatorSetEvent.class::isInstance)
-            .map(NextValidatorSetEvent.class::cast)
-=======
-        processed.getProcessedTxns().get(0).getEvents().stream()
             .filter(REEvent.NextValidatorSetEvent.class::isInstance)
             .map(REEvent.NextValidatorSetEvent.class::cast)
->>>>>>> 82286bb1
             .findFirst()
             .map(
                 e ->
@@ -376,12 +370,8 @@
                 new NextRound(1, false, 0, i -> proposerElection.getProposer(View.of(i)).getKey()))
             .buildWithoutSignature();
     var illegalTxn =
-<<<<<<< HEAD
         TxLowLevelBuilder.newBuilder(
-                currentForkView.currentForkConfig().engineRules().getSerialization())
-=======
-        TxLowLevelBuilder.newBuilder(rules.serialization())
->>>>>>> 82286bb1
+                currentForkView.currentForkConfig().engineRules().serialization())
             .down(SubstateId.ofSubstate(txn.getId(), 1))
             .up(new RoundData(2, 0))
             .end()
