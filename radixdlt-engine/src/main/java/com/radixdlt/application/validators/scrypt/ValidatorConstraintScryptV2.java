/*
 * (C) Copyright 2021 Radix DLT Ltd
 *
 * Radix DLT Ltd licenses this file to you under the Apache License,
 * Version 2.0 (the "License"); you may not use this file except in
 * compliance with the License.  You may obtain a copy of the
 * License at
 *
 * http://www.apache.org/licenses/LICENSE-2.0
 *
 * Unless required by applicable law or agreed to in writing,
 * software distributed under the License is distributed on an
 * "AS IS" BASIS, WITHOUT WARRANTIES OR CONDITIONS OF ANY KIND,
 * either express or implied.  See the License for the specific
 * language governing permissions and limitations under the License.
 *
 */

package com.radixdlt.application.validators.scrypt;

import com.radixdlt.application.validators.state.ValidatorSystemMetadata;
import com.radixdlt.atom.REFieldSerialization;
import com.radixdlt.atom.SubstateTypeId;
import com.radixdlt.application.validators.state.AllowDelegationFlag;
import com.radixdlt.application.validators.state.ValidatorMetaData;
import com.radixdlt.atomos.ConstraintScrypt;
import com.radixdlt.atomos.Loader;
import com.radixdlt.atomos.SubstateDefinition;
import com.radixdlt.constraintmachine.Authorization;
import com.radixdlt.constraintmachine.exceptions.AuthorizationException;
import com.radixdlt.constraintmachine.DownProcedure;
import com.radixdlt.constraintmachine.PermissionLevel;
import com.radixdlt.constraintmachine.exceptions.ProcedureException;
import com.radixdlt.constraintmachine.ReducerResult;
import com.radixdlt.constraintmachine.ReducerState;
import com.radixdlt.constraintmachine.UpProcedure;
import com.radixdlt.constraintmachine.VoidReducerState;
<<<<<<< HEAD
import com.radixdlt.crypto.HashUtils;
=======
import com.radixdlt.crypto.ECPublicKey;
>>>>>>> 180a5a93

import java.util.Objects;


public class ValidatorConstraintScryptV2 implements ConstraintScrypt {
	private static class UpdatingValidatorHashMetadata implements ReducerState {
		private final ValidatorSystemMetadata prevState;

		private UpdatingValidatorHashMetadata(ValidatorSystemMetadata prevState) {
			this.prevState = prevState;
		}

		void update(ValidatorSystemMetadata next) throws ProcedureException {
			if (!prevState.getValidatorKey().equals(next.getValidatorKey())) {
				throw new ProcedureException("Invalid key");
			}
		}
	}

	private static class UpdatingValidatorInfo implements ReducerState {
		private final ValidatorMetaData prevState;

		private UpdatingValidatorInfo(ValidatorMetaData prevState) {
			this.prevState = prevState;
		}
	}

	private static class UpdatingDelegationFlag implements ReducerState {
		private final AllowDelegationFlag current;

		private UpdatingDelegationFlag(AllowDelegationFlag current) {
			this.current = current;
		}

		void update(AllowDelegationFlag next) throws ProcedureException {
			if (!current.getValidatorKey().equals(next.getValidatorKey())) {
				throw new ProcedureException("Invalid key update");
			}
			if (current.allowsDelegation() == next.allowsDelegation()) {
				throw new ProcedureException("Already set.");
			}
		}
	}

	@Override
	public void main(Loader os) {
		os.substate(
			new SubstateDefinition<>(
				ValidatorSystemMetadata.class,
				SubstateTypeId.VALIDATOR_SYSTEM_META_DATA.id(),
				buf -> {
					REFieldSerialization.deserializeReservedByte(buf);
					var key = REFieldSerialization.deserializeKey(buf);
					var bytes = REFieldSerialization.deserializeFixedLengthBytes(buf, 32);
					return new ValidatorSystemMetadata(key, bytes);
				},
				(s, buf) -> {
					REFieldSerialization.serializeReservedByte(buf);
					REFieldSerialization.serializeKey(buf, s.getValidatorKey());
					REFieldSerialization.serializeFixedLengthBytes(buf, s.getData());
				},
				s -> s.getAsHash().equals(HashUtils.zero256())
			)
		);

		os.procedure(new DownProcedure<>(
			VoidReducerState.class, ValidatorSystemMetadata.class,
			d -> new Authorization(
				PermissionLevel.USER,
				(r, c) -> {
					if (!c.key().map(d.getSubstate().getValidatorKey()::equals).orElse(false)) {
						throw new AuthorizationException("Key does not match.");
					}
				}
			),
			(d, s, r) -> {
				if (d.getArg().isPresent()) {
					throw new ProcedureException("Args not allowed");
				}
				return ReducerResult.incomplete(new UpdatingValidatorHashMetadata(d.getSubstate()));
			}
		));
		os.procedure(new UpProcedure<>(
			UpdatingValidatorHashMetadata.class, ValidatorSystemMetadata.class,
			u -> new Authorization(PermissionLevel.USER, (r, c) -> { }),
			(s, u, c, r) -> {
				s.update(u);
				return ReducerResult.complete();
			}
		));


		os.substate(
			new SubstateDefinition<>(
				ValidatorMetaData.class,
				SubstateTypeId.VALIDATOR_META_DATA.id(),
				buf -> {
					REFieldSerialization.deserializeReservedByte(buf);
					var key = REFieldSerialization.deserializeKey(buf);
					var name = REFieldSerialization.deserializeString(buf);
					var url = REFieldSerialization.deserializeUrl(buf);
					return new ValidatorMetaData(key, name, url);
				},
				(s, buf) -> {
					REFieldSerialization.serializeReservedByte(buf);
					REFieldSerialization.serializeKey(buf, s.getValidatorKey());
					REFieldSerialization.serializeString(buf, s.getName());
					REFieldSerialization.serializeString(buf, s.getUrl());
				},
				buf -> {
					var key = REFieldSerialization.deserializeKey(buf);
					return new ValidatorMetaData(key, "", "");
				},
				(k, buf) -> REFieldSerialization.serializeKey(buf, (ECPublicKey) k)
			)
		);

		os.procedure(new DownProcedure<>(
			VoidReducerState.class, ValidatorMetaData.class,
			d -> new Authorization(
				PermissionLevel.USER,
				(r, c) -> {
					if (!c.key().map(d.getValidatorKey()::equals).orElse(false)) {
						throw new AuthorizationException("Key does not match.");
					}
				}
			),
			(d, s, r, c) -> ReducerResult.incomplete(new UpdatingValidatorInfo(d))
		));

		os.procedure(new UpProcedure<>(
			UpdatingValidatorInfo.class, ValidatorMetaData.class,
			u -> new Authorization(PermissionLevel.USER, (r, c) -> { }),
			(s, u, c, r) -> {
				if (!Objects.equals(s.prevState.getValidatorKey(), u.getValidatorKey())) {
					throw new ProcedureException(String.format(
						"validator addresses do not match: %s != %s",
						s.prevState.getValidatorKey(), u.getValidatorKey()
					));
				}
				return ReducerResult.complete();
			}
		));

		registerRakeUpdates(os);
	}

	public void registerRakeUpdates(Loader os) {
		os.substate(new SubstateDefinition<>(
			AllowDelegationFlag.class,
			SubstateTypeId.VALIDATOR_ALLOW_DELEGATION_FLAG.id(),
			buf -> {
				REFieldSerialization.deserializeReservedByte(buf);
				var key = REFieldSerialization.deserializeKey(buf);
				var flag = REFieldSerialization.deserializeBoolean(buf);
				return new AllowDelegationFlag(key, flag);
			},
			(s, buf) -> {
				REFieldSerialization.serializeReservedByte(buf);
				REFieldSerialization.serializeKey(buf, s.getValidatorKey());
				buf.put((byte) (s.allowsDelegation() ? 1 : 0));
			},
			buf -> {
				var key = REFieldSerialization.deserializeKey(buf);
				return new AllowDelegationFlag(key, false);
			},
			(k, buf) -> REFieldSerialization.serializeKey(buf, (ECPublicKey) k)
		));

		os.procedure(new DownProcedure<>(
			VoidReducerState.class, AllowDelegationFlag.class,
			d -> new Authorization(
				PermissionLevel.USER,
				(r, c) -> {
					if (!c.key().map(d.getValidatorKey()::equals).orElse(false)) {
						throw new AuthorizationException("Key does not match.");
					}
				}
			),
			(d, s, r, c) -> ReducerResult.incomplete(new UpdatingDelegationFlag(d))
		));

		os.procedure(new UpProcedure<>(
			UpdatingDelegationFlag.class, AllowDelegationFlag.class,
			u -> new Authorization(PermissionLevel.USER, (r, c) -> { }),
			(s, u, c, r) -> {
				s.update(u);
				return ReducerResult.complete();
			}
		));
	}
}<|MERGE_RESOLUTION|>--- conflicted
+++ resolved
@@ -35,11 +35,8 @@
 import com.radixdlt.constraintmachine.ReducerState;
 import com.radixdlt.constraintmachine.UpProcedure;
 import com.radixdlt.constraintmachine.VoidReducerState;
-<<<<<<< HEAD
 import com.radixdlt.crypto.HashUtils;
-=======
 import com.radixdlt.crypto.ECPublicKey;
->>>>>>> 180a5a93
 
 import java.util.Objects;
 
@@ -101,7 +98,11 @@
 					REFieldSerialization.serializeKey(buf, s.getValidatorKey());
 					REFieldSerialization.serializeFixedLengthBytes(buf, s.getData());
 				},
-				s -> s.getAsHash().equals(HashUtils.zero256())
+				buf -> {
+					var key = REFieldSerialization.deserializeKey(buf);
+					return new ValidatorSystemMetadata(key, HashUtils.zero256().asBytes());
+				},
+				(k, buf) -> REFieldSerialization.serializeFixedLengthBytes(buf, HashUtils.zero256().asBytes())
 			)
 		);
 
@@ -110,17 +111,12 @@
 			d -> new Authorization(
 				PermissionLevel.USER,
 				(r, c) -> {
-					if (!c.key().map(d.getSubstate().getValidatorKey()::equals).orElse(false)) {
+					if (!c.key().map(d.getValidatorKey()::equals).orElse(false)) {
 						throw new AuthorizationException("Key does not match.");
 					}
 				}
 			),
-			(d, s, r) -> {
-				if (d.getArg().isPresent()) {
-					throw new ProcedureException("Args not allowed");
-				}
-				return ReducerResult.incomplete(new UpdatingValidatorHashMetadata(d.getSubstate()));
-			}
+			(d, s, r, c) -> ReducerResult.incomplete(new UpdatingValidatorHashMetadata(d))
 		));
 		os.procedure(new UpProcedure<>(
 			UpdatingValidatorHashMetadata.class, ValidatorSystemMetadata.class,
