--- conflicted
+++ resolved
@@ -70,11 +70,7 @@
 				public InputOutputReducer<TokensParticle, VoidParticle, VoidReducerState> inputOutputReducer() {
 					return (i, o, index, state) -> {
 						var in = i.getSubstate();
-<<<<<<< HEAD
-						return ReducerResult.complete(new BurnToken(in.getRri(), in.getHoldingAddr(), in.getAmount()));
-=======
-						return ReducerResult.complete(new BurnToken(in.getResourceAddr(), in.getAmount()));
->>>>>>> 4ee051e7
+						return ReducerResult.complete(new BurnToken(in.getResourceAddr(), in.getHoldingAddr(), in.getAmount()));
 					};
 				}
 
@@ -125,11 +121,7 @@
 					return (i, o, index, state) -> {
 						var in = i.getSubstate();
 						var amt = in.getAmount().subtract(state.getUsedAmount());
-<<<<<<< HEAD
-						return ReducerResult.complete(new BurnToken(in.getRri(), in.getHoldingAddr(), amt));
-=======
-						return ReducerResult.complete(new BurnToken(in.getResourceAddr(), amt));
->>>>>>> 4ee051e7
+						return ReducerResult.complete(new BurnToken(in.getResourceAddr(), in.getHoldingAddr(), amt));
 					};
 				}
 
