--- conflicted
+++ resolved
@@ -374,21 +374,7 @@
 					)
 				);
 			}
-<<<<<<< HEAD
-
-			final var dbTransaction = engineStore.createTransaction();
-			try {
-				final var parsedTransactions =
-					executeInternal(dbTransaction, txns, meta, permissionLevel);
-				dbTransaction.commit();
-				return parsedTransactions;
-			} catch (Exception e) {
-				dbTransaction.abort();
-				throw e;
-			}
-=======
 			return engineStore.transaction(store -> executeInternal(store, txns, meta, permissionLevel));
->>>>>>> 8b43442a
 		}
 	}
 
