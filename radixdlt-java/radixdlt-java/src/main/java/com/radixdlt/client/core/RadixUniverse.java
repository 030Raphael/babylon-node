--- conflicted
+++ resolved
@@ -22,17 +22,10 @@
 
 package com.radixdlt.client.core;
 
-<<<<<<< HEAD
-import com.radixdlt.client.core.atoms.Addresses;
 import com.radixdlt.identifiers.RadixAddress;
 import com.radixdlt.utils.UInt256;
-=======
->>>>>>> 2f3da56b
 import com.google.common.collect.ImmutableList;
-import com.radixdlt.DefaultSerialization;
 import com.radixdlt.application.TokenUnitConversions;
-import com.radixdlt.atom.Atom;
-import com.radixdlt.atom.SubstateSerializer;
 import com.radixdlt.atommodel.tokens.TokenDefinitionParticle;
 import com.radixdlt.client.core.address.RadixUniverseConfig;
 import com.radixdlt.client.core.ledger.AtomPuller;
@@ -60,12 +53,8 @@
 import com.radixdlt.client.fees.FeeTable;
 import com.radixdlt.client.fees.PerBytesFeeEntry;
 import com.radixdlt.client.fees.PerParticleFeeEntry;
-import com.radixdlt.constraintmachine.REInstruction;
 import com.radixdlt.crypto.ECPublicKey;
 import com.radixdlt.identifiers.RRI;
-import com.radixdlt.identifiers.RadixAddress;
-import com.radixdlt.serialization.DeserializeException;
-import com.radixdlt.utils.UInt256;
 
 import java.util.List;
 import java.util.Set;
@@ -176,33 +165,7 @@
 	private RadixUniverse(RadixUniverseConfig config, RadixNetworkController networkController, AtomStore atomStore) {
 		this.config = config;
 		this.networkController = networkController;
-<<<<<<< HEAD
 		this.nativeToken = RRI.from("XRD");
-=======
-		this.nativeToken = config.getGenesis().stream()
-			.map(txn -> {
-				try {
-					return DefaultSerialization.getInstance().fromDson(txn.getPayload(), Atom.class);
-				} catch (DeserializeException e) {
-					throw new IllegalStateException();
-				}
-			})
-			.flatMap(a -> a.getInstructions().stream())
-			.map(REInstruction::create)
-			.filter(i -> i.getMicroOp() == REInstruction.REOp.UP)
-			.map(i -> {
-				try {
-					return SubstateSerializer.deserialize(i.getData());
-				} catch (DeserializeException e) {
-					throw new IllegalStateException();
-				}
-			})
-			.filter(TokenDefinitionParticle.class::isInstance)
-			.map(TokenDefinitionParticle.class::cast)
-			.map(TokenDefinitionParticle::getRri)
-			.findFirst()
-			.orElseThrow(() -> new IllegalStateException("No Native Token defined in universe"));
->>>>>>> 2f3da56b
 		this.atomStore = atomStore;
 		this.puller = new RadixAtomPuller(networkController);
 	}
