/* Copyright 2021 Radix Publishing Ltd incorporated in Jersey (Channel Islands).
 *
 * Licensed under the Radix License, Version 1.0 (the "License"); you may not use this
 * file except in compliance with the License. You may obtain a copy of the License at:
 *
 * radixfoundation.org/licenses/LICENSE-v1
 *
 * The Licensor hereby grants permission for the Canonical version of the Work to be
 * published, distributed and used under or by reference to the Licensor’s trademark
 * Radix ® and use of any unregistered trade names, logos or get-up.
 *
 * The Licensor provides the Work (and each Contributor provides its Contributions) on an
 * "AS IS" BASIS, WITHOUT WARRANTIES OR CONDITIONS OF ANY KIND, either express or implied,
 * including, without limitation, any warranties or conditions of TITLE, NON-INFRINGEMENT,
 * MERCHANTABILITY, or FITNESS FOR A PARTICULAR PURPOSE.
 *
 * Whilst the Work is capable of being deployed, used and adopted (instantiated) to create
 * a distributed ledger it is your responsibility to test and validate the code, together
 * with all logic and performance of that code under all foreseeable scenarios.
 *
 * The Licensor does not make or purport to make and hereby excludes liability for all
 * and any representation, warranty or undertaking in any form whatsoever, whether express
 * or implied, to any entity or person, including any representation, warranty or
 * undertaking, as to the functionality security use, value or other characteristics of
 * any distributed ledger nor in respect the functioning or value of any tokens which may
 * be created stored or transferred using the Work. The Licensor does not warrant that the
 * Work or any use of the Work complies with any law or regulation in any territory where
 * it may be implemented or used or that it will be appropriate for any specific purpose.
 *
 * Neither the licensor nor any current or former employees, officers, directors, partners,
 * trustees, representatives, agents, advisors, contractors, or volunteers of the Licensor
 * shall be liable for any direct or indirect, special, incidental, consequential or other
 * losses of any kind, in tort, contract or otherwise (including but not limited to loss
 * of revenue, income or profits, or loss of use or data, or loss of reputation, or loss
 * of any economic or other opportunity of whatsoever nature or howsoever arising), arising
 * out of or in connection with (without limitation of any use, misuse, of any ledger system
 * or use made or its functionality or any performance or operation of any code or protocol
 * caused by bugs or programming or logic errors or otherwise);
 *
 * A. any offer, purchase, holding, use, sale, exchange or transmission of any
 * cryptographic keys, tokens or assets created, exchanged, stored or arising from any
 * interaction with the Work;
 *
 * B. any failure in a transmission or loss of any token or assets keys or other digital
 * artefacts due to errors in transmission;
 *
 * C. bugs, hacks, logic errors or faults in the Work or any communication;
 *
 * D. system software or apparatus including but not limited to losses caused by errors
 * in holding or transmitting tokens by any third-party;
 *
 * E. breaches or failure of security including hacker attacks, loss or disclosure of
 * password, loss of private key, unauthorised use or misuse of such passwords or keys;
 *
 * F. any losses including loss of anticipated savings or other benefits resulting from
 * use of the Work or any changes to the Work (however implemented).
 *
 * You are solely responsible for; testing, validating and evaluation of all operation
 * logic, functionality, security and appropriateness of using the Work for any commercial
 * or non-commercial purpose and for any reproduction or redistribution by You of the
 * Work. You assume all risks associated with Your use of the Work and the exercise of
 * permissions under this License.
 */

package com.radixdlt.client.lib.api.sync;

import org.bouncycastle.util.encoders.Hex;

import com.fasterxml.jackson.core.type.TypeReference;
import com.radixdlt.client.lib.api.AccountAddress;
import com.radixdlt.client.lib.api.NavigationCursor;
import com.radixdlt.client.lib.api.TransactionRequest;
import com.radixdlt.client.lib.api.ValidatorAddress;
import com.radixdlt.client.lib.api.rpc.BasicAuth;
import com.radixdlt.client.lib.api.rpc.JsonRpcRequest;
import com.radixdlt.client.lib.api.rpc.JsonRpcResponse;
import com.radixdlt.client.lib.api.rpc.RadixApiBase;
import com.radixdlt.client.lib.dto.AddressBookEntry;
import com.radixdlt.client.lib.dto.ApiConfiguration;
import com.radixdlt.client.lib.dto.ApiData;
import com.radixdlt.client.lib.dto.BuiltTransaction;
import com.radixdlt.client.lib.dto.Checkpoint;
import com.radixdlt.client.lib.dto.ConsensusConfiguration;
import com.radixdlt.client.lib.dto.ConsensusData;
import com.radixdlt.client.lib.dto.EpochData;
import com.radixdlt.client.lib.dto.FinalizedTransaction;
import com.radixdlt.client.lib.dto.ForkDetails;
import com.radixdlt.client.lib.dto.LocalAccount;
import com.radixdlt.client.lib.dto.LocalValidatorInfo;
import com.radixdlt.client.lib.dto.MempoolConfiguration;
import com.radixdlt.client.lib.dto.MempoolData;
import com.radixdlt.client.lib.dto.NetworkConfiguration;
import com.radixdlt.client.lib.dto.NetworkData;
import com.radixdlt.client.lib.dto.NetworkId;
import com.radixdlt.client.lib.dto.NetworkPeer;
import com.radixdlt.client.lib.dto.NetworkStats;
import com.radixdlt.client.lib.dto.Proof;
import com.radixdlt.client.lib.dto.RadixEngineData;
import com.radixdlt.client.lib.dto.StakePositions;
import com.radixdlt.client.lib.dto.SyncConfiguration;
import com.radixdlt.client.lib.dto.SyncData;
import com.radixdlt.client.lib.dto.TokenBalances;
import com.radixdlt.client.lib.dto.TokenInfo;
import com.radixdlt.client.lib.dto.TransactionDTO;
import com.radixdlt.client.lib.dto.TransactionHistory;
import com.radixdlt.client.lib.dto.TransactionStatusDTO;
import com.radixdlt.client.lib.dto.TxBlobDTO;
import com.radixdlt.client.lib.dto.TxDTO;
import com.radixdlt.client.lib.dto.UnstakePositions;
import com.radixdlt.client.lib.dto.ValidatorDTO;
import com.radixdlt.client.lib.dto.ValidatorsResponse;
import com.radixdlt.identifiers.AID;
import com.radixdlt.utils.functional.Failure;
import com.radixdlt.utils.functional.Result;

import java.io.IOException;
import java.net.http.HttpClient;
import java.net.http.HttpResponse;
import java.time.Duration;
import java.util.List;
import java.util.Optional;

import static com.radixdlt.client.lib.api.ClientLibraryErrors.BASE_URL_IS_MANDATORY;
import static com.radixdlt.client.lib.api.ClientLibraryErrors.NETWORK_IO_ERROR;
import static com.radixdlt.client.lib.api.ClientLibraryErrors.OPERATION_INTERRUPTED;
import static com.radixdlt.client.lib.api.ClientLibraryErrors.UNKNOWN_ERROR;
import static com.radixdlt.client.lib.api.rpc.RpcMethod.ACCOUNT_BALANCES;
import static com.radixdlt.client.lib.api.rpc.RpcMethod.ACCOUNT_HISTORY;
import static com.radixdlt.client.lib.api.rpc.RpcMethod.ACCOUNT_INFO;
import static com.radixdlt.client.lib.api.rpc.RpcMethod.ACCOUNT_STAKES;
import static com.radixdlt.client.lib.api.rpc.RpcMethod.ACCOUNT_SUBMIT_SINGLE_STEP;
import static com.radixdlt.client.lib.api.rpc.RpcMethod.ACCOUNT_UNSTAKES;
import static com.radixdlt.client.lib.api.rpc.RpcMethod.API_CONFIGURATION;
import static com.radixdlt.client.lib.api.rpc.RpcMethod.API_DATA;
import static com.radixdlt.client.lib.api.rpc.RpcMethod.BFT_CONFIGURATION;
import static com.radixdlt.client.lib.api.rpc.RpcMethod.BFT_DATA;
import static com.radixdlt.client.lib.api.rpc.RpcMethod.CONSTRUCTION_BUILD;
import static com.radixdlt.client.lib.api.rpc.RpcMethod.CONSTRUCTION_FINALIZE;
import static com.radixdlt.client.lib.api.rpc.RpcMethod.CONSTRUCTION_SUBMIT;
import static com.radixdlt.client.lib.api.rpc.RpcMethod.LEDGER_CHECKPOINTS;
import static com.radixdlt.client.lib.api.rpc.RpcMethod.LEDGER_EPOCH_PROOF;
import static com.radixdlt.client.lib.api.rpc.RpcMethod.LEDGER_PROOF;
import static com.radixdlt.client.lib.api.rpc.RpcMethod.MEMPOOL_CONFIGURATION;
import static com.radixdlt.client.lib.api.rpc.RpcMethod.MEMPOOL_DATA;
import static com.radixdlt.client.lib.api.rpc.RpcMethod.NETWORK_ADDRESS_BOOK;
import static com.radixdlt.client.lib.api.rpc.RpcMethod.NETWORK_CONFIG;
import static com.radixdlt.client.lib.api.rpc.RpcMethod.NETWORK_DATA;
import static com.radixdlt.client.lib.api.rpc.RpcMethod.NETWORK_DEMAND;
import static com.radixdlt.client.lib.api.rpc.RpcMethod.NETWORK_ID;
import static com.radixdlt.client.lib.api.rpc.RpcMethod.NETWORK_PEERS;
import static com.radixdlt.client.lib.api.rpc.RpcMethod.NETWORK_THROUGHPUT;
import static com.radixdlt.client.lib.api.rpc.RpcMethod.RADIX_ENGINE_CONFIGURATION;
import static com.radixdlt.client.lib.api.rpc.RpcMethod.RADIX_ENGINE_DATA;
import static com.radixdlt.client.lib.api.rpc.RpcMethod.SYNC_CONFIGURATION;
import static com.radixdlt.client.lib.api.rpc.RpcMethod.SYNC_DATA;
import static com.radixdlt.client.lib.api.rpc.RpcMethod.TOKEN_INFO;
import static com.radixdlt.client.lib.api.rpc.RpcMethod.TOKEN_NATIVE;
import static com.radixdlt.client.lib.api.rpc.RpcMethod.TRANSACTION_LOOKUP;
import static com.radixdlt.client.lib.api.rpc.RpcMethod.TRANSACTION_STATUS;
import static com.radixdlt.client.lib.api.rpc.RpcMethod.VALIDATION_CURRENT_EPOCH;
import static com.radixdlt.client.lib.api.rpc.RpcMethod.VALIDATION_NODE_INFO;
import static com.radixdlt.client.lib.api.rpc.RpcMethod.VALIDATORS_LIST;
import static com.radixdlt.client.lib.api.rpc.RpcMethod.VALIDATORS_LOOKUP;

import static java.util.Optional.ofNullable;

public class SyncRadixApi extends RadixApiBase implements RadixApi {
//	private static final Logger log = LogManager.getLogger();
//	private static final String AUTH_HEADER = "Authorization";
//	private static final String CONTENT_TYPE = "Content-Type";
//	private static final String APPLICATION_JSON = "application/json";
//	private static final Duration DEFAULT_TIMEOUT = Duration.ofSeconds(30);
//	private static final ObjectMapper DEFAULT_OBJECT_MAPPER = createDefaultMapper();
//
//	private final AtomicLong idCounter = new AtomicLong();
//
//	private final String baseUrl;
//	private final int primaryPort;
//	private final int secondaryPort;
//	private final HttpClient client;
//	private final Optional<String> authHeader;
//
//	private Duration timeout = DEFAULT_TIMEOUT;
//	private boolean doTrace = false;
//	private ObjectMapper objectMapper;
//	private int networkId = LOCALNET.getId();

	private final Network network = new Network() {
		@Override
		public Result<NetworkId> id() {
			return call(request(NETWORK_ID), new TypeReference<>() {});
		}

		@Override
		public Result<NetworkStats> throughput() {
			return call(request(NETWORK_THROUGHPUT), new TypeReference<>() {});
		}

		@Override
		public Result<NetworkStats> demand() {
			return call(request(NETWORK_DEMAND), new TypeReference<>() {});
		}

		@Override
		public Result<NetworkConfiguration> configuration() {
			return call(request(NETWORK_CONFIG), new TypeReference<>() {});
		}

		@Override
		public Result<NetworkData> data() {
			return call(request(NETWORK_DATA), new TypeReference<>() {});
		}

		@Override
		public Result<List<NetworkPeer>> peers() {
			return call(request(NETWORK_PEERS), new TypeReference<>() {});
		}

		@Override
		public Result<List<AddressBookEntry>> addressBook() {
			return call(request(NETWORK_ADDRESS_BOOK), new TypeReference<>() {});
		}
	};

	private final Token token = new Token() {
		@Override
		public Result<TokenInfo> describeNative() {
			return call(request(TOKEN_NATIVE), new TypeReference<>() {});
		}

		@Override
		public Result<TokenInfo> describe(String rri) {
			return call(request(TOKEN_INFO, rri), new TypeReference<>() {});
		}
	};

	private final Transaction transaction = new Transaction() {
		@Override
		public Result<BuiltTransaction> build(TransactionRequest request) {
			return call(
				request(
					CONSTRUCTION_BUILD, request.getActions(), request.getFeePayer(),
					request.getMessage(), request.disableResourceAllocationAndDestroy()
				),
				new TypeReference<>() {}
			);
		}

		@Override
		public Result<TxBlobDTO> finalize(FinalizedTransaction request, boolean immediateSubmit) {
			return call(
				request(
					CONSTRUCTION_FINALIZE,
					Hex.toHexString(request.getRawBlob()), request.getSignature(), request.getPublicKey(), Boolean.toString(immediateSubmit)
				),
				new TypeReference<>() {}
			);
		}

		@Override
		public Result<TxDTO> submit(TxBlobDTO request) {
			return call(
				request(CONSTRUCTION_SUBMIT, Hex.toHexString(request.getBlob()), request.getTxId()),
				new TypeReference<>() {}
			);
		}

		@Override
		public Result<TransactionDTO> lookup(AID txId) {
			return call(request(TRANSACTION_LOOKUP, txId.toString()), new TypeReference<>() {});
		}

		@Override
		public Result<TransactionStatusDTO> status(AID txId) {
			return call(request(TRANSACTION_STATUS, txId.toString()), new TypeReference<>() {});
		}
	};

	private final SingleAccount account = new SingleAccount() {
		@Override
		public Result<TokenBalances> balances(AccountAddress address) {
			return call(request(ACCOUNT_BALANCES, address.toString(networkId())), new TypeReference<>() {});
		}

		@Override
		public Result<TransactionHistory> history(
			AccountAddress address, int size, Optional<NavigationCursor> cursor
		) {
			var request = request(ACCOUNT_HISTORY, address.toString(networkId()), size);
			cursor.ifPresent(cursorValue -> request.addParameters(cursorValue.value()));

			return call(request, new TypeReference<>() {});
		}

		@Override
		public Result<List<StakePositions>> stakes(AccountAddress address) {
			return call(request(ACCOUNT_STAKES, address.toString(networkId())), new TypeReference<>() {});
		}

		@Override
		public Result<List<UnstakePositions>> unstakes(AccountAddress address) {
			return call(request(ACCOUNT_UNSTAKES, address.toString(networkId())), new TypeReference<>() {});
		}
	};

	private final Validator validator = new Validator() {
		@Override
		public Result<ValidatorsResponse> list(int size, Optional<NavigationCursor> cursor) {
			var request = request(VALIDATORS_LIST, size);
			cursor.ifPresent(cursorValue -> request.addParameters(cursorValue.value()));

			return call(request, new TypeReference<>() {});
		}

		@Override
		public Result<ValidatorDTO> lookup(ValidatorAddress validatorAddress) {
			return call(request(VALIDATORS_LOOKUP, validatorAddress.toString(networkId())), new TypeReference<>() {});
		}
	};

	private final Local local = new Local() {
		@Override
		public Result<LocalAccount> accountInfo() {
			return call(request(ACCOUNT_INFO), new TypeReference<>() {});
		}

		@Override
		public Result<TxDTO> submitTxSingleStep(TransactionRequest request) {
			return call(
				request(ACCOUNT_SUBMIT_SINGLE_STEP, request.getActions(), request.getMessage()),
				new TypeReference<>() {}
			);
		}

		@Override
		public Result<LocalValidatorInfo> validatorInfo() {
			return call(request(VALIDATION_NODE_INFO), new TypeReference<>() {});
		}

		@Override
		public Result<EpochData> currentEpoch() {
			return call(request(VALIDATION_CURRENT_EPOCH), new TypeReference<>() {});
		}
	};

	private final Api api = new Api() {
		@Override
		public Result<ApiConfiguration> configuration() {
			return call(request(API_CONFIGURATION), new TypeReference<>() {});
		}

		@Override
		public Result<ApiData> data() {
			return call(request(API_DATA), new TypeReference<>() {});
		}
	};

	private final Consensus consensus = new Consensus() {
		@Override
		public Result<ConsensusConfiguration> configuration() {
			return call(request(BFT_CONFIGURATION), new TypeReference<>() {});
		}

		@Override
		public Result<ConsensusData> data() {
			return call(request(BFT_DATA), new TypeReference<>() {});
		}
	};

	private final Mempool mempool = new Mempool() {
		@Override
		public Result<MempoolConfiguration> configuration() {
			return call(request(MEMPOOL_CONFIGURATION), new TypeReference<>() {});
		}

		@Override
		public Result<MempoolData> data() {
			return call(request(MEMPOOL_DATA), new TypeReference<>() {});
		}
	};

	private final RadixEngine radixEngine = new RadixEngine() {
		@Override
		public Result<List<ForkDetails>> configuration() {
			return call(request(RADIX_ENGINE_CONFIGURATION), new TypeReference<>() {});
		}

		@Override
		public Result<RadixEngineData> data() {
			return call(request(RADIX_ENGINE_DATA), new TypeReference<>() {});
		}
	};

	private final Sync sync = new Sync() {
		@Override
		public Result<SyncConfiguration> configuration() {
			return call(request(SYNC_CONFIGURATION), new TypeReference<>() {});
		}

		@Override
		public Result<SyncData> data() {
			return call(request(SYNC_DATA), new TypeReference<>() {});
		}
	};

	private final Ledger ledger = new Ledger() {
		@Override
		public Result<Proof> latest() {
			return call(request(LEDGER_PROOF), new TypeReference<>() {});
		}

		@Override
		public Result<Proof> epoch() {
			return call(request(LEDGER_EPOCH_PROOF), new TypeReference<>() {});
		}

		@Override
		public Result<Checkpoint> checkpoints() {
			return call(request(LEDGER_CHECKPOINTS), new TypeReference<>() {});
		}
	};

	@Override
	public Network network() {
		return network;
	}

	@Override
	public Transaction transaction() {
		return transaction;
	}

	@Override
	public Token token() {
		return token;
	}

	@Override
	public Local local() {
		return local;
	}

	@Override
	public SingleAccount account() {
		return account;
	}

	@Override
	public Validator validator() {
		return validator;
	}

	@Override
	public Api api() {
		return api;
	}

	@Override
	public Consensus consensus() {
		return consensus;
	}

	@Override
	public Mempool mempool() {
		return mempool;
	}

	@Override
	public RadixEngine radixEngine() {
		return radixEngine;
	}

	@Override
	public Sync sync() {
		return sync;
	}

	@Override
	public Ledger ledger() {
		return ledger;
	}

	@Override
	public SyncRadixApi withTrace() {
		enableTrace();
		return this;
	}

	@Override
	public SyncRadixApi withTimeout(Duration timeout) {
		setTimeout(timeout);
		return this;
	}

	private SyncRadixApi(
		String baseUrl,
		int primaryPort,
		int secondaryPort,
		HttpClient client,
		Optional<BasicAuth> authentication
	) {
		super(baseUrl, primaryPort, secondaryPort, client, authentication);
	}

	static Result<RadixApi> connect(
		String url,
		int primaryPort,
		int secondaryPort,
		Optional<BasicAuth> authentication
	) {
		return buildHttpClient().flatMap(client -> connect(url, primaryPort, secondaryPort, client, authentication));
	}

	static Result<RadixApi> connect(
		String url,
		int primaryPort,
		int secondaryPort,
		HttpClient client,
		Optional<BasicAuth> authentication
	) {
		return ofNullable(url)
			.map(baseUrl -> Result.ok(new SyncRadixApi(baseUrl, primaryPort, secondaryPort, client, authentication)))
			.orElseGet(BASE_URL_IS_MANDATORY::result)
			.flatMap(syncRadixApi -> syncRadixApi.network().id()
<<<<<<< HEAD
				.onSuccess(networkId -> syncRadixApi.configureSerialization(networkId.getNetworkId()))
=======
				.onSuccess(networkId -> syncRadixApi.configure(networkId.getNetworkId()))
>>>>>>> d9c39988
				.map(__ -> syncRadixApi));
	}

	private <T> Result<T> call(JsonRpcRequest request, TypeReference<JsonRpcResponse<T>> typeReference) {
		return serialize(request)
			.onSuccess(this::trace)
			.map(value -> buildRequest(request, value))
			.flatMap(httpRequest -> Result.wrap(this::errorMapper, () -> client().send(httpRequest, HttpResponse.BodyHandlers.ofString())))
			.flatMap(body -> bodyHandler(body, typeReference));
	}

	private Failure errorMapper(Throwable throwable) {
		if (throwable instanceof IOException) {
			return NETWORK_IO_ERROR.with(throwable.getMessage());
		}

		if (throwable instanceof InterruptedException) {
			return OPERATION_INTERRUPTED.with(throwable.getMessage());
		}

		return UNKNOWN_ERROR.with(throwable.getClass().getName(), throwable.getMessage());
	}

	private <T> Result<T> bodyHandler(
		HttpResponse<String> body,
		TypeReference<JsonRpcResponse<T>> reference
	) {
		return deserialize(trace(body.body()), reference)
			.flatMap(response -> response.rawError() == null
								 ? Result.ok(response.rawResult())
								 : Result.fail(response.rawError().toFailure()));
	}
}<|MERGE_RESOLUTION|>--- conflicted
+++ resolved
@@ -522,11 +522,7 @@
 			.map(baseUrl -> Result.ok(new SyncRadixApi(baseUrl, primaryPort, secondaryPort, client, authentication)))
 			.orElseGet(BASE_URL_IS_MANDATORY::result)
 			.flatMap(syncRadixApi -> syncRadixApi.network().id()
-<<<<<<< HEAD
-				.onSuccess(networkId -> syncRadixApi.configureSerialization(networkId.getNetworkId()))
-=======
 				.onSuccess(networkId -> syncRadixApi.configure(networkId.getNetworkId()))
->>>>>>> d9c39988
 				.map(__ -> syncRadixApi));
 	}
 
