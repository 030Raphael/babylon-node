--- conflicted
+++ resolved
@@ -13,13 +13,8 @@
 	/**
 	 * Radix Token asset. TODO: Read from universe file. Hardcode for now.
 	 */
-<<<<<<< HEAD
-	public static final Asset XRD = new Asset("TEST", 100000);
+	public static final Asset TEST = new Asset("TEST", 100000);
 	public static final Asset POW = new Asset("POW",       1);
-=======
-	public static final Asset TEST = new Asset("TEST", 100000, new EUID(BigInteger.valueOf("TEST".hashCode())));
-	public static final Asset POW = new Asset("POW", 1, new EUID(BigInteger.valueOf(79416)));
->>>>>>> 27589126
 
 	private final String iso;
 	private final int subUnits;
