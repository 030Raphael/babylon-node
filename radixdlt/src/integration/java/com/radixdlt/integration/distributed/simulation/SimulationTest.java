--- conflicted
+++ resolved
@@ -341,11 +341,7 @@
 					return BFTValidatorSet.from(nodes.stream().limit(limit).map(node -> BFTValidator.from(node, UInt256.ONE)));
 				}
 			});
-<<<<<<< HEAD
-=======
 			modules.add(new NoFeeModule());
-			final long limit = numInitialValidators == 0 ? Long.MAX_VALUE : numInitialValidators;
->>>>>>> 5924453f
 
 			if (ledgerType == LedgerType.MOCKED_LEDGER) {
 				if (modifyOneGenesis) {
