--- conflicted
+++ resolved
@@ -17,12 +17,8 @@
 
 package com.radixdlt.integration.distributed.simulation.invariants.consensus;
 
-<<<<<<< HEAD
-import com.radixdlt.consensus.Timeout;
-=======
 import com.radixdlt.consensus.liveness.EpochLocalTimeoutOccurrence;
 import com.radixdlt.consensus.liveness.LocalTimeoutOccurrence;
->>>>>>> f85f1b70
 import com.radixdlt.integration.distributed.simulation.TestInvariant;
 import com.radixdlt.integration.distributed.simulation.network.SimulationNodes.RunningNetwork;
 import io.reactivex.rxjava3.core.Observable;
@@ -41,16 +37,6 @@
 	@Override
 	public Observable<TestInvariantError> check(RunningNetwork network) {
 		return Observable.<TestInvariantError>create(
-<<<<<<< HEAD
-			emitter ->
-				this.nodeTimeouts.addListener((node, event) ->
-					emitter.onNext(
-						new TestInvariantError("Timeout at node " + node + " " + event)
-					),
-					Timeout.class
-				)
-		).serialize();
-=======
 			emitter -> {
 				this.nodeTimeouts.addListener(
 					(node, event) -> emitter.onNext(new TestInvariantError("Timeout at node " + node + " " + event)),
@@ -62,6 +48,5 @@
 				);
 			})
 			.serialize();
->>>>>>> f85f1b70
 	}
 }