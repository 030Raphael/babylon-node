--- conflicted
+++ resolved
@@ -50,13 +50,8 @@
 			.checkConsensusLiveness("liveness", 5000, TimeUnit.MILLISECONDS)
 			.checkEpochsHighViewCorrect("epochHighView", View.of(100))
 			.build();
-<<<<<<< HEAD
-		Map<String, Optional<TestInvariantError>> results = bftTest.run();
-		assertThat(results).allSatisfy((name, err) -> AssertionsForClassTypes.assertThat(err).isEmpty());
-=======
-		TestResults results = bftTest.run(1, TimeUnit.MINUTES);
+		TestResults results = bftTest.run();
 		assertThat(results.getCheckResults()).allSatisfy((name, err) -> AssertionsForClassTypes.assertThat(err).isEmpty());
->>>>>>> 333779f3
 	}
 
 	@Test
@@ -67,13 +62,8 @@
 			.checkConsensusLiveness("liveness", 1000, TimeUnit.MILLISECONDS)
 			.checkEpochsHighViewCorrect("epochHighView", View.of(100))
 			.build();
-<<<<<<< HEAD
-		Map<String, Optional<TestInvariantError>> results = bftTest.run();
-		assertThat(results).allSatisfy((name, err) -> AssertionsForClassTypes.assertThat(err).isEmpty());
-=======
-		TestResults results = bftTest.run(1, TimeUnit.MINUTES);
+		TestResults results = bftTest.run();
 		assertThat(results.getCheckResults()).allSatisfy((name, err) -> AssertionsForClassTypes.assertThat(err).isEmpty());
->>>>>>> 333779f3
 	}
 
 	@Test
@@ -85,13 +75,9 @@
 			.checkConsensusLiveness("liveness", 5000, TimeUnit.MILLISECONDS) // High timeout to make Travis happy
 			.checkEpochsHighViewCorrect("epochHighView", View.of(100))
 			.build();
-<<<<<<< HEAD
-		Map<String, Optional<TestInvariantError>> results = bftTest.run();
-		assertThat(results).allSatisfy((name, err) -> AssertionsForClassTypes.assertThat(err).isEmpty());
-=======
-		TestResults results = bftTest.run(1, TimeUnit.MINUTES);
+
+		TestResults results = bftTest.run();
 		assertThat(results.getCheckResults()).allSatisfy((name, err) -> AssertionsForClassTypes.assertThat(err).isEmpty());
->>>>>>> 333779f3
 	}
 
 	@Test
@@ -103,12 +89,8 @@
 			.checkConsensusLiveness("liveness", 5000, TimeUnit.MILLISECONDS) // High timeout to make Travis happy
 			.checkEpochsHighViewCorrect("epochHighView", View.of(1))
 			.build();
-<<<<<<< HEAD
-		Map<String, Optional<TestInvariantError>> results = bftTest.run();
-		assertThat(results).allSatisfy((name, err) -> AssertionsForClassTypes.assertThat(err).isEmpty());
-=======
-		TestResults results = bftTest.run(1, TimeUnit.MINUTES);
+
+		TestResults results = bftTest.run();
 		assertThat(results.getCheckResults()).allSatisfy((name, err) -> AssertionsForClassTypes.assertThat(err).isEmpty());
->>>>>>> 333779f3
 	}
 }