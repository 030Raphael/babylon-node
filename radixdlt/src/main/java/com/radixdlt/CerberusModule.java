/*
 * (C) Copyright 2020 Radix DLT Ltd
 *
 * Radix DLT Ltd licenses this file to you under the Apache License,
 * Version 2.0 (the "License"); you may not use this file except in
 * compliance with the License.  You may obtain a copy of the
 * License at
 *
 *  http://www.apache.org/licenses/LICENSE-2.0
 *
 * Unless required by applicable law or agreed to in writing,
 * software distributed under the License is distributed on an
 * "AS IS" BASIS, WITHOUT WARRANTIES OR CONDITIONS OF ANY KIND,
 * either express or implied.  See the License for the specific
 * language governing permissions and limitations under the License.
 */

package com.radixdlt;

import com.google.inject.AbstractModule;
import com.google.inject.Provides;
import com.google.inject.Singleton;
import com.google.inject.name.Named;
import com.radixdlt.api.LedgerRx;
<<<<<<< HEAD
import com.radixdlt.consensus.BFTEventReducer;
import com.radixdlt.consensus.BFTEventSender;
=======
import com.radixdlt.consensus.HashVerifier;
import com.radixdlt.consensus.bft.BFTBuilder;
import com.radixdlt.consensus.bft.BFTEventReducer.BFTEventSender;
>>>>>>> 711f9055
import com.radixdlt.consensus.AddressBookValidatorSetProvider;
import com.radixdlt.consensus.BFTFactory;
import com.radixdlt.consensus.bft.BFTNode;
import com.radixdlt.consensus.CommittedStateSyncRx;
import com.radixdlt.consensus.ConsensusRunner;
import com.radixdlt.consensus.DefaultHasher;
import com.radixdlt.consensus.EpochChangeRx;
import com.radixdlt.consensus.epoch.EpochManager;
import com.radixdlt.consensus.ConsensusEventsRx;
import com.radixdlt.consensus.SyncEpochsRPCRx;
import com.radixdlt.consensus.epoch.EpochManager.SyncEpochsRPCSender;
import com.radixdlt.consensus.SyncedStateComputer;
import com.radixdlt.consensus.VertexStoreEventsRx;
import com.radixdlt.middleware2.InternalMessagePasser;
import com.radixdlt.consensus.HashSigner;
import com.radixdlt.consensus.ProposerElectionFactory;
import com.radixdlt.consensus.Hasher;
import com.radixdlt.consensus.SyncVerticesRPCRx;
import com.radixdlt.consensus.bft.VertexStore;
import com.radixdlt.consensus.bft.VertexStore.VertexStoreEventSender;
import com.radixdlt.consensus.bft.VertexStore.SyncVerticesRPCSender;
import com.radixdlt.consensus.VertexStoreFactory;
import com.radixdlt.consensus.View;
import com.radixdlt.consensus.liveness.FixedTimeoutPacemaker;
import com.radixdlt.consensus.liveness.LocalTimeoutSender;
import com.radixdlt.consensus.liveness.PacemakerFactory;
import com.radixdlt.consensus.liveness.PacemakerRx;
import com.radixdlt.consensus.liveness.ScheduledLocalTimeoutSender;
import com.radixdlt.consensus.liveness.WeightedRotatingLeaders;
import com.radixdlt.consensus.sync.StateSyncNetwork;
import com.radixdlt.consensus.sync.SyncedRadixEngine;
import com.radixdlt.consensus.sync.SyncedRadixEngine.CommittedStateSyncSender;
import com.radixdlt.consensus.sync.SyncedRadixEngine.SyncedRadixEngineEventSender;
import com.radixdlt.counters.SystemCounters;
import com.radixdlt.crypto.ECKeyPair;
import com.radixdlt.crypto.ECPublicKey;
import com.radixdlt.engine.RadixEngine;
import com.radixdlt.mempool.Mempool;
import com.radixdlt.middleware2.LedgerAtom;
import com.radixdlt.middleware2.network.MessageCentralBFTNetwork;
import com.radixdlt.middleware2.network.MessageCentralValidatorSync;
import com.radixdlt.middleware2.store.CommittedAtomsStore;
import com.radixdlt.network.addressbook.AddressBook;
import com.radixdlt.network.messaging.MessageCentral;
import com.radixdlt.properties.RuntimeProperties;
import com.radixdlt.universe.Universe;
import com.radixdlt.utils.ThreadFactories;
import java.util.Comparator;
import java.util.Objects;
import java.util.concurrent.Executors;
import java.util.concurrent.ScheduledExecutorService;

public class CerberusModule extends AbstractModule {
	private final RuntimeProperties runtimeProperties;

	public CerberusModule(RuntimeProperties runtimeProperties) {
		this.runtimeProperties = Objects.requireNonNull(runtimeProperties);
	}

	@Override
	protected void configure() {
		// Configuration
<<<<<<< HEAD
		bind(HashSigner.class).toInstance(ECKeyPair::sign);
		bind(Hasher.class).to(DefaultHasher.class);
=======
		bind(Hasher.class).to(DefaultHasher.class);
		bind(HashVerifier.class).toInstance(ECPublicKey::verify);
>>>>>>> 711f9055

		// Timed local messages
		bind(PacemakerRx.class).to(ScheduledLocalTimeoutSender.class);
		bind(LocalTimeoutSender.class).to(ScheduledLocalTimeoutSender.class);

		// Local messages
		bind(VertexStoreEventsRx.class).to(InternalMessagePasser.class);
		bind(VertexStoreEventSender.class).to(InternalMessagePasser.class);
		bind(CommittedStateSyncSender.class).to(InternalMessagePasser.class);
		bind(CommittedStateSyncRx.class).to(InternalMessagePasser.class);
		bind(EpochChangeRx.class).to(InternalMessagePasser.class);
		bind(EpochChangeSender.class).to(InternalMessagePasser.class);
		bind(SyncedRadixEngineEventSender.class).to(InternalMessagePasser.class);
		bind(LedgerRx.class).to(InternalMessagePasser.class);
		bind(SyncedStateComputer.class).to(SyncedRadixEngine.class);

		// Network Sync messages
		bind(SyncEpochsRPCSender.class).to(MessageCentralValidatorSync.class);
		bind(SyncEpochsRPCRx.class).to(MessageCentralValidatorSync.class);
		bind(SyncVerticesRPCSender.class).to(MessageCentralValidatorSync.class);
		bind(SyncVerticesRPCRx.class).to(MessageCentralValidatorSync.class);

		// Network BFT messages
		bind(BFTEventSender.class).to(MessageCentralBFTNetwork.class);
		bind(ConsensusEventsRx.class).to(MessageCentralBFTNetwork.class);
<<<<<<< HEAD
		bind(MessageCentralBFTNetwork.class).in(Scopes.SINGLETON);
=======
	}

	@Provides
	@Singleton
	HashSigner hashSigner(
		@Named("self") ECKeyPair selfKey
	) {
		return selfKey::sign;
	}

	@Provides
	@Singleton
	MessageCentralValidatorSync validatorSync(
		@Named("self") BFTNode self,
		Universe universe,
		AddressBook addressBook,
		MessageCentral messageCentral
	) {
		return new MessageCentralValidatorSync(self, universe, addressBook, messageCentral);
	}

	@Provides
	@Singleton
	MessageCentralBFTNetwork bftNetwork(
		@Named("self") BFTNode self,
		Universe universe,
		AddressBook addressBook,
		MessageCentral messageCentral
	) {
		return new MessageCentralBFTNetwork(self, universe, addressBook, messageCentral);
>>>>>>> 711f9055
	}

	@Provides
	@Singleton
	private BFTFactory bftFactory(
		@Named("self") BFTNode self,
		BFTEventSender bftEventSender,
		Mempool mempool,
		Hasher hasher,
		HashSigner signer,
		HashVerifier verifier,
		SystemCounters counters
	) {
		return (
			endOfEpochSender,
			pacemaker,
			vertexStore,
			proposerElection,
			validatorSet
<<<<<<< HEAD
		) -> {
			final ProposalGenerator proposalGenerator = new MempoolProposalGenerator(vertexStore, mempool);
			final SafetyRules safetyRules = new SafetyRules(selfKey, SafetyState.initialState(), hasher, signer);
			final PendingVotes pendingVotes = new PendingVotes(hasher, ECPublicKey::verify);

			return new BFTEventReducer(
				proposalGenerator,
				bftEventSender,
				endOfEpochSender,
				safetyRules,
				pacemaker,
				vertexStore,
				pendingVotes,
				proposerElection,
				selfKey,
				signer,
				validatorSet,
				counters
			);
		};
=======
		) ->
			BFTBuilder.create()
				.self(self)
				.eventSender(bftEventSender)
				.mempool(mempool)
				.hasher(hasher)
				.signer(signer)
				.verifier(verifier)
				.counters(counters)
				.endOfEpochSender(endOfEpochSender)
				.pacemaker(pacemaker)
				.vertexStore(vertexStore)
				.proposerElection(proposerElection)
				.validatorSet(validatorSet)
				.build();
>>>>>>> 711f9055
	}

	@Provides
	@Singleton
	private EpochManager epochManager(
		@Named("self") BFTNode self,
		SyncedRadixEngine syncedRadixEngine,
		BFTFactory bftFactory,
		SyncEpochsRPCSender syncEpochsRPCSender,
		LocalTimeoutSender scheduledTimeoutSender,
		PacemakerFactory pacemakerFactory,
		VertexStoreFactory vertexStoreFactory,
		ProposerElectionFactory proposerElectionFactory,
		SystemCounters counters
	) {
		return new EpochManager(
			self,
			syncedRadixEngine,
			syncEpochsRPCSender,
			scheduledTimeoutSender,
			pacemakerFactory,
			vertexStoreFactory,
			proposerElectionFactory,
			bftFactory,
			counters
		);
	}

	@Provides
	@Singleton
	private ConsensusRunner consensusRunner(
		EpochChangeRx epochChangeRx,
		ConsensusEventsRx networkRx,
		PacemakerRx pacemakerRx,
		VertexStoreEventsRx vertexStoreEventsRx,
		CommittedStateSyncRx committedStateSyncRx,
		SyncVerticesRPCRx rpcRx,
		SyncEpochsRPCRx epochsRPCRx,
		EpochManager epochManager
	) {
		return new ConsensusRunner(
			epochChangeRx,
			networkRx,
			pacemakerRx,
			vertexStoreEventsRx,
			committedStateSyncRx,
			rpcRx,
			epochsRPCRx,
			epochManager
		);
	}

	@Provides
	@Singleton
	private InternalMessagePasser internalMessagePasser() {
		return new InternalMessagePasser();
	}

	@Provides
	@Singleton
	private AddressBookValidatorSetProvider addressBookValidatorSetProvider(
		AddressBook addressBook,
		@Named("self") ECKeyPair selfKey
	) {
		final int fixedNodeCount = runtimeProperties.get("consensus.fixed_node_count", 1);

		return new AddressBookValidatorSetProvider(
			selfKey.getPublicKey(),
			addressBook,
			fixedNodeCount
		);
	}

	@Provides
	@Singleton
	private SyncedRadixEngine syncedRadixEngine(
		Mempool mempool,
		RadixEngine<LedgerAtom> radixEngine,
		CommittedAtomsStore committedAtomsStore,
		CommittedStateSyncSender committedStateSyncSender,
		EpochChangeSender epochChangeSender,
		SyncedRadixEngineEventSender syncedRadixEngineEventSender,
		AddressBookValidatorSetProvider validatorSetProvider,
		AddressBook addressBook,
		StateSyncNetwork stateSyncNetwork
	) {
		final long viewsPerEpoch = runtimeProperties.get("epochs.views_per_epoch", 100L);
		return new SyncedRadixEngine(
			mempool,
			radixEngine,
			committedAtomsStore,
			committedStateSyncSender,
			epochChangeSender,
			syncedRadixEngineEventSender,
			validatorSetProvider::getValidatorSet,
			View.of(viewsPerEpoch),
			addressBook,
			stateSyncNetwork
		);
	}

	@Provides
	@Singleton
	private ProposerElectionFactory proposerElectionFactory() {
		final int cacheSize = runtimeProperties.get("consensus.weighted_rotating_leaders.cache_size", 10);
		return validatorSet -> new WeightedRotatingLeaders(validatorSet, Comparator.comparing(v -> v.getNode().getKey().euid()), cacheSize);
	}

	@Provides
	@Singleton
	private ScheduledLocalTimeoutSender timeoutSender() {
		ScheduledExecutorService ses = Executors.newSingleThreadScheduledExecutor(ThreadFactories.daemonThreads("TimeoutSender"));
		return new ScheduledLocalTimeoutSender(ses);
	}

	@Provides
	@Singleton
	private PacemakerFactory pacemakerFactory() {
		final int pacemakerTimeout = runtimeProperties.get("consensus.pacemaker_timeout_millis", 5000);
		return timeoutSender -> new FixedTimeoutPacemaker(pacemakerTimeout, timeoutSender);
	}

	@Provides
	@Singleton
	private VertexStoreFactory vertexStoreFactory(
		SyncVerticesRPCSender syncVerticesRPCSender,
		VertexStoreEventSender vertexStoreEventSender,
		SystemCounters counters
	) {
		return (genesisVertex, genesisQC, syncedRadixEngine) -> new VertexStore(
			genesisVertex,
			genesisQC,
			syncedRadixEngine,
			syncVerticesRPCSender,
			vertexStoreEventSender,
			counters
		);
	}
}
<|MERGE_RESOLUTION|>--- conflicted
+++ resolved
@@ -1,356 +1,319 @@
-/*
- * (C) Copyright 2020 Radix DLT Ltd
- *
- * Radix DLT Ltd licenses this file to you under the Apache License,
- * Version 2.0 (the "License"); you may not use this file except in
- * compliance with the License.  You may obtain a copy of the
- * License at
- *
- *  http://www.apache.org/licenses/LICENSE-2.0
- *
- * Unless required by applicable law or agreed to in writing,
- * software distributed under the License is distributed on an
- * "AS IS" BASIS, WITHOUT WARRANTIES OR CONDITIONS OF ANY KIND,
- * either express or implied.  See the License for the specific
- * language governing permissions and limitations under the License.
- */
-
-package com.radixdlt;
-
-import com.google.inject.AbstractModule;
-import com.google.inject.Provides;
-import com.google.inject.Singleton;
-import com.google.inject.name.Named;
-import com.radixdlt.api.LedgerRx;
-<<<<<<< HEAD
-import com.radixdlt.consensus.BFTEventReducer;
-import com.radixdlt.consensus.BFTEventSender;
-=======
-import com.radixdlt.consensus.HashVerifier;
-import com.radixdlt.consensus.bft.BFTBuilder;
-import com.radixdlt.consensus.bft.BFTEventReducer.BFTEventSender;
->>>>>>> 711f9055
-import com.radixdlt.consensus.AddressBookValidatorSetProvider;
-import com.radixdlt.consensus.BFTFactory;
-import com.radixdlt.consensus.bft.BFTNode;
-import com.radixdlt.consensus.CommittedStateSyncRx;
-import com.radixdlt.consensus.ConsensusRunner;
-import com.radixdlt.consensus.DefaultHasher;
-import com.radixdlt.consensus.EpochChangeRx;
-import com.radixdlt.consensus.epoch.EpochManager;
-import com.radixdlt.consensus.ConsensusEventsRx;
-import com.radixdlt.consensus.SyncEpochsRPCRx;
-import com.radixdlt.consensus.epoch.EpochManager.SyncEpochsRPCSender;
-import com.radixdlt.consensus.SyncedStateComputer;
-import com.radixdlt.consensus.VertexStoreEventsRx;
-import com.radixdlt.middleware2.InternalMessagePasser;
-import com.radixdlt.consensus.HashSigner;
-import com.radixdlt.consensus.ProposerElectionFactory;
-import com.radixdlt.consensus.Hasher;
-import com.radixdlt.consensus.SyncVerticesRPCRx;
-import com.radixdlt.consensus.bft.VertexStore;
-import com.radixdlt.consensus.bft.VertexStore.VertexStoreEventSender;
-import com.radixdlt.consensus.bft.VertexStore.SyncVerticesRPCSender;
-import com.radixdlt.consensus.VertexStoreFactory;
-import com.radixdlt.consensus.View;
-import com.radixdlt.consensus.liveness.FixedTimeoutPacemaker;
-import com.radixdlt.consensus.liveness.LocalTimeoutSender;
-import com.radixdlt.consensus.liveness.PacemakerFactory;
-import com.radixdlt.consensus.liveness.PacemakerRx;
-import com.radixdlt.consensus.liveness.ScheduledLocalTimeoutSender;
-import com.radixdlt.consensus.liveness.WeightedRotatingLeaders;
-import com.radixdlt.consensus.sync.StateSyncNetwork;
-import com.radixdlt.consensus.sync.SyncedRadixEngine;
-import com.radixdlt.consensus.sync.SyncedRadixEngine.CommittedStateSyncSender;
-import com.radixdlt.consensus.sync.SyncedRadixEngine.SyncedRadixEngineEventSender;
-import com.radixdlt.counters.SystemCounters;
-import com.radixdlt.crypto.ECKeyPair;
-import com.radixdlt.crypto.ECPublicKey;
-import com.radixdlt.engine.RadixEngine;
-import com.radixdlt.mempool.Mempool;
-import com.radixdlt.middleware2.LedgerAtom;
-import com.radixdlt.middleware2.network.MessageCentralBFTNetwork;
-import com.radixdlt.middleware2.network.MessageCentralValidatorSync;
-import com.radixdlt.middleware2.store.CommittedAtomsStore;
-import com.radixdlt.network.addressbook.AddressBook;
-import com.radixdlt.network.messaging.MessageCentral;
-import com.radixdlt.properties.RuntimeProperties;
-import com.radixdlt.universe.Universe;
-import com.radixdlt.utils.ThreadFactories;
-import java.util.Comparator;
-import java.util.Objects;
-import java.util.concurrent.Executors;
-import java.util.concurrent.ScheduledExecutorService;
-
-public class CerberusModule extends AbstractModule {
-	private final RuntimeProperties runtimeProperties;
-
-	public CerberusModule(RuntimeProperties runtimeProperties) {
-		this.runtimeProperties = Objects.requireNonNull(runtimeProperties);
-	}
-
-	@Override
-	protected void configure() {
-		// Configuration
-<<<<<<< HEAD
-		bind(HashSigner.class).toInstance(ECKeyPair::sign);
-		bind(Hasher.class).to(DefaultHasher.class);
-=======
-		bind(Hasher.class).to(DefaultHasher.class);
-		bind(HashVerifier.class).toInstance(ECPublicKey::verify);
->>>>>>> 711f9055
-
-		// Timed local messages
-		bind(PacemakerRx.class).to(ScheduledLocalTimeoutSender.class);
-		bind(LocalTimeoutSender.class).to(ScheduledLocalTimeoutSender.class);
-
-		// Local messages
-		bind(VertexStoreEventsRx.class).to(InternalMessagePasser.class);
-		bind(VertexStoreEventSender.class).to(InternalMessagePasser.class);
-		bind(CommittedStateSyncSender.class).to(InternalMessagePasser.class);
-		bind(CommittedStateSyncRx.class).to(InternalMessagePasser.class);
-		bind(EpochChangeRx.class).to(InternalMessagePasser.class);
-		bind(EpochChangeSender.class).to(InternalMessagePasser.class);
-		bind(SyncedRadixEngineEventSender.class).to(InternalMessagePasser.class);
-		bind(LedgerRx.class).to(InternalMessagePasser.class);
-		bind(SyncedStateComputer.class).to(SyncedRadixEngine.class);
-
-		// Network Sync messages
-		bind(SyncEpochsRPCSender.class).to(MessageCentralValidatorSync.class);
-		bind(SyncEpochsRPCRx.class).to(MessageCentralValidatorSync.class);
-		bind(SyncVerticesRPCSender.class).to(MessageCentralValidatorSync.class);
-		bind(SyncVerticesRPCRx.class).to(MessageCentralValidatorSync.class);
-
-		// Network BFT messages
-		bind(BFTEventSender.class).to(MessageCentralBFTNetwork.class);
-		bind(ConsensusEventsRx.class).to(MessageCentralBFTNetwork.class);
-<<<<<<< HEAD
-		bind(MessageCentralBFTNetwork.class).in(Scopes.SINGLETON);
-=======
-	}
-
-	@Provides
-	@Singleton
-	HashSigner hashSigner(
-		@Named("self") ECKeyPair selfKey
-	) {
-		return selfKey::sign;
-	}
-
-	@Provides
-	@Singleton
-	MessageCentralValidatorSync validatorSync(
-		@Named("self") BFTNode self,
-		Universe universe,
-		AddressBook addressBook,
-		MessageCentral messageCentral
-	) {
-		return new MessageCentralValidatorSync(self, universe, addressBook, messageCentral);
-	}
-
-	@Provides
-	@Singleton
-	MessageCentralBFTNetwork bftNetwork(
-		@Named("self") BFTNode self,
-		Universe universe,
-		AddressBook addressBook,
-		MessageCentral messageCentral
-	) {
-		return new MessageCentralBFTNetwork(self, universe, addressBook, messageCentral);
->>>>>>> 711f9055
-	}
-
-	@Provides
-	@Singleton
-	private BFTFactory bftFactory(
-		@Named("self") BFTNode self,
-		BFTEventSender bftEventSender,
-		Mempool mempool,
-		Hasher hasher,
-		HashSigner signer,
-		HashVerifier verifier,
-		SystemCounters counters
-	) {
-		return (
-			endOfEpochSender,
-			pacemaker,
-			vertexStore,
-			proposerElection,
-			validatorSet
-<<<<<<< HEAD
-		) -> {
-			final ProposalGenerator proposalGenerator = new MempoolProposalGenerator(vertexStore, mempool);
-			final SafetyRules safetyRules = new SafetyRules(selfKey, SafetyState.initialState(), hasher, signer);
-			final PendingVotes pendingVotes = new PendingVotes(hasher, ECPublicKey::verify);
-
-			return new BFTEventReducer(
-				proposalGenerator,
-				bftEventSender,
-				endOfEpochSender,
-				safetyRules,
-				pacemaker,
-				vertexStore,
-				pendingVotes,
-				proposerElection,
-				selfKey,
-				signer,
-				validatorSet,
-				counters
-			);
-		};
-=======
-		) ->
-			BFTBuilder.create()
-				.self(self)
-				.eventSender(bftEventSender)
-				.mempool(mempool)
-				.hasher(hasher)
-				.signer(signer)
-				.verifier(verifier)
-				.counters(counters)
-				.endOfEpochSender(endOfEpochSender)
-				.pacemaker(pacemaker)
-				.vertexStore(vertexStore)
-				.proposerElection(proposerElection)
-				.validatorSet(validatorSet)
-				.build();
->>>>>>> 711f9055
-	}
-
-	@Provides
-	@Singleton
-	private EpochManager epochManager(
-		@Named("self") BFTNode self,
-		SyncedRadixEngine syncedRadixEngine,
-		BFTFactory bftFactory,
-		SyncEpochsRPCSender syncEpochsRPCSender,
-		LocalTimeoutSender scheduledTimeoutSender,
-		PacemakerFactory pacemakerFactory,
-		VertexStoreFactory vertexStoreFactory,
-		ProposerElectionFactory proposerElectionFactory,
-		SystemCounters counters
-	) {
-		return new EpochManager(
-			self,
-			syncedRadixEngine,
-			syncEpochsRPCSender,
-			scheduledTimeoutSender,
-			pacemakerFactory,
-			vertexStoreFactory,
-			proposerElectionFactory,
-			bftFactory,
-			counters
-		);
-	}
-
-	@Provides
-	@Singleton
-	private ConsensusRunner consensusRunner(
-		EpochChangeRx epochChangeRx,
-		ConsensusEventsRx networkRx,
-		PacemakerRx pacemakerRx,
-		VertexStoreEventsRx vertexStoreEventsRx,
-		CommittedStateSyncRx committedStateSyncRx,
-		SyncVerticesRPCRx rpcRx,
-		SyncEpochsRPCRx epochsRPCRx,
-		EpochManager epochManager
-	) {
-		return new ConsensusRunner(
-			epochChangeRx,
-			networkRx,
-			pacemakerRx,
-			vertexStoreEventsRx,
-			committedStateSyncRx,
-			rpcRx,
-			epochsRPCRx,
-			epochManager
-		);
-	}
-
-	@Provides
-	@Singleton
-	private InternalMessagePasser internalMessagePasser() {
-		return new InternalMessagePasser();
-	}
-
-	@Provides
-	@Singleton
-	private AddressBookValidatorSetProvider addressBookValidatorSetProvider(
-		AddressBook addressBook,
-		@Named("self") ECKeyPair selfKey
-	) {
-		final int fixedNodeCount = runtimeProperties.get("consensus.fixed_node_count", 1);
-
-		return new AddressBookValidatorSetProvider(
-			selfKey.getPublicKey(),
-			addressBook,
-			fixedNodeCount
-		);
-	}
-
-	@Provides
-	@Singleton
-	private SyncedRadixEngine syncedRadixEngine(
-		Mempool mempool,
-		RadixEngine<LedgerAtom> radixEngine,
-		CommittedAtomsStore committedAtomsStore,
-		CommittedStateSyncSender committedStateSyncSender,
-		EpochChangeSender epochChangeSender,
-		SyncedRadixEngineEventSender syncedRadixEngineEventSender,
-		AddressBookValidatorSetProvider validatorSetProvider,
-		AddressBook addressBook,
-		StateSyncNetwork stateSyncNetwork
-	) {
-		final long viewsPerEpoch = runtimeProperties.get("epochs.views_per_epoch", 100L);
-		return new SyncedRadixEngine(
-			mempool,
-			radixEngine,
-			committedAtomsStore,
-			committedStateSyncSender,
-			epochChangeSender,
-			syncedRadixEngineEventSender,
-			validatorSetProvider::getValidatorSet,
-			View.of(viewsPerEpoch),
-			addressBook,
-			stateSyncNetwork
-		);
-	}
-
-	@Provides
-	@Singleton
-	private ProposerElectionFactory proposerElectionFactory() {
-		final int cacheSize = runtimeProperties.get("consensus.weighted_rotating_leaders.cache_size", 10);
-		return validatorSet -> new WeightedRotatingLeaders(validatorSet, Comparator.comparing(v -> v.getNode().getKey().euid()), cacheSize);
-	}
-
-	@Provides
-	@Singleton
-	private ScheduledLocalTimeoutSender timeoutSender() {
-		ScheduledExecutorService ses = Executors.newSingleThreadScheduledExecutor(ThreadFactories.daemonThreads("TimeoutSender"));
-		return new ScheduledLocalTimeoutSender(ses);
-	}
-
-	@Provides
-	@Singleton
-	private PacemakerFactory pacemakerFactory() {
-		final int pacemakerTimeout = runtimeProperties.get("consensus.pacemaker_timeout_millis", 5000);
-		return timeoutSender -> new FixedTimeoutPacemaker(pacemakerTimeout, timeoutSender);
-	}
-
-	@Provides
-	@Singleton
-	private VertexStoreFactory vertexStoreFactory(
-		SyncVerticesRPCSender syncVerticesRPCSender,
-		VertexStoreEventSender vertexStoreEventSender,
-		SystemCounters counters
-	) {
-		return (genesisVertex, genesisQC, syncedRadixEngine) -> new VertexStore(
-			genesisVertex,
-			genesisQC,
-			syncedRadixEngine,
-			syncVerticesRPCSender,
-			vertexStoreEventSender,
-			counters
-		);
-	}
-}
+/*
+ * (C) Copyright 2020 Radix DLT Ltd
+ *
+ * Radix DLT Ltd licenses this file to you under the Apache License,
+ * Version 2.0 (the "License"); you may not use this file except in
+ * compliance with the License.  You may obtain a copy of the
+ * License at
+ *
+ *  http://www.apache.org/licenses/LICENSE-2.0
+ *
+ * Unless required by applicable law or agreed to in writing,
+ * software distributed under the License is distributed on an
+ * "AS IS" BASIS, WITHOUT WARRANTIES OR CONDITIONS OF ANY KIND,
+ * either express or implied.  See the License for the specific
+ * language governing permissions and limitations under the License.
+ */
+
+package com.radixdlt;
+
+import com.google.inject.AbstractModule;
+import com.google.inject.Provides;
+import com.google.inject.Singleton;
+import com.google.inject.name.Named;
+import com.radixdlt.api.LedgerRx;
+import com.radixdlt.consensus.HashVerifier;
+import com.radixdlt.consensus.bft.BFTBuilder;
+import com.radixdlt.consensus.bft.BFTEventReducer.BFTEventSender;
+import com.radixdlt.consensus.AddressBookValidatorSetProvider;
+import com.radixdlt.consensus.BFTFactory;
+import com.radixdlt.consensus.bft.BFTNode;
+import com.radixdlt.consensus.CommittedStateSyncRx;
+import com.radixdlt.consensus.ConsensusRunner;
+import com.radixdlt.consensus.DefaultHasher;
+import com.radixdlt.consensus.EpochChangeRx;
+import com.radixdlt.consensus.epoch.EpochManager;
+import com.radixdlt.consensus.ConsensusEventsRx;
+import com.radixdlt.consensus.SyncEpochsRPCRx;
+import com.radixdlt.consensus.epoch.EpochManager.SyncEpochsRPCSender;
+import com.radixdlt.consensus.SyncedStateComputer;
+import com.radixdlt.consensus.VertexStoreEventsRx;
+import com.radixdlt.middleware2.InternalMessagePasser;
+import com.radixdlt.consensus.HashSigner;
+import com.radixdlt.consensus.ProposerElectionFactory;
+import com.radixdlt.consensus.Hasher;
+import com.radixdlt.consensus.SyncVerticesRPCRx;
+import com.radixdlt.consensus.bft.VertexStore;
+import com.radixdlt.consensus.bft.VertexStore.VertexStoreEventSender;
+import com.radixdlt.consensus.bft.VertexStore.SyncVerticesRPCSender;
+import com.radixdlt.consensus.VertexStoreFactory;
+import com.radixdlt.consensus.View;
+import com.radixdlt.consensus.liveness.FixedTimeoutPacemaker;
+import com.radixdlt.consensus.liveness.LocalTimeoutSender;
+import com.radixdlt.consensus.liveness.PacemakerFactory;
+import com.radixdlt.consensus.liveness.PacemakerRx;
+import com.radixdlt.consensus.liveness.ScheduledLocalTimeoutSender;
+import com.radixdlt.consensus.liveness.WeightedRotatingLeaders;
+import com.radixdlt.consensus.sync.StateSyncNetwork;
+import com.radixdlt.consensus.sync.SyncedRadixEngine;
+import com.radixdlt.consensus.sync.SyncedRadixEngine.CommittedStateSyncSender;
+import com.radixdlt.consensus.sync.SyncedRadixEngine.SyncedRadixEngineEventSender;
+import com.radixdlt.counters.SystemCounters;
+import com.radixdlt.crypto.ECKeyPair;
+import com.radixdlt.crypto.ECPublicKey;
+import com.radixdlt.engine.RadixEngine;
+import com.radixdlt.mempool.Mempool;
+import com.radixdlt.middleware2.LedgerAtom;
+import com.radixdlt.middleware2.network.MessageCentralBFTNetwork;
+import com.radixdlt.middleware2.network.MessageCentralValidatorSync;
+import com.radixdlt.middleware2.store.CommittedAtomsStore;
+import com.radixdlt.network.addressbook.AddressBook;
+import com.radixdlt.network.messaging.MessageCentral;
+import com.radixdlt.properties.RuntimeProperties;
+import com.radixdlt.universe.Universe;
+import com.radixdlt.utils.ThreadFactories;
+import java.util.Comparator;
+import java.util.Objects;
+import java.util.concurrent.Executors;
+import java.util.concurrent.ScheduledExecutorService;
+
+public class CerberusModule extends AbstractModule {
+	private final RuntimeProperties runtimeProperties;
+
+	public CerberusModule(RuntimeProperties runtimeProperties) {
+		this.runtimeProperties = Objects.requireNonNull(runtimeProperties);
+	}
+
+	@Override
+	protected void configure() {
+		// Configuration
+		bind(Hasher.class).to(DefaultHasher.class);
+		bind(HashVerifier.class).toInstance(ECPublicKey::verify);
+
+		// Timed local messages
+		bind(PacemakerRx.class).to(ScheduledLocalTimeoutSender.class);
+		bind(LocalTimeoutSender.class).to(ScheduledLocalTimeoutSender.class);
+
+		// Local messages
+		bind(VertexStoreEventsRx.class).to(InternalMessagePasser.class);
+		bind(VertexStoreEventSender.class).to(InternalMessagePasser.class);
+		bind(CommittedStateSyncSender.class).to(InternalMessagePasser.class);
+		bind(CommittedStateSyncRx.class).to(InternalMessagePasser.class);
+		bind(EpochChangeRx.class).to(InternalMessagePasser.class);
+		bind(EpochChangeSender.class).to(InternalMessagePasser.class);
+		bind(SyncedRadixEngineEventSender.class).to(InternalMessagePasser.class);
+		bind(LedgerRx.class).to(InternalMessagePasser.class);
+		bind(SyncedStateComputer.class).to(SyncedRadixEngine.class);
+
+		// Network Sync messages
+		bind(SyncEpochsRPCSender.class).to(MessageCentralValidatorSync.class);
+		bind(SyncEpochsRPCRx.class).to(MessageCentralValidatorSync.class);
+		bind(SyncVerticesRPCSender.class).to(MessageCentralValidatorSync.class);
+		bind(SyncVerticesRPCRx.class).to(MessageCentralValidatorSync.class);
+
+		// Network BFT messages
+		bind(BFTEventSender.class).to(MessageCentralBFTNetwork.class);
+		bind(ConsensusEventsRx.class).to(MessageCentralBFTNetwork.class);
+	}
+
+	@Provides
+	@Singleton
+	HashSigner hashSigner(
+		@Named("self") ECKeyPair selfKey
+	) {
+		return selfKey::sign;
+	}
+
+	@Provides
+	@Singleton
+	MessageCentralValidatorSync validatorSync(
+		@Named("self") BFTNode self,
+		Universe universe,
+		AddressBook addressBook,
+		MessageCentral messageCentral
+	) {
+		return new MessageCentralValidatorSync(self, universe, addressBook, messageCentral);
+	}
+
+	@Provides
+	@Singleton
+	MessageCentralBFTNetwork bftNetwork(
+		@Named("self") BFTNode self,
+		Universe universe,
+		AddressBook addressBook,
+		MessageCentral messageCentral
+	) {
+		return new MessageCentralBFTNetwork(self, universe, addressBook, messageCentral);
+	}
+
+	@Provides
+	@Singleton
+	private BFTFactory bftFactory(
+		@Named("self") BFTNode self,
+		BFTEventSender bftEventSender,
+		Mempool mempool,
+		Hasher hasher,
+		HashSigner signer,
+		HashVerifier verifier,
+		SystemCounters counters
+	) {
+		return (
+			endOfEpochSender,
+			pacemaker,
+			vertexStore,
+			proposerElection,
+			validatorSet
+		) ->
+			BFTBuilder.create()
+				.self(self)
+				.eventSender(bftEventSender)
+				.mempool(mempool)
+				.hasher(hasher)
+				.signer(signer)
+				.verifier(verifier)
+				.counters(counters)
+				.endOfEpochSender(endOfEpochSender)
+				.pacemaker(pacemaker)
+				.vertexStore(vertexStore)
+				.proposerElection(proposerElection)
+				.validatorSet(validatorSet)
+				.build();
+	}
+
+	@Provides
+	@Singleton
+	private EpochManager epochManager(
+		@Named("self") BFTNode self,
+		SyncedRadixEngine syncedRadixEngine,
+		BFTFactory bftFactory,
+		SyncEpochsRPCSender syncEpochsRPCSender,
+		LocalTimeoutSender scheduledTimeoutSender,
+		PacemakerFactory pacemakerFactory,
+		VertexStoreFactory vertexStoreFactory,
+		ProposerElectionFactory proposerElectionFactory,
+		SystemCounters counters
+	) {
+		return new EpochManager(
+			self,
+			syncedRadixEngine,
+			syncEpochsRPCSender,
+			scheduledTimeoutSender,
+			pacemakerFactory,
+			vertexStoreFactory,
+			proposerElectionFactory,
+			bftFactory,
+			counters
+		);
+	}
+
+	@Provides
+	@Singleton
+	private ConsensusRunner consensusRunner(
+		EpochChangeRx epochChangeRx,
+		ConsensusEventsRx networkRx,
+		PacemakerRx pacemakerRx,
+		VertexStoreEventsRx vertexStoreEventsRx,
+		CommittedStateSyncRx committedStateSyncRx,
+		SyncVerticesRPCRx rpcRx,
+		SyncEpochsRPCRx epochsRPCRx,
+		EpochManager epochManager
+	) {
+		return new ConsensusRunner(
+			epochChangeRx,
+			networkRx,
+			pacemakerRx,
+			vertexStoreEventsRx,
+			committedStateSyncRx,
+			rpcRx,
+			epochsRPCRx,
+			epochManager
+		);
+	}
+
+	@Provides
+	@Singleton
+	private InternalMessagePasser internalMessagePasser() {
+		return new InternalMessagePasser();
+	}
+
+	@Provides
+	@Singleton
+	private AddressBookValidatorSetProvider addressBookValidatorSetProvider(
+		AddressBook addressBook,
+		@Named("self") ECKeyPair selfKey
+	) {
+		final int fixedNodeCount = runtimeProperties.get("consensus.fixed_node_count", 1);
+
+		return new AddressBookValidatorSetProvider(
+			selfKey.getPublicKey(),
+			addressBook,
+			fixedNodeCount
+		);
+	}
+
+	@Provides
+	@Singleton
+	private SyncedRadixEngine syncedRadixEngine(
+		Mempool mempool,
+		RadixEngine<LedgerAtom> radixEngine,
+		CommittedAtomsStore committedAtomsStore,
+		CommittedStateSyncSender committedStateSyncSender,
+		EpochChangeSender epochChangeSender,
+		SyncedRadixEngineEventSender syncedRadixEngineEventSender,
+		AddressBookValidatorSetProvider validatorSetProvider,
+		AddressBook addressBook,
+		StateSyncNetwork stateSyncNetwork
+	) {
+		final long viewsPerEpoch = runtimeProperties.get("epochs.views_per_epoch", 100L);
+		return new SyncedRadixEngine(
+			mempool,
+			radixEngine,
+			committedAtomsStore,
+			committedStateSyncSender,
+			epochChangeSender,
+			syncedRadixEngineEventSender,
+			validatorSetProvider::getValidatorSet,
+			View.of(viewsPerEpoch),
+			addressBook,
+			stateSyncNetwork
+		);
+	}
+
+	@Provides
+	@Singleton
+	private ProposerElectionFactory proposerElectionFactory() {
+		final int cacheSize = runtimeProperties.get("consensus.weighted_rotating_leaders.cache_size", 10);
+		return validatorSet -> new WeightedRotatingLeaders(validatorSet, Comparator.comparing(v -> v.getNode().getKey().euid()), cacheSize);
+	}
+
+	@Provides
+	@Singleton
+	private ScheduledLocalTimeoutSender timeoutSender() {
+		ScheduledExecutorService ses = Executors.newSingleThreadScheduledExecutor(ThreadFactories.daemonThreads("TimeoutSender"));
+		return new ScheduledLocalTimeoutSender(ses);
+	}
+
+	@Provides
+	@Singleton
+	private PacemakerFactory pacemakerFactory() {
+		final int pacemakerTimeout = runtimeProperties.get("consensus.pacemaker_timeout_millis", 5000);
+		return timeoutSender -> new FixedTimeoutPacemaker(pacemakerTimeout, timeoutSender);
+	}
+
+	@Provides
+	@Singleton
+	private VertexStoreFactory vertexStoreFactory(
+		SyncVerticesRPCSender syncVerticesRPCSender,
+		VertexStoreEventSender vertexStoreEventSender,
+		SystemCounters counters
+	) {
+		return (genesisVertex, genesisQC, syncedRadixEngine) -> new VertexStore(
+			genesisVertex,
+			genesisQC,
+			syncedRadixEngine,
+			syncVerticesRPCSender,
+			vertexStoreEventSender,
+			counters
+		);
+	}
+}