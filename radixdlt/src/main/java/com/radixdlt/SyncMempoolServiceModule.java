/*
 * (C) Copyright 2020 Radix DLT Ltd
 *
 * Radix DLT Ltd licenses this file to you under the Apache License,
 * Version 2.0 (the "License"); you may not use this file except in
 * compliance with the License.  You may obtain a copy of the
 * License at
 *
 * http://www.apache.org/licenses/LICENSE-2.0
 *
 * Unless required by applicable law or agreed to in writing,
 * software distributed under the License is distributed on an
 * "AS IS" BASIS, WITHOUT WARRANTIES OR CONDITIONS OF ANY KIND,
 * either express or implied.  See the License for the specific
 * language governing permissions and limitations under the License.
 */

package com.radixdlt;

import com.google.inject.AbstractModule;
import com.google.inject.Provides;
import com.google.inject.Scopes;
import com.google.inject.Singleton;
import com.radixdlt.crypto.Hasher;
import com.radixdlt.engine.RadixEngine;
import com.radixdlt.mempool.Mempool;
import com.radixdlt.mempool.SharedMempool;
import com.radixdlt.mempool.SubmissionControl;
import com.radixdlt.mempool.SubmissionControlImpl;
import com.radixdlt.mempool.SubmissionControlImpl.SubmissionControlSender;
import com.radixdlt.middleware2.LedgerAtom;
import com.radixdlt.serialization.Serialization;

/**
 * Module which manages synchronization of mempool atoms across of nodes
 */
public class SyncMempoolServiceModule extends AbstractModule {

	@Override
	protected void configure() {
		bind(Mempool.class).to(SharedMempool.class).in(Scopes.SINGLETON);
	}

	@Provides
	@Singleton
	SubmissionControl submissionControl(
		Mempool mempool,
		RadixEngine<LedgerAtom> radixEngine,
		Serialization serialization,
<<<<<<< HEAD
		AtomToClientAtomConverter converter,
		SubmissionControlSender submissionControlSender,
		Hasher hasher
=======
		SubmissionControlSender submissionControlSender
>>>>>>> 9e012cfe
	) {
		return new SubmissionControlImpl(
			mempool,
			radixEngine,
			serialization,
<<<<<<< HEAD
			converter,
			submissionControlSender,
			hasher
		);
	}

	@Provides
	@Singleton
	private AtomToClientAtomConverter converter(Hasher hasher) {
		return atom -> {
			try {
				return ClientAtom.convertFromApiAtom(atom, hasher);
			} catch (LedgerAtomConversionException e) {
				throw new AtomConversionException(e.getDataPointer(), e);
			}
		};
	}
=======
			submissionControlSender
		);
	}
>>>>>>> 9e012cfe
}<|MERGE_RESOLUTION|>--- conflicted
+++ resolved
@@ -47,39 +47,15 @@
 		Mempool mempool,
 		RadixEngine<LedgerAtom> radixEngine,
 		Serialization serialization,
-<<<<<<< HEAD
-		AtomToClientAtomConverter converter,
 		SubmissionControlSender submissionControlSender,
 		Hasher hasher
-=======
-		SubmissionControlSender submissionControlSender
->>>>>>> 9e012cfe
 	) {
 		return new SubmissionControlImpl(
 			mempool,
 			radixEngine,
 			serialization,
-<<<<<<< HEAD
-			converter,
 			submissionControlSender,
 			hasher
 		);
 	}
-
-	@Provides
-	@Singleton
-	private AtomToClientAtomConverter converter(Hasher hasher) {
-		return atom -> {
-			try {
-				return ClientAtom.convertFromApiAtom(atom, hasher);
-			} catch (LedgerAtomConversionException e) {
-				throw new AtomConversionException(e.getDataPointer(), e);
-			}
-		};
-	}
-=======
-			submissionControlSender
-		);
-	}
->>>>>>> 9e012cfe
 }