--- conflicted
+++ resolved
@@ -102,13 +102,12 @@
 		return vertex;
 	}
 
-<<<<<<< HEAD
 	public ECDSASignature getSignature() {
 		return signature;
-=======
+	}
+
 	public long getPayload() {
 		return this.payload;
->>>>>>> 98611ecb
 	}
 
 	@JsonProperty("author")
