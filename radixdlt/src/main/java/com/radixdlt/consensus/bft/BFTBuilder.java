/*
 * (C) Copyright 2020 Radix DLT Ltd
 *
 * Radix DLT Ltd licenses this file to you under the Apache License,
 * Version 2.0 (the "License"); you may not use this file except in
 * compliance with the License.  You may obtain a copy of the
 * License at
 *
 * http://www.apache.org/licenses/LICENSE-2.0
 *
 * Unless required by applicable law or agreed to in writing,
 * software distributed under the License is distributed on an
 * "AS IS" BASIS, WITHOUT WARRANTIES OR CONDITIONS OF ANY KIND,
 * either express or implied.  See the License for the specific
 * language governing permissions and limitations under the License.
 */

package com.radixdlt.consensus.bft;

import com.radixdlt.consensus.BFTEventProcessor;
import com.radixdlt.consensus.HashVerifier;
import com.radixdlt.consensus.PendingVotes;
import com.radixdlt.consensus.Vote;
import com.radixdlt.consensus.safety.SafetyRules;
import com.radixdlt.crypto.Hasher;
import com.radixdlt.consensus.liveness.Pacemaker;
import com.radixdlt.environment.EventDispatcher;
import com.radixdlt.environment.RemoteEventDispatcher;

/**
 * A helper class to help in constructing a BFT validator state machine
 */
public final class BFTBuilder {
	// BFT Configuration objects
	private BFTValidatorSet validatorSet;
	private Hasher hasher;
	private HashVerifier verifier;

	// BFT Stateful objects
	private Pacemaker pacemaker;
	private VertexStore vertexStore;
	private BFTSyncer bftSyncer;
<<<<<<< HEAD
	private EventDispatcher<ViewQuorumReached> viewQuorumReachedEventDispatcher;
=======
	private EventDispatcher<FormedQC> formedQCEventDispatcher;
	private EventDispatcher<NoVote> noVoteEventDispatcher;
>>>>>>> e7d175d7

	// Instance specific objects
	private BFTNode self;

	private ViewUpdate viewUpdate;
	private RemoteEventDispatcher<Vote> voteDispatcher;
	private SafetyRules safetyRules;

	private BFTBuilder() {
		// Just making this inaccessible
	}

	public static BFTBuilder create() {
		return new BFTBuilder();
	}

	public BFTBuilder self(BFTNode self) {
		this.self = self;
		return this;
	}

	public BFTBuilder voteSender(RemoteEventDispatcher<Vote> voteDispatcher) {
		this.voteDispatcher = voteDispatcher;
		return this;
	}

	public BFTBuilder safetyRules(SafetyRules safetyRules) {
		this.safetyRules = safetyRules;
		return this;
	}

	public BFTBuilder hasher(Hasher hasher) {
		this.hasher = hasher;
		return this;
	}

	public BFTBuilder verifier(HashVerifier verifier) {
		this.verifier = verifier;
		return this;
	}

	public BFTBuilder validatorSet(BFTValidatorSet validatorSet) {
		this.validatorSet = validatorSet;
		return this;
	}

	public BFTBuilder pacemaker(Pacemaker pacemaker) {
		this.pacemaker = pacemaker;
		return this;
	}

	public BFTBuilder vertexStore(VertexStore vertexStore) {
		this.vertexStore = vertexStore;
		return this;
	}

	public BFTBuilder bftSyncer(BFTSyncer bftSyncer) {
		this.bftSyncer = bftSyncer;
		return this;
	}

	public BFTBuilder viewQuorumReachedEventDispatcher(EventDispatcher<ViewQuorumReached> viewQuorumReachedEventDispatcher) {
		this.viewQuorumReachedEventDispatcher = viewQuorumReachedEventDispatcher;
		return this;
	}

	public BFTBuilder noVoteEventDispatcher(EventDispatcher<NoVote> noVoteEventDispatcher) {
		this.noVoteEventDispatcher = noVoteEventDispatcher;
		return this;
	}

	public BFTBuilder viewUpdate(ViewUpdate viewUpdate) {
		this.viewUpdate = viewUpdate;
		return this;
	}

	public BFTEventProcessor build() {
		if (!validatorSet.containsNode(self)) {
			return EmptyBFTEventProcessor.INSTANCE;
		}
<<<<<<< HEAD
		final PendingVotes pendingVotes = new PendingVotes(hasher, self);
		final ViewUpdate initialViewUpdate = ViewUpdate.genesis();
=======
		final PendingVotes pendingVotes = new PendingVotes(hasher);
>>>>>>> e7d175d7

		BFTEventReducer reducer = new BFTEventReducer(
			pacemaker,
			vertexStore,
<<<<<<< HEAD
			viewQuorumReachedEventDispatcher,
=======
			formedQCEventDispatcher,
			noVoteEventDispatcher,
>>>>>>> e7d175d7
			voteDispatcher,
			hasher,
			safetyRules,
			validatorSet,
			pendingVotes,
			viewUpdate
		);

		SyncQueues syncQueues = new SyncQueues();

		BFTEventPreprocessor preprocessor = new BFTEventPreprocessor(
			self,
			reducer,
			bftSyncer,
			syncQueues,
			viewUpdate
		);

		return new BFTEventVerifier(
			validatorSet,
			preprocessor,
			hasher,
			verifier
		);
	}
}<|MERGE_RESOLUTION|>--- conflicted
+++ resolved
@@ -40,12 +40,8 @@
 	private Pacemaker pacemaker;
 	private VertexStore vertexStore;
 	private BFTSyncer bftSyncer;
-<<<<<<< HEAD
 	private EventDispatcher<ViewQuorumReached> viewQuorumReachedEventDispatcher;
-=======
-	private EventDispatcher<FormedQC> formedQCEventDispatcher;
 	private EventDispatcher<NoVote> noVoteEventDispatcher;
->>>>>>> e7d175d7
 
 	// Instance specific objects
 	private BFTNode self;
@@ -67,7 +63,12 @@
 		return this;
 	}
 
-	public BFTBuilder voteSender(RemoteEventDispatcher<Vote> voteDispatcher) {
+	public BFTBuilder viewUpdate(ViewUpdate viewUpdate) {
+		this.viewUpdate = viewUpdate;
+		return this;
+	}
+
+	public BFTBuilder voteDispatcher(RemoteEventDispatcher<Vote> voteDispatcher) {
 		this.voteDispatcher = voteDispatcher;
 		return this;
 	}
@@ -117,31 +118,17 @@
 		return this;
 	}
 
-	public BFTBuilder viewUpdate(ViewUpdate viewUpdate) {
-		this.viewUpdate = viewUpdate;
-		return this;
-	}
-
 	public BFTEventProcessor build() {
 		if (!validatorSet.containsNode(self)) {
 			return EmptyBFTEventProcessor.INSTANCE;
 		}
-<<<<<<< HEAD
 		final PendingVotes pendingVotes = new PendingVotes(hasher, self);
-		final ViewUpdate initialViewUpdate = ViewUpdate.genesis();
-=======
-		final PendingVotes pendingVotes = new PendingVotes(hasher);
->>>>>>> e7d175d7
 
 		BFTEventReducer reducer = new BFTEventReducer(
 			pacemaker,
 			vertexStore,
-<<<<<<< HEAD
 			viewQuorumReachedEventDispatcher,
-=======
-			formedQCEventDispatcher,
 			noVoteEventDispatcher,
->>>>>>> e7d175d7
 			voteDispatcher,
 			hasher,
 			safetyRules,
