/*
 * (C) Copyright 2020 Radix DLT Ltd
 *
 * Radix DLT Ltd licenses this file to you under the Apache License,
 * Version 2.0 (the "License"); you may not use this file except in
 * compliance with the License.  You may obtain a copy of the
 * License at
 *
 * http://www.apache.org/licenses/LICENSE-2.0
 *
 * Unless required by applicable law or agreed to in writing,
 * software distributed under the License is distributed on an
 * "AS IS" BASIS, WITHOUT WARRANTIES OR CONDITIONS OF ANY KIND,
 * either express or implied.  See the License for the specific
 * language governing permissions and limitations under the License.
 */

package com.radixdlt.consensus.bft;

import com.google.common.hash.HashCode;
import com.radixdlt.consensus.BFTEventProcessor;
import com.radixdlt.consensus.Proposal;
import com.radixdlt.consensus.ConsensusEvent;
import com.radixdlt.consensus.HighQC;
import com.radixdlt.consensus.Vote;
import com.radixdlt.consensus.bft.BFTSyncer.SyncResult;
import com.radixdlt.consensus.bft.SyncQueues.SyncQueue;

import com.radixdlt.consensus.liveness.ScheduledLocalTimeout;
import java.util.HashMap;
import java.util.LinkedList;
import java.util.List;
import java.util.Map;
import java.util.Objects;
import java.util.function.Consumer;

import org.apache.logging.log4j.LogManager;
import org.apache.logging.log4j.Logger;

/**
 * Preprocesses consensus events and ensures that the vertexStore is synced to
 * the correct state before they get forwarded to the actual state reducer.
 *
 * This class should not be updating any part of the BFT Safety state besides
 * the VertexStore.
 *
 * A lot of the queue logic could be done more "cleanly" and functionally using
 * lambdas and Functions but the performance impact is too great.
 *
 * This class is NOT thread-safe.
 */
public final class BFTEventPreprocessor implements BFTEventProcessor {
	private static final Logger log = LogManager.getLogger();

	private final BFTNode self;
	private final BFTEventProcessor forwardTo;
	private final BFTSyncer bftSyncer;
	private final SyncQueues syncQueues;

	private final Map<View, List<ConsensusEvent>> viewQueues = new HashMap<>();
<<<<<<< HEAD
	private ViewUpdate latestViewUpdate = new ViewUpdate(View.genesis(), View.genesis());
=======
	private ViewUpdate latestViewUpdate;
>>>>>>> f85f1b70

	public BFTEventPreprocessor(
		BFTNode self,
		BFTEventProcessor forwardTo,
		BFTSyncer bftSyncer,
		SyncQueues syncQueues,
		ViewUpdate initialViewUpdate
	) {
		this.self = Objects.requireNonNull(self);
		this.bftSyncer = Objects.requireNonNull(bftSyncer);
		this.syncQueues = syncQueues;
		this.forwardTo = forwardTo;
		this.latestViewUpdate = Objects.requireNonNull(initialViewUpdate);
	}

	// TODO: Cleanup
	// TODO: remove queues and treat each message independently
	private boolean clearAndExecute(SyncQueue queue, View view) {
		final ConsensusEvent event = queue.clearViewAndGetNext(view);
		return processQueuedConsensusEvent(event);
	}

	private boolean peekAndExecute(SyncQueue queue, HashCode vertexId) {
		final ConsensusEvent event = queue.peek(vertexId);
		return processQueuedConsensusEvent(event);
	}

	@Override
	public void processViewUpdate(ViewUpdate viewUpdate) {
		final View previousView = this.latestViewUpdate.getCurrentView();
		log.trace("Processing viewUpdate {} cur {}", viewUpdate, previousView);

		// FIXME: Check is required for now since Deterministic tests can randomize local messages
		if (viewUpdate.getCurrentView().gt(previousView)) {
			this.latestViewUpdate = viewUpdate;
			forwardTo.processViewUpdate(viewUpdate);
			viewQueues.getOrDefault(viewUpdate.getCurrentView(), new LinkedList<>())
					.forEach(this::processViewCachedEvent);
			viewQueues.keySet().removeIf(v -> v.lte(viewUpdate.getCurrentView()));
		}
	}

	private void processViewCachedEvent(ConsensusEvent event) {
		if (event instanceof Proposal) {
			log.trace("Processing cached proposal {}", event);
			processProposal((Proposal) event);
		} else if (event instanceof Vote) {
			log.trace("Processing cached vote {}", event);
			processVote((Vote) event);
		} else {
			log.error("Ignoring cached ConsensusEvent {}", event);
		}
	}

	@Override
	public void processBFTUpdate(BFTUpdate update) {
		HashCode vertexId = update.getInsertedVertex().getId();

		log.trace("LOCAL_SYNC: {}", update.getInsertedVertex());
		for (SyncQueue queue : syncQueues.getQueues()) {
			if (peekAndExecute(queue, vertexId)) {
				queue.pop();
				while (peekAndExecute(queue, null)) {
					queue.pop();
				}
			}
		}

		forwardTo.processBFTUpdate(update);
	}

	@Override
	public void processVote(Vote vote) {
		log.trace("Vote: PreProcessing {}", vote);
		if (syncQueues.isEmptyElseAdd(vote) && !processVoteInternal(vote)) {
			log.debug("Vote: Queuing {}, waiting for Sync", vote);
			syncQueues.add(vote);
		}
	}

	@Override
	public void processProposal(Proposal proposal) {
		log.trace("Proposal: PreProcessing {}", proposal);
		if (syncQueues.isEmptyElseAdd(proposal) && !processProposalInternal(proposal)) {
			log.debug("Proposal: Queuing {}, waiting for Sync", proposal);
			syncQueues.add(proposal);
		}
	}

	@Override
	public void processLocalTimeout(ScheduledLocalTimeout scheduledLocalTimeout) {
		forwardTo.processLocalTimeout(scheduledLocalTimeout);

		View view = scheduledLocalTimeout.view();

		if (!view.equals(this.latestViewUpdate.getCurrentView())) {
			return;
		}

		// TODO: check if this is correct; move to processViewUpdate?
		log.debug("LocalTimeout: Clearing Queues: {}", syncQueues);
		for (SyncQueue queue : syncQueues.getQueues()) {
			if (clearAndExecute(queue, view)) {
				queue.pop();
				while (peekAndExecute(queue, null)) {
					queue.pop();
				}
			}
		}
	}

	@Override
	public void start() {
		forwardTo.start();
	}

	private boolean processQueuedConsensusEvent(ConsensusEvent event) {
		if (event == null) {
			return false;
		}

		// Explicitly using switch case method here rather than functional method
		// to process these events due to much better performance
		if (event instanceof Proposal) {
			final Proposal proposal = (Proposal) event;
			return processProposalInternal(proposal);
		}

		if (event instanceof Vote) {
			final Vote vote = (Vote) event;
			return processVoteInternal(vote);
		}

		throw new IllegalStateException("Unexpected consensus event: " + event);
	}

<<<<<<< HEAD
	private boolean processVoteInternal(Vote vote) {
		final View currentView = this.latestViewUpdate.getCurrentView();
		if (vote.getView().gte(currentView)) {
			log.trace("Vote: PreProcessing {}", vote);
			return syncUp(
					vote.highQC(),
					vote.getAuthor(),
					() -> processOnCurrentViewOrCache(vote, forwardTo::processVote)
			);
		} else {
			log.trace("Vote: Ignoring for past view {}, current view is {}", vote, currentView);
			return true;
		}
=======
	private boolean processViewTimeoutInternal(ViewTimeout viewTimeout) {
		log.trace("ViewTimeout: PreProcessing {}", viewTimeout);

		// Only sync and execute if it's a view on or after our current
		if (!onCurrentView("ViewTimeout", viewTimeout.getView(), viewTimeout)) {
			return true;
		}

		return syncUp(
			viewTimeout.highQC(),
			viewTimeout.getAuthor(),
			() -> processOnCurrentViewOrCache(viewTimeout, forwardTo::processViewTimeout)
		);
	}

	private boolean processVoteInternal(Vote vote) {
		log.trace("Vote: PreProcessing {}", vote);

		// Only do something if it's a view on or after our current, and we are the leader for the next view
		if (!onCurrentView("Vote", vote.getView(), vote)) {
			return true;
		}
		return syncUp(
			vote.highQC(),
			vote.getAuthor(),
			() -> processOnCurrentViewOrCache(vote, v -> {
				if (iAmNextLeader(v)) {
					forwardTo.processVote(v);
				}
			})
		);
>>>>>>> f85f1b70
	}

	private boolean processProposalInternal(Proposal proposal) {
		final View currentView = this.latestViewUpdate.getCurrentView();
		if (proposal.getView().gte(currentView)) {
			log.trace("Proposal: PreProcessing {}", proposal);
			return syncUp(
					proposal.highQC(),
					proposal.getAuthor(),
					() -> processOnCurrentViewOrCache(proposal, forwardTo::processProposal)
			);
		} else {
			log.trace("Proposal: Ignoring for past view {}, current view is {}", proposal, currentView);
			return true;
		}
	}

	private <T extends ConsensusEvent> void processOnCurrentViewOrCache(T event, Consumer<T> processFn) {
		if (latestViewUpdate.getCurrentView().equals(event.getView())) {
			processFn.accept(event);
		} else if (latestViewUpdate.getCurrentView().lt(event.getView())) {
			log.trace("Caching {}, current view is {}", event, latestViewUpdate.getCurrentView());
			viewQueues.putIfAbsent(event.getView(), new LinkedList<>());
			viewQueues.get(event.getView()).add(event);
		} else {
			log.debug("Ignoring {} for past view", event);
		}
	}

	private boolean syncUp(HighQC highQC, BFTNode author, Runnable whenSynced) {
		SyncResult syncResult = this.bftSyncer.syncToQC(highQC, author);

		switch (syncResult) {
			case SYNCED:
				// if already end of epoch then don't need to process
				// TODO: need to do the same checks on pacemaker side
				// TODO: move this to an epoch preprocessor
				final boolean endOfEpoch = highQC.highestCommittedQC()
					.getCommittedAndLedgerStateProof()
					.orElseThrow(() -> new IllegalStateException("Invalid High QC")).getSecond().isEndOfEpoch();
				if (!endOfEpoch) {
					whenSynced.run();
				}

				return true;
			case INVALID:
				return true;
			case IN_PROGRESS:
				return false;
			default:
				throw new IllegalStateException("Unknown syncResult " + syncResult);
		}
	}
<<<<<<< HEAD
=======

	private boolean onCurrentView(String what, View view, Object thing) {
		final View currentView = this.latestViewUpdate.getCurrentView();
		if (view.compareTo(currentView) < 0) {
			log.trace("{}: Ignoring view {}, current is {}: {}", what, view, currentView, thing);
			return false;
		}
		return true;
	}

	private boolean iAmNextLeader(Object thing) {
		// TODO: currently we don't check view of vote relative to our pacemakerState. This opens
		// TODO: up to dos attacks on calculation of next proposer if ProposerElection is
		// TODO: an expensive operation. Need to figure out a way of mitigating this problem
		// TODO: perhaps through filter views too out of bounds
		BFTNode nextLeader = this.latestViewUpdate.getNextLeader();
		boolean iAmTheNextLeader = Objects.equals(nextLeader, this.self);
		if (!iAmTheNextLeader) {
			log.warn("Confused message for view {} (should be sent to {}, I am {}): {}",
				this.latestViewUpdate.getCurrentView(),
				nextLeader,
				this.self,
				thing
			);
			return false;
		}
		return true;
	}
>>>>>>> f85f1b70
}<|MERGE_RESOLUTION|>--- conflicted
+++ resolved
@@ -58,11 +58,7 @@
 	private final SyncQueues syncQueues;
 
 	private final Map<View, List<ConsensusEvent>> viewQueues = new HashMap<>();
-<<<<<<< HEAD
-	private ViewUpdate latestViewUpdate = new ViewUpdate(View.genesis(), View.genesis());
-=======
 	private ViewUpdate latestViewUpdate;
->>>>>>> f85f1b70
 
 	public BFTEventPreprocessor(
 		BFTNode self,
@@ -199,7 +195,6 @@
 		throw new IllegalStateException("Unexpected consensus event: " + event);
 	}
 
-<<<<<<< HEAD
 	private boolean processVoteInternal(Vote vote) {
 		final View currentView = this.latestViewUpdate.getCurrentView();
 		if (vote.getView().gte(currentView)) {
@@ -213,39 +208,6 @@
 			log.trace("Vote: Ignoring for past view {}, current view is {}", vote, currentView);
 			return true;
 		}
-=======
-	private boolean processViewTimeoutInternal(ViewTimeout viewTimeout) {
-		log.trace("ViewTimeout: PreProcessing {}", viewTimeout);
-
-		// Only sync and execute if it's a view on or after our current
-		if (!onCurrentView("ViewTimeout", viewTimeout.getView(), viewTimeout)) {
-			return true;
-		}
-
-		return syncUp(
-			viewTimeout.highQC(),
-			viewTimeout.getAuthor(),
-			() -> processOnCurrentViewOrCache(viewTimeout, forwardTo::processViewTimeout)
-		);
-	}
-
-	private boolean processVoteInternal(Vote vote) {
-		log.trace("Vote: PreProcessing {}", vote);
-
-		// Only do something if it's a view on or after our current, and we are the leader for the next view
-		if (!onCurrentView("Vote", vote.getView(), vote)) {
-			return true;
-		}
-		return syncUp(
-			vote.highQC(),
-			vote.getAuthor(),
-			() -> processOnCurrentViewOrCache(vote, v -> {
-				if (iAmNextLeader(v)) {
-					forwardTo.processVote(v);
-				}
-			})
-		);
->>>>>>> f85f1b70
 	}
 
 	private boolean processProposalInternal(Proposal proposal) {
@@ -299,35 +261,4 @@
 				throw new IllegalStateException("Unknown syncResult " + syncResult);
 		}
 	}
-<<<<<<< HEAD
-=======
-
-	private boolean onCurrentView(String what, View view, Object thing) {
-		final View currentView = this.latestViewUpdate.getCurrentView();
-		if (view.compareTo(currentView) < 0) {
-			log.trace("{}: Ignoring view {}, current is {}: {}", what, view, currentView, thing);
-			return false;
-		}
-		return true;
-	}
-
-	private boolean iAmNextLeader(Object thing) {
-		// TODO: currently we don't check view of vote relative to our pacemakerState. This opens
-		// TODO: up to dos attacks on calculation of next proposer if ProposerElection is
-		// TODO: an expensive operation. Need to figure out a way of mitigating this problem
-		// TODO: perhaps through filter views too out of bounds
-		BFTNode nextLeader = this.latestViewUpdate.getNextLeader();
-		boolean iAmTheNextLeader = Objects.equals(nextLeader, this.self);
-		if (!iAmTheNextLeader) {
-			log.warn("Confused message for view {} (should be sent to {}, I am {}): {}",
-				this.latestViewUpdate.getCurrentView(),
-				nextLeader,
-				this.self,
-				thing
-			);
-			return false;
-		}
-		return true;
-	}
->>>>>>> f85f1b70
 }