/*
 * (C) Copyright 2020 Radix DLT Ltd
 *
 * Radix DLT Ltd licenses this file to you under the Apache License,
 * Version 2.0 (the "License"); you may not use this file except in
 * compliance with the License.  You may obtain a copy of the
 * License at
 *
 * http://www.apache.org/licenses/LICENSE-2.0
 *
 * Unless required by applicable law or agreed to in writing,
 * software distributed under the License is distributed on an
 * "AS IS" BASIS, WITHOUT WARRANTIES OR CONDITIONS OF ANY KIND,
 * either express or implied.  See the License for the specific
 * language governing permissions and limitations under the License.
 */

package com.radixdlt.consensus.bft;

import com.radixdlt.consensus.BFTEventProcessor;
import com.radixdlt.consensus.PendingVotes;
import com.radixdlt.consensus.Proposal;
<<<<<<< HEAD
=======
import com.radixdlt.consensus.ViewTimeout;
>>>>>>> e7d175d7
import com.radixdlt.consensus.Vote;
import com.radixdlt.consensus.liveness.Pacemaker;

import com.radixdlt.consensus.liveness.ScheduledLocalTimeout;
import com.radixdlt.environment.EventDispatcher;
import com.radixdlt.consensus.safety.SafetyRules;
import com.radixdlt.crypto.Hasher;
import com.radixdlt.environment.RemoteEventDispatcher;
import org.apache.logging.log4j.LogManager;
import org.apache.logging.log4j.Logger;

import java.util.Objects;
import java.util.Optional;

/**
 * Processes and reduces BFT events to the BFT state based on core
 * BFT validation logic, any messages which must be sent to other nodes
 * are then forwarded to the BFT sender.
 */
public final class BFTEventReducer implements BFTEventProcessor {

	private static final Logger log = LogManager.getLogger();

	private final VertexStore vertexStore;
	private final Pacemaker pacemaker;
<<<<<<< HEAD
	private final EventDispatcher<ViewQuorumReached> viewQuorumReachedEventDispatcher;
=======
	private final EventDispatcher<FormedQC> formedQCEventDispatcher;
	private final EventDispatcher<NoVote> noVoteDispatcher;
>>>>>>> e7d175d7
	private final RemoteEventDispatcher<Vote> voteDispatcher;
	private final Hasher hasher;
	private final SafetyRules safetyRules;
	private final BFTValidatorSet validatorSet;
	private final PendingVotes pendingVotes;

	private BFTInsertUpdate latestInsertUpdate;
	private ViewUpdate latestViewUpdate;

	/* Indicates whether the quorum (QC or TC) has already been formed for the current view.
	 * If the quorum has been reached (but view hasn't yet been updated), subsequent votes are ignored.
	 */
	private boolean hasReachedQuorum = false;

	public BFTEventReducer(
		Pacemaker pacemaker,
		VertexStore vertexStore,
<<<<<<< HEAD
		EventDispatcher<ViewQuorumReached> viewQuorumReachedEventDispatcher,
=======
		EventDispatcher<FormedQC> formedQCEventDispatcher,
		EventDispatcher<NoVote> noVoteDispatcher,
>>>>>>> e7d175d7
		RemoteEventDispatcher<Vote> voteDispatcher,
		Hasher hasher,
		SafetyRules safetyRules,
		BFTValidatorSet validatorSet,
		PendingVotes pendingVotes,
		ViewUpdate initialViewUpdate
	) {
		this.pacemaker = Objects.requireNonNull(pacemaker);
		this.vertexStore = Objects.requireNonNull(vertexStore);
<<<<<<< HEAD
		this.viewQuorumReachedEventDispatcher = Objects.requireNonNull(viewQuorumReachedEventDispatcher);
=======
		this.formedQCEventDispatcher = Objects.requireNonNull(formedQCEventDispatcher);
		this.noVoteDispatcher = Objects.requireNonNull(noVoteDispatcher);
>>>>>>> e7d175d7
		this.voteDispatcher = Objects.requireNonNull(voteDispatcher);
		this.hasher = Objects.requireNonNull(hasher);
		this.safetyRules = Objects.requireNonNull(safetyRules);
		this.validatorSet = Objects.requireNonNull(validatorSet);
		this.pendingVotes = Objects.requireNonNull(pendingVotes);
		this.latestViewUpdate = Objects.requireNonNull(initialViewUpdate);
	}

	@Override
	public void processBFTUpdate(BFTInsertUpdate update) {
		log.trace("BFTUpdate: Processing {}", update);

		final View view = update.getHeader().getView();
		if (view.lt(this.latestViewUpdate.getCurrentView())) {
			log.trace("InsertUpdate: Ignoring insert {} for view {}, current view at {}",
				update, view, this.latestViewUpdate.getCurrentView());
			return;
		}

		this.latestInsertUpdate = update;
		this.tryVote();
	}

	@Override
	public void processViewUpdate(ViewUpdate viewUpdate) {
		this.hasReachedQuorum = false;
		this.latestViewUpdate = viewUpdate;
		this.pacemaker.processViewUpdate(viewUpdate);
		this.tryVote();
	}

	private void tryVote() {
		BFTInsertUpdate update = this.latestInsertUpdate;
		if (update == null) {
			return;
		}

		if (!Objects.equals(update.getHeader().getView(), this.latestViewUpdate.getCurrentView())) {
			return;
		}

		// TODO: what if insertUpdate occurs before viewUpdate
		final BFTNode nextLeader = this.latestViewUpdate.getNextLeader();
		final Optional<Vote> maybeVote = this.safetyRules.voteFor(
			update.getInserted().getVertex(),
			update.getHeader(),
			update.getInserted().getTimeOfExecution(),
			this.latestViewUpdate.getHighQC()
		);
		maybeVote.ifPresentOrElse(
			vote -> this.voteDispatcher.dispatch(nextLeader, vote),
			() -> this.noVoteDispatcher.dispatch(NoVote.create(update.getInserted().getVertex()))
		);
	}

	@Override
	public void processBFTRebuildUpdate(BFTRebuildUpdate update) {
		// No-op
	}

	@Override
	public void processVote(Vote vote) {
		log.trace("Vote: Processing {}", vote);

		final View view = vote.getView();
<<<<<<< HEAD

		if (view.lt(this.latestViewUpdate.getCurrentView())) {
			log.trace("Vote: Ignoring vote from {} for view {}, current view is {}",
					vote.getAuthor(), view, this.latestViewUpdate.getCurrentView());
			return;
		}
=======
		if (view.lt(this.latestViewUpdate.getCurrentView())) {
			log.trace("Vote: Ignoring vote from {} for view {}, current view at {}",
					vote.getAuthor(), view, this.latestViewUpdate.getCurrentView());
			return;
		}

		this.pendingVotes.insertVote(vote, this.validatorSet)
			.filter(qc -> view.gte(this.latestViewUpdate.getCurrentView()))
			.ifPresent(qc -> this.formedQCEventDispatcher.dispatch(FormedQC.create(qc, vote.getAuthor())));
	}
>>>>>>> e7d175d7

		if (this.hasReachedQuorum) {
			log.trace("Vote: Ignoring vote from {} for view {}, quorum has already been reached",
					vote.getAuthor(), view);
			return;
		}

		final VoteProcessingResult result =
			this.pendingVotes.insertVote(vote, this.validatorSet, this.latestViewUpdate.getNextLeader());

		if (result instanceof VoteProcessingResult.VoteAccepted) {
			log.trace("Vote has been processed but didn't form a quorum");
		} else if (result instanceof VoteProcessingResult.VoteRejected) {
			log.trace("Vote has been rejected because of: {}",
					((VoteProcessingResult.VoteRejected) result).getReason());
		} else if (result instanceof VoteProcessingResult.QuorumReached) {
			this.hasReachedQuorum = true;
			final ViewVotingResult viewResult =
					((VoteProcessingResult.QuorumReached) result).getViewVotingResult();
			viewQuorumReachedEventDispatcher
					.dispatch(new ViewQuorumReached(viewResult, vote.getAuthor()));
		}
	}

	@Override
	public void processProposal(Proposal proposal) {
		log.trace("Proposal: Processing {}", proposal);

		// TODO: Move into preprocessor
		final View proposedVertexView = proposal.getView();
		final View currentView = this.latestViewUpdate.getCurrentView();
		if (!currentView.equals(proposedVertexView)) {
			log.trace("Proposal: Ignoring view {}, current is: {}", proposedVertexView, currentView);
			return;
		}

		// TODO: Move insertion and maybe check into BFTSync
		final VerifiedVertex proposedVertex = new VerifiedVertex(proposal.getVertex(), this.hasher.hash(proposal.getVertex()));
<<<<<<< HEAD
		final Optional<BFTHeader> maybeHeader = this.vertexStore.insertVertex(proposedVertex);
		// The header may not be present if the ledger is ahead of consensus
		maybeHeader.ifPresent(header -> {
			final Optional<Vote> maybeVote = this.safetyRules.voteFor(
				proposedVertex,
				header,
				this.timeSupplier.currentTime(),
				this.vertexStore.highQC()
			);
			maybeVote.ifPresentOrElse(
				vote -> {
					final BFTNode nextLeader = this.latestViewUpdate.getNextLeader();
					log.trace("Proposal: Sending vote to {}: {}", nextLeader, vote);
					this.voteDispatcher.dispatch(nextLeader, vote);
				},
				() -> {
					this.counters.increment(CounterType.BFT_REJECTED);
					log.warn(() -> new FormattedMessage("Proposal: Rejected {}", proposedVertex));
				}
			);
		});
=======
		this.vertexStore.insertVertex(proposedVertex);
>>>>>>> e7d175d7
	}

	@Override
	public void processLocalTimeout(ScheduledLocalTimeout scheduledLocalTimeout) {
		log.trace("LocalTimeout: Processing {}", scheduledLocalTimeout);
		this.pacemaker.processLocalTimeout(scheduledLocalTimeout);
	}

	@Override
	public void start() {
		this.pacemaker.start();
	}
}<|MERGE_RESOLUTION|>--- conflicted
+++ resolved
@@ -20,10 +20,6 @@
 import com.radixdlt.consensus.BFTEventProcessor;
 import com.radixdlt.consensus.PendingVotes;
 import com.radixdlt.consensus.Proposal;
-<<<<<<< HEAD
-=======
-import com.radixdlt.consensus.ViewTimeout;
->>>>>>> e7d175d7
 import com.radixdlt.consensus.Vote;
 import com.radixdlt.consensus.liveness.Pacemaker;
 
@@ -49,12 +45,8 @@
 
 	private final VertexStore vertexStore;
 	private final Pacemaker pacemaker;
-<<<<<<< HEAD
 	private final EventDispatcher<ViewQuorumReached> viewQuorumReachedEventDispatcher;
-=======
-	private final EventDispatcher<FormedQC> formedQCEventDispatcher;
 	private final EventDispatcher<NoVote> noVoteDispatcher;
->>>>>>> e7d175d7
 	private final RemoteEventDispatcher<Vote> voteDispatcher;
 	private final Hasher hasher;
 	private final SafetyRules safetyRules;
@@ -72,12 +64,8 @@
 	public BFTEventReducer(
 		Pacemaker pacemaker,
 		VertexStore vertexStore,
-<<<<<<< HEAD
 		EventDispatcher<ViewQuorumReached> viewQuorumReachedEventDispatcher,
-=======
-		EventDispatcher<FormedQC> formedQCEventDispatcher,
 		EventDispatcher<NoVote> noVoteDispatcher,
->>>>>>> e7d175d7
 		RemoteEventDispatcher<Vote> voteDispatcher,
 		Hasher hasher,
 		SafetyRules safetyRules,
@@ -87,12 +75,8 @@
 	) {
 		this.pacemaker = Objects.requireNonNull(pacemaker);
 		this.vertexStore = Objects.requireNonNull(vertexStore);
-<<<<<<< HEAD
 		this.viewQuorumReachedEventDispatcher = Objects.requireNonNull(viewQuorumReachedEventDispatcher);
-=======
-		this.formedQCEventDispatcher = Objects.requireNonNull(formedQCEventDispatcher);
 		this.noVoteDispatcher = Objects.requireNonNull(noVoteDispatcher);
->>>>>>> e7d175d7
 		this.voteDispatcher = Objects.requireNonNull(voteDispatcher);
 		this.hasher = Objects.requireNonNull(hasher);
 		this.safetyRules = Objects.requireNonNull(safetyRules);
@@ -108,7 +92,7 @@
 		final View view = update.getHeader().getView();
 		if (view.lt(this.latestViewUpdate.getCurrentView())) {
 			log.trace("InsertUpdate: Ignoring insert {} for view {}, current view at {}",
-				update, view, this.latestViewUpdate.getCurrentView());
+					update, view, this.latestViewUpdate.getCurrentView());
 			return;
 		}
 
@@ -158,25 +142,12 @@
 		log.trace("Vote: Processing {}", vote);
 
 		final View view = vote.getView();
-<<<<<<< HEAD
 
 		if (view.lt(this.latestViewUpdate.getCurrentView())) {
 			log.trace("Vote: Ignoring vote from {} for view {}, current view is {}",
 					vote.getAuthor(), view, this.latestViewUpdate.getCurrentView());
 			return;
 		}
-=======
-		if (view.lt(this.latestViewUpdate.getCurrentView())) {
-			log.trace("Vote: Ignoring vote from {} for view {}, current view at {}",
-					vote.getAuthor(), view, this.latestViewUpdate.getCurrentView());
-			return;
-		}
-
-		this.pendingVotes.insertVote(vote, this.validatorSet)
-			.filter(qc -> view.gte(this.latestViewUpdate.getCurrentView()))
-			.ifPresent(qc -> this.formedQCEventDispatcher.dispatch(FormedQC.create(qc, vote.getAuthor())));
-	}
->>>>>>> e7d175d7
 
 		if (this.hasReachedQuorum) {
 			log.trace("Vote: Ignoring vote from {} for view {}, quorum has already been reached",
@@ -215,31 +186,7 @@
 
 		// TODO: Move insertion and maybe check into BFTSync
 		final VerifiedVertex proposedVertex = new VerifiedVertex(proposal.getVertex(), this.hasher.hash(proposal.getVertex()));
-<<<<<<< HEAD
-		final Optional<BFTHeader> maybeHeader = this.vertexStore.insertVertex(proposedVertex);
-		// The header may not be present if the ledger is ahead of consensus
-		maybeHeader.ifPresent(header -> {
-			final Optional<Vote> maybeVote = this.safetyRules.voteFor(
-				proposedVertex,
-				header,
-				this.timeSupplier.currentTime(),
-				this.vertexStore.highQC()
-			);
-			maybeVote.ifPresentOrElse(
-				vote -> {
-					final BFTNode nextLeader = this.latestViewUpdate.getNextLeader();
-					log.trace("Proposal: Sending vote to {}: {}", nextLeader, vote);
-					this.voteDispatcher.dispatch(nextLeader, vote);
-				},
-				() -> {
-					this.counters.increment(CounterType.BFT_REJECTED);
-					log.warn(() -> new FormattedMessage("Proposal: Rejected {}", proposedVertex));
-				}
-			);
-		});
-=======
 		this.vertexStore.insertVertex(proposedVertex);
->>>>>>> e7d175d7
 	}
 
 	@Override
