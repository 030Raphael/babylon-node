--- conflicted
+++ resolved
@@ -203,7 +203,7 @@
 			final Proposal proposal = safetyRules.signProposal(proposedVertex, this.vertexStore.getHighestCommittedQC());
 			log.trace("{}: Broadcasting PROPOSAL: {}", this.self::getSimpleName, () -> proposal);
 			Set<BFTNode> nodes = validatorSet.getValidators().stream().map(BFTValidator::getNode).collect(Collectors.toSet());
-			this.counters.increment(CounterType.CONSENSUS_PROPOSALS_MADE);
+			this.counters.increment(CounterType.BFT_PROPOSALS_MADE);
 			this.sender.broadcastProposal(proposal, nodes);
 		});
 	}
@@ -265,14 +265,9 @@
 				() -> this.proposerElection.getProposer(view).getSimpleName()
 			);
 
-<<<<<<< HEAD
 			this.proceedToView(nextView.get());
-			counters.set(CounterType.CONSENSUS_TIMEOUT_VIEW, view.number());
-			counters.increment(CounterType.CONSENSUS_TIMEOUT);
-=======
 			counters.set(CounterType.BFT_TIMEOUT_VIEW, view.number());
 			counters.increment(CounterType.BFT_TIMEOUT);
->>>>>>> 37fa4b84
 		} else {
 			log.trace("{}: LOCAL_TIMEOUT: Ignoring {}", this.self::getSimpleName, () -> view);
 		}
