--- conflicted
+++ resolved
@@ -380,15 +380,9 @@
 	}
 
 	private void processConsensusEventInternal(ConsensusEvent consensusEvent) {
-<<<<<<< HEAD
 		this.counters.increment(CounterType.BFT_CONSENSUS_EVENTS);
 
-		if (consensusEvent instanceof ViewTimeout) {
-			bftEventProcessor.processViewTimeout((ViewTimeout) consensusEvent);
-		} else if (consensusEvent instanceof Proposal) {
-=======
 		if (consensusEvent instanceof Proposal) {
->>>>>>> 7a729618
 			bftEventProcessor.processProposal((Proposal) consensusEvent);
 		} else if (consensusEvent instanceof Vote) {
 			bftEventProcessor.processVote((Vote) consensusEvent);
