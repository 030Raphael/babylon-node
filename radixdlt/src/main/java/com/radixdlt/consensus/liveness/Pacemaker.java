/*
 * (C) Copyright 2020 Radix DLT Ltd
 *
 * Radix DLT Ltd licenses this file to you under the Apache License,
 * Version 2.0 (the "License"); you may not use this file except in
 * compliance with the License.  You may obtain a copy of the
 * License at
 *
 *  http://www.apache.org/licenses/LICENSE-2.0
 *
 * Unless required by applicable law or agreed to in writing,
 * software distributed under the License is distributed on an
 * "AS IS" BASIS, WITHOUT WARRANTIES OR CONDITIONS OF ANY KIND,
 * either express or implied.  See the License for the specific
 * language governing permissions and limitations under the License.
 */

package com.radixdlt.consensus.liveness;

<<<<<<< HEAD
import java.util.Optional;

import com.radixdlt.consensus.Proposal;
import com.radixdlt.consensus.QuorumCertificate;
import com.radixdlt.consensus.SyncInfo;
import com.radixdlt.consensus.ViewTimeout;
import com.radixdlt.consensus.Vote;
=======
import com.radixdlt.consensus.NewView;
import com.radixdlt.consensus.HighQC;
>>>>>>> 7c43cf86
import com.radixdlt.consensus.bft.View;

/**
 * Manages the pacemaker state machine.
 */
public interface Pacemaker extends PacemakerState {
	/**
	 * Signifies to the pacemaker that a vote has been received.
	 *
	 * @param vote the vote received
	 * @return an {@link Optional} {@link QuorumCertificate} if a
	 * 		quorum was formed with this vote
	 */
	Optional<QuorumCertificate> processVote(Vote vote);

	/**
	 * Signifies to the pacemaker that a proposal has been received.
	 *
	 * @param proposal the proposal received
	 */
<<<<<<< HEAD
	void processProposal(Proposal proposal);
=======
	void processQC(HighQC syncInfo);
>>>>>>> 7c43cf86

	// FIXME: To be removed when TCs implemented
	void processViewTimeout(ViewTimeout viewTimeout);

	/**
	 * Processes a local timeout, causing the pacemaker to move to the next
	 * view if the timeout is for the current view.
	 *
	 * @param view the view the local timeout is for
	 */
	// FIXME: Note functionality and Javadoc to change once TCs implemented
	void processLocalTimeout(View view);

	/**
	 * Signifies to the pacemaker that a quorum has agreed that a view has
	 * been completed.
	 *
	 * @param syncInfo the sync info for the view
	 * @return {@code true} if proceeded to a new view
	 */
	boolean processQC(SyncInfo syncInfo);
}<|MERGE_RESOLUTION|>--- conflicted
+++ resolved
@@ -17,18 +17,13 @@
 
 package com.radixdlt.consensus.liveness;
 
-<<<<<<< HEAD
 import java.util.Optional;
 
 import com.radixdlt.consensus.Proposal;
 import com.radixdlt.consensus.QuorumCertificate;
-import com.radixdlt.consensus.SyncInfo;
 import com.radixdlt.consensus.ViewTimeout;
 import com.radixdlt.consensus.Vote;
-=======
-import com.radixdlt.consensus.NewView;
 import com.radixdlt.consensus.HighQC;
->>>>>>> 7c43cf86
 import com.radixdlt.consensus.bft.View;
 
 /**
@@ -49,11 +44,7 @@
 	 *
 	 * @param proposal the proposal received
 	 */
-<<<<<<< HEAD
 	void processProposal(Proposal proposal);
-=======
-	void processQC(HighQC syncInfo);
->>>>>>> 7c43cf86
 
 	// FIXME: To be removed when TCs implemented
 	void processViewTimeout(ViewTimeout viewTimeout);
@@ -74,5 +65,5 @@
 	 * @param syncInfo the sync info for the view
 	 * @return {@code true} if proceeded to a new view
 	 */
-	boolean processQC(SyncInfo syncInfo);
+	boolean processQC(HighQC syncInfo);
 }