--- conflicted
+++ resolved
@@ -38,63 +38,33 @@
 	private final EventDispatcher<ViewUpdate> viewUpdateSender;
 	private final ProposerElection proposerElection;
 
-<<<<<<< HEAD
-    private View currentView;
-    private HighQC highQC;
-
-    @Inject
-    public PacemakerState(
-        ViewUpdate viewUpdate,
-        ProposerElection proposerElection,
-        EventDispatcher<ViewUpdate> viewUpdateSender
-    ) {
-        this.proposerElection = Objects.requireNonNull(proposerElection);
-        this.viewUpdateSender = Objects.requireNonNull(viewUpdateSender);
-        this.highQC = viewUpdate.getHighQC();
-        this.currentView = viewUpdate.getCurrentView();
-    }
-=======
-	private View currentView = View.genesis();
-	// Highest view in which a commit happened
-	private View highestCommitView = View.genesis();
-	// Last view that we had any kind of quorum for
-	private View lastQuorumView = View.genesis();
+	private View currentView;
+	private HighQC highQC;
 
 	@Inject
 	public PacemakerState(
+		ViewUpdate viewUpdate,
 		ProposerElection proposerElection,
 		EventDispatcher<ViewUpdate> viewUpdateSender
 	) {
 		this.proposerElection = Objects.requireNonNull(proposerElection);
 		this.viewUpdateSender = Objects.requireNonNull(viewUpdateSender);
+		this.highQC = viewUpdate.getHighQC();
+		this.currentView = viewUpdate.getCurrentView();
 	}
->>>>>>> 68ee1930
-
 
 	@Override
 	public void processQC(HighQC highQC) {
 		log.trace("QuorumCertificate: {}", highQC);
 
-<<<<<<< HEAD
-        final View view = highQC.highestQC().getView();
-        if (view.gte(this.currentView)) {
-        	this.highQC = highQC;
-            this.updateView(view.next());
-        } else {
-            log.trace("Ignoring QC for view {}: current view is {}", view, this.currentView);
-        }
-    }
-=======
 		final View view = highQC.highestQC().getView();
 		if (view.gte(this.currentView)) {
-			this.lastQuorumView = view;
-			this.highestCommitView = highQC.highestCommittedQC().getView();
+			this.highQC = highQC;
 			this.updateView(view.next());
 		} else {
 			log.trace("Ignoring QC for view {}: current view is {}", view, this.currentView);
 		}
 	}
->>>>>>> 68ee1930
 
 	@Override
 	public void updateView(View nextView) {
@@ -102,32 +72,16 @@
 			return;
 		}
 
-<<<<<<< HEAD
-        final BFTNode leader = this.proposerElection.getProposer(nextView);
-        final BFTNode nextLeader = this.proposerElection.getProposer(nextView.next());
-        this.currentView = nextView;
-        viewUpdateSender.dispatch(
-            ViewUpdate.create(
-                this.currentView,
-                this.highQC,
-                leader,
-                nextLeader
-            )
-        );
-    }
-=======
 		final BFTNode leader = this.proposerElection.getProposer(nextView);
 		final BFTNode nextLeader = this.proposerElection.getProposer(nextView.next());
 		this.currentView = nextView;
 		viewUpdateSender.dispatch(
 			ViewUpdate.create(
 				this.currentView,
-				this.lastQuorumView,
-				this.highestCommitView,
+				this.highQC,
 				leader,
 				nextLeader
 			)
 		);
 	}
->>>>>>> 68ee1930
 }