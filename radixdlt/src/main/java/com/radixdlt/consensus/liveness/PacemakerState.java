/*
 * (C) Copyright 2020 Radix DLT Ltd
 *
 * Radix DLT Ltd licenses this file to you under the Apache License,
 * Version 2.0 (the "License"); you may not use this file except in
 * compliance with the License.  You may obtain a copy of the
 * License at
 *
 * http://www.apache.org/licenses/LICENSE-2.0
 *
 * Unless required by applicable law or agreed to in writing,
 * software distributed under the License is distributed on an
 * "AS IS" BASIS, WITHOUT WARRANTIES OR CONDITIONS OF ANY KIND,
 * either express or implied.  See the License for the specific
 * language governing permissions and limitations under the License.
 */

package com.radixdlt.consensus.liveness;

import com.google.inject.Inject;
import com.radixdlt.consensus.HighQC;
import com.radixdlt.consensus.bft.BFTNode;
import com.radixdlt.consensus.bft.View;
import com.radixdlt.consensus.bft.ViewUpdate;
import com.radixdlt.environment.EventDispatcher;
import org.apache.logging.log4j.LogManager;
import org.apache.logging.log4j.Logger;

import java.util.Objects;

/**
 * This class is responsible for keeping track of current consensus view state.
 * It sends an internal ViewUpdate message on a transition to next view.
 */
public class PacemakerState implements PacemakerReducer {
	private static final Logger log = LogManager.getLogger();

	private final EventDispatcher<ViewUpdate> viewUpdateSender;
	private final ProposerElection proposerElection;

<<<<<<< HEAD
	private View currentView = View.genesis();
	// Highest view in which a commit happened
	private View highestCommitView = View.genesis();
	// Last view that we had any kind of quorum for
=======
	private View currentView;
	private HighQC highQC;
>>>>>>> e7d175d7

	@Inject
	public PacemakerState(
		ViewUpdate viewUpdate,
		ProposerElection proposerElection,
		EventDispatcher<ViewUpdate> viewUpdateSender
	) {
		this.proposerElection = Objects.requireNonNull(proposerElection);
		this.viewUpdateSender = Objects.requireNonNull(viewUpdateSender);
		this.highQC = viewUpdate.getHighQC();
		this.currentView = viewUpdate.getCurrentView();
	}

	@Override
	public void processQC(HighQC highQC) {
		log.trace("QuorumCertificate: {}", highQC);

		final View view = highQC.getHighestView();
		if (view.gte(this.currentView)) {
<<<<<<< HEAD
			this.highestCommitView = highQC.highestCommittedQC().getView();
=======
			this.highQC = highQC;
>>>>>>> e7d175d7
			this.updateView(view.next());
		} else {
			log.trace("Ignoring QC for view {}: current view is {}", view, this.currentView);
		}
	}

	@Override
	public void updateView(View nextView) {
		if (nextView.lte(this.currentView)) {
			return;
		}

		final BFTNode leader = this.proposerElection.getProposer(nextView);
		final BFTNode nextLeader = this.proposerElection.getProposer(nextView.next());
		this.currentView = nextView;
		viewUpdateSender.dispatch(
			ViewUpdate.create(
				this.currentView,
<<<<<<< HEAD
				this.highestCommitView,
=======
				this.highQC,
>>>>>>> e7d175d7
				leader,
				nextLeader
			)
		);
	}
}<|MERGE_RESOLUTION|>--- conflicted
+++ resolved
@@ -38,15 +38,8 @@
 	private final EventDispatcher<ViewUpdate> viewUpdateSender;
 	private final ProposerElection proposerElection;
 
-<<<<<<< HEAD
-	private View currentView = View.genesis();
-	// Highest view in which a commit happened
-	private View highestCommitView = View.genesis();
-	// Last view that we had any kind of quorum for
-=======
 	private View currentView;
 	private HighQC highQC;
->>>>>>> e7d175d7
 
 	@Inject
 	public PacemakerState(
@@ -66,11 +59,7 @@
 
 		final View view = highQC.getHighestView();
 		if (view.gte(this.currentView)) {
-<<<<<<< HEAD
-			this.highestCommitView = highQC.highestCommittedQC().getView();
-=======
 			this.highQC = highQC;
->>>>>>> e7d175d7
 			this.updateView(view.next());
 		} else {
 			log.trace("Ignoring QC for view {}: current view is {}", view, this.currentView);
@@ -89,11 +78,7 @@
 		viewUpdateSender.dispatch(
 			ViewUpdate.create(
 				this.currentView,
-<<<<<<< HEAD
-				this.highestCommitView,
-=======
 				this.highQC,
->>>>>>> e7d175d7
 				leader,
 				nextLeader
 			)
