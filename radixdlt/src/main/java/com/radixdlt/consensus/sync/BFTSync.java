--- conflicted
+++ resolved
@@ -63,13 +63,8 @@
 	}
 
 	private static class SyncState {
-<<<<<<< HEAD
-		private final Hash localSyncId;
+		private final HashCode localSyncId;
 		private final HighQC highQC;
-=======
-		private final HashCode localSyncId;
-		private final HighQC syncInfo;
->>>>>>> 892cf089
 		private final BFTHeader committedHeader;
 		private final VerifiedLedgerHeaderAndProof committedProof;
 		private final BFTNode author;
@@ -145,15 +140,10 @@
 	}
 
 	@Override
-<<<<<<< HEAD
 	public SyncResult syncToQC(HighQC highQC, @Nullable BFTNode author) {
 		final QuorumCertificate qc = highQC.highestQC();
-		final Hash vertexId = qc.getProposed().getVertexId();
-=======
-	public SyncResult syncToQC(HighQC syncInfo, @Nullable BFTNode author) {
-		final QuorumCertificate qc = syncInfo.highestQC();
 		final HashCode vertexId = qc.getProposed().getVertexId();
->>>>>>> 892cf089
+
 		if (qc.getProposed().getView().compareTo(vertexStore.getRoot().getView()) < 0) {
 			return SyncResult.INVALID;
 		}
@@ -213,11 +203,8 @@
 	}
 
 	private void doCommittedSync(SyncState syncState) {
-<<<<<<< HEAD
-		final Hash committedQCId = syncState.highQC().highestCommittedQC().getProposed().getVertexId();
-=======
-		final HashCode committedQCId = syncState.syncInfo().highestCommittedQC().getProposed().getVertexId();
->>>>>>> 892cf089
+		final HashCode committedQCId = syncState.highQC().highestCommittedQC().getProposed().getVertexId();
+
 		syncState.setSyncStage(SyncStage.GET_COMMITTED_VERTICES);
 		log.debug("SYNC_VERTICES: Committed: Sending initial GetVerticesRequest for sync={}", syncState);
 		// Retrieve the 3 vertices preceding the committedQC so we can create a valid committed root
