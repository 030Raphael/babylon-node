--- conflicted
+++ resolved
@@ -29,10 +29,7 @@
  */
 public final class SystemCountersImpl implements SystemCounters {
 	private final EnumMap<CounterType, AtomicLong> counters;
-<<<<<<< HEAD
-=======
 	private final long start;
->>>>>>> 29bb1558
 	private final String since;
 
 	public SystemCountersImpl() {
@@ -45,10 +42,7 @@
 		for (CounterType ct : CounterType.values()) {
 			this.counters.put(ct, new AtomicLong(0));
 		}
-<<<<<<< HEAD
-=======
 		this.start = startTime;
->>>>>>> 29bb1558
 		this.since = Instant.ofEpochMilli(startTime).toString();
 	}
 
