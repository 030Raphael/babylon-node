/*
 * (C) Copyright 2020 Radix DLT Ltd
 *
 * Radix DLT Ltd licenses this file to you under the Apache License,
 * Version 2.0 (the "License"); you may not use this file except in
 * compliance with the License.  You may obtain a copy of the
 * License at
 *
 * http://www.apache.org/licenses/LICENSE-2.0
 *
 * Unless required by applicable law or agreed to in writing,
 * software distributed under the License is distributed on an
 * "AS IS" BASIS, WITHOUT WARRANTIES OR CONDITIONS OF ANY KIND,
 * either express or implied.  See the License for the specific
 * language governing permissions and limitations under the License.
 */

package com.radixdlt.ledger;

import com.google.common.collect.ImmutableList;
import com.google.common.collect.ImmutableMap;
import com.google.inject.Inject;
import com.radixdlt.consensus.Command;
import com.radixdlt.consensus.LedgerHeader;
import com.radixdlt.consensus.VerifiedLedgerHeaderAndProof;
import com.radixdlt.consensus.bft.BFTValidatorSet;
import com.radixdlt.consensus.Ledger;
import com.radixdlt.consensus.bft.PreparedVertex;
import com.radixdlt.consensus.bft.VerifiedVertex;
import com.radixdlt.consensus.bft.View;
import com.radixdlt.consensus.liveness.NextCommandGenerator;
import com.radixdlt.counters.SystemCounters;
import com.radixdlt.counters.SystemCounters.CounterType;
import com.radixdlt.crypto.Hash;
import com.radixdlt.mempool.Mempool;
import java.util.Comparator;
import java.util.LinkedList;
import java.util.List;
import java.util.Objects;
import java.util.Optional;
import java.util.Set;

/**
 * Synchronizes execution
 */
public final class StateComputerLedger implements Ledger, NextCommandGenerator {
	public static class StateComputerResult {
		private final ImmutableList<Command> successfulCommands;
		private final ImmutableMap<Command, Exception> failedCommands;
		private final BFTValidatorSet nextValidatorSet;

		public StateComputerResult(
			ImmutableList<Command> successfulCommands,
			ImmutableMap<Command, Exception> failedCommands,
			BFTValidatorSet nextValidatorSet
		) {
			this.successfulCommands = Objects.requireNonNull(successfulCommands);
			this.failedCommands = Objects.requireNonNull(failedCommands);
			this.nextValidatorSet = nextValidatorSet;
		}

		public StateComputerResult(ImmutableList<Command> successfulCommands, ImmutableMap<Command, Exception> failedCommands) {
			this(successfulCommands, failedCommands, null);
		}

		public Optional<BFTValidatorSet> getNextValidatorSet() {
			return Optional.ofNullable(nextValidatorSet);
		}

		public ImmutableList<Command> getSuccessfulCommands() {
			return successfulCommands;
		}

		public ImmutableMap<Command, Exception> getFailedCommands() {
			return failedCommands;
		}
	}

	public interface StateComputer {
		StateComputerResult prepare(ImmutableList<Command> previous, Command next, View view);
		void commit(VerifiedCommandsAndProof verifiedCommandsAndProof);
	}

	public interface LedgerUpdateSender {
		void sendLedgerUpdate(LedgerUpdate ledgerUpdate);
	}

	private final Comparator<VerifiedLedgerHeaderAndProof> headerComparator;
	private final Mempool mempool;
	private final StateComputer stateComputer;
	private final LedgerUpdateSender ledgerUpdateSender;
	private final SystemCounters counters;
	private final LedgerAccumulator accumulator;
	private final LedgerAccumulatorVerifier verifier;

	private final Object lock = new Object();
	private VerifiedLedgerHeaderAndProof currentLedgerHeader;

	@Inject
	public StateComputerLedger(
		Comparator<VerifiedLedgerHeaderAndProof> headerComparator,
		VerifiedLedgerHeaderAndProof initialLedgerState,
		Mempool mempool,
		StateComputer stateComputer,
		LedgerUpdateSender ledgerUpdateSender,
		LedgerAccumulator accumulator,
		LedgerAccumulatorVerifier verifier,
		SystemCounters counters
	) {
		this.headerComparator = Objects.requireNonNull(headerComparator);
		this.currentLedgerHeader = initialLedgerState;
		this.mempool = Objects.requireNonNull(mempool);
		this.stateComputer = Objects.requireNonNull(stateComputer);
		this.ledgerUpdateSender = Objects.requireNonNull(ledgerUpdateSender);
		this.counters = Objects.requireNonNull(counters);
		this.accumulator = Objects.requireNonNull(accumulator);
		this.verifier = Objects.requireNonNull(verifier);
	}

	@Override
	public Command generateNextCommand(View view, Set<Hash> prepared) {
		final List<Command> commands = mempool.getCommands(1, prepared);
		return !commands.isEmpty() ? commands.get(0) : null;
	}

	@Override
	public Optional<PreparedVertex> prepare(LinkedList<PreparedVertex> previous, VerifiedVertex vertex) {
		final LedgerHeader parentHeader = vertex.getParentHeader().getLedgerHeader();
		final AccumulatorState parentAccumulatorState = parentHeader.getAccumulatorState();
		final ImmutableList<Command> prevCommands = previous.stream()
			.flatMap(PreparedVertex::successfulCommands)
			.collect(ImmutableList.toImmutableList());
		final long timestamp = vertex.getQC().getTimestampedSignatures().weightedTimestamp();

		synchronized (lock) {
			if (this.currentLedgerHeader.getStateVersion() > parentAccumulatorState.getStateVersion()) {
				return Optional.empty();
			}

			// Don't execute atom if in process of epoch change
			if (parentHeader.isEndOfEpoch()) {
				final PreparedVertex preparedVertex = vertex
					.withHeader(parentHeader.updateViewAndTimestamp(vertex.getView(), timestamp))
					.andCommands(ImmutableList.of(), ImmutableMap.of());
				return Optional.of(preparedVertex);
			}

			final ImmutableList<Command> concatenatedCommands = this.verifier.verifyAndGetExtension(
				this.currentLedgerHeader.getAccumulatorState(),
				prevCommands,
				parentAccumulatorState
			).orElseThrow(() -> new IllegalStateException("Evidence of safety break current: "
				+ this.currentLedgerHeader.getAccumulatorState() + " prepare head: " + parentAccumulatorState)
			);

			final StateComputerResult result = stateComputer.prepare(concatenatedCommands, vertex.getCommand().orElse(null), vertex.getView());

			AccumulatorState accumulatorState = parentHeader.getAccumulatorState();
			for (Command cmd : result.getSuccessfulCommands()) {
				accumulatorState = this.accumulator.accumulate(accumulatorState, cmd);
			}

			final LedgerHeader ledgerHeader = LedgerHeader.create(
				parentHeader.getEpoch(),
				vertex.getView(),
				accumulatorState,
				timestamp,
				result.getNextValidatorSet().orElse(null)
			);

			return Optional.of(vertex
				.withHeader(ledgerHeader)
				.andCommands(result.getSuccessfulCommands(), result.getFailedCommands())
			);
		}
	}

<<<<<<< HEAD
	@Override
	public void commit(ImmutableList<PreparedVertex> vertices, VerifiedLedgerHeaderAndProof proof) {
		final ImmutableList<Command> commands = vertices.stream()
			.flatMap(PreparedVertex::successfulCommands)
			.collect(ImmutableList.toImmutableList());
		VerifiedCommandsAndProof verifiedCommandsAndProof = new VerifiedCommandsAndProof(commands, proof);
		this.commit(verifiedCommandsAndProof);
=======
		final long timestamp;
		// if vertex has genesis parent then QC is mocked so just use previous timestamp
		// this does have the edge case of never increasing timestamps if configuration is
		// one view per epoch but good enough for now
		if (vertex.getParentHeader().getView().isGenesis()) {
			timestamp = vertex.getParentHeader().getLedgerHeader().timestamp();
		} else {
			timestamp = vertex.getQC().getTimestampedSignatures().weightedTimestamp();
		}

		return LedgerHeader.create(
			parent.getEpoch(),
			vertex.getView(),
			accumulatorState,
			timestamp,
			isEndOfEpoch
		);
>>>>>>> a31edda8
	}

	@Override
	public void commit(VerifiedCommandsAndProof verifiedCommandsAndProof) {
		this.counters.increment(CounterType.LEDGER_PROCESSED);
		synchronized (lock) {
			final VerifiedLedgerHeaderAndProof nextHeader = verifiedCommandsAndProof.getHeader();
			if (headerComparator.compare(nextHeader, this.currentLedgerHeader) <= 0) {
				return;
			}

			Optional<ImmutableList<Command>> verifiedExtension = verifier.verifyAndGetExtension(
				this.currentLedgerHeader.getAccumulatorState(),
				verifiedCommandsAndProof.getCommands(),
				verifiedCommandsAndProof.getHeader().getAccumulatorState()
			);

			if (!verifiedExtension.isPresent()) {
				// This can occur if there is a bug in a commit caller or if there is a quorum of malicious nodes
				throw new IllegalStateException("Accumulator failure " + currentLedgerHeader + " " + verifiedCommandsAndProof);
			}

			// TODO: Add epoch extension verifier, otherwise potential ability to create safety break here with byzantine quorums
			// TODO: since both consensus or sync can be behind in terms of epoch change sync

			VerifiedCommandsAndProof commandsToStore = new VerifiedCommandsAndProof(
				verifiedExtension.get(), verifiedCommandsAndProof.getHeader()
			);

			// persist
			this.stateComputer.commit(commandsToStore);

			// TODO: move all of the following to post-persist event handling
			this.currentLedgerHeader = nextHeader;
			this.counters.set(CounterType.LEDGER_STATE_VERSION, this.currentLedgerHeader.getStateVersion());

			verifiedExtension.get().forEach(cmd -> this.mempool.removeCommitted(cmd.getHash()));
			BaseLedgerUpdate ledgerUpdate = new BaseLedgerUpdate(commandsToStore);
			ledgerUpdateSender.sendLedgerUpdate(ledgerUpdate);
		}
	}
}<|MERGE_RESOLUTION|>--- conflicted
+++ resolved
@@ -130,60 +130,6 @@
 		final ImmutableList<Command> prevCommands = previous.stream()
 			.flatMap(PreparedVertex::successfulCommands)
 			.collect(ImmutableList.toImmutableList());
-		final long timestamp = vertex.getQC().getTimestampedSignatures().weightedTimestamp();
-
-		synchronized (lock) {
-			if (this.currentLedgerHeader.getStateVersion() > parentAccumulatorState.getStateVersion()) {
-				return Optional.empty();
-			}
-
-			// Don't execute atom if in process of epoch change
-			if (parentHeader.isEndOfEpoch()) {
-				final PreparedVertex preparedVertex = vertex
-					.withHeader(parentHeader.updateViewAndTimestamp(vertex.getView(), timestamp))
-					.andCommands(ImmutableList.of(), ImmutableMap.of());
-				return Optional.of(preparedVertex);
-			}
-
-			final ImmutableList<Command> concatenatedCommands = this.verifier.verifyAndGetExtension(
-				this.currentLedgerHeader.getAccumulatorState(),
-				prevCommands,
-				parentAccumulatorState
-			).orElseThrow(() -> new IllegalStateException("Evidence of safety break current: "
-				+ this.currentLedgerHeader.getAccumulatorState() + " prepare head: " + parentAccumulatorState)
-			);
-
-			final StateComputerResult result = stateComputer.prepare(concatenatedCommands, vertex.getCommand().orElse(null), vertex.getView());
-
-			AccumulatorState accumulatorState = parentHeader.getAccumulatorState();
-			for (Command cmd : result.getSuccessfulCommands()) {
-				accumulatorState = this.accumulator.accumulate(accumulatorState, cmd);
-			}
-
-			final LedgerHeader ledgerHeader = LedgerHeader.create(
-				parentHeader.getEpoch(),
-				vertex.getView(),
-				accumulatorState,
-				timestamp,
-				result.getNextValidatorSet().orElse(null)
-			);
-
-			return Optional.of(vertex
-				.withHeader(ledgerHeader)
-				.andCommands(result.getSuccessfulCommands(), result.getFailedCommands())
-			);
-		}
-	}
-
-<<<<<<< HEAD
-	@Override
-	public void commit(ImmutableList<PreparedVertex> vertices, VerifiedLedgerHeaderAndProof proof) {
-		final ImmutableList<Command> commands = vertices.stream()
-			.flatMap(PreparedVertex::successfulCommands)
-			.collect(ImmutableList.toImmutableList());
-		VerifiedCommandsAndProof verifiedCommandsAndProof = new VerifiedCommandsAndProof(commands, proof);
-		this.commit(verifiedCommandsAndProof);
-=======
 		final long timestamp;
 		// if vertex has genesis parent then QC is mocked so just use previous timestamp
 		// this does have the edge case of never increasing timestamps if configuration is
@@ -194,14 +140,56 @@
 			timestamp = vertex.getQC().getTimestampedSignatures().weightedTimestamp();
 		}
 
-		return LedgerHeader.create(
-			parent.getEpoch(),
-			vertex.getView(),
-			accumulatorState,
-			timestamp,
-			isEndOfEpoch
-		);
->>>>>>> a31edda8
+		synchronized (lock) {
+			if (this.currentLedgerHeader.getStateVersion() > parentAccumulatorState.getStateVersion()) {
+				return Optional.empty();
+			}
+
+			// Don't execute atom if in process of epoch change
+			if (parentHeader.isEndOfEpoch()) {
+				final PreparedVertex preparedVertex = vertex
+					.withHeader(parentHeader.updateViewAndTimestamp(vertex.getView(), timestamp))
+					.andCommands(ImmutableList.of(), ImmutableMap.of());
+				return Optional.of(preparedVertex);
+			}
+
+			final ImmutableList<Command> concatenatedCommands = this.verifier.verifyAndGetExtension(
+				this.currentLedgerHeader.getAccumulatorState(),
+				prevCommands,
+				parentAccumulatorState
+			).orElseThrow(() -> new IllegalStateException("Evidence of safety break current: "
+				+ this.currentLedgerHeader.getAccumulatorState() + " prepare head: " + parentAccumulatorState)
+			);
+
+			final StateComputerResult result = stateComputer.prepare(concatenatedCommands, vertex.getCommand().orElse(null), vertex.getView());
+
+			AccumulatorState accumulatorState = parentHeader.getAccumulatorState();
+			for (Command cmd : result.getSuccessfulCommands()) {
+				accumulatorState = this.accumulator.accumulate(accumulatorState, cmd);
+			}
+
+			final LedgerHeader ledgerHeader = LedgerHeader.create(
+				parentHeader.getEpoch(),
+				vertex.getView(),
+				accumulatorState,
+				timestamp,
+				result.getNextValidatorSet().orElse(null)
+			);
+
+			return Optional.of(vertex
+				.withHeader(ledgerHeader)
+				.andCommands(result.getSuccessfulCommands(), result.getFailedCommands())
+			);
+		}
+	}
+
+	@Override
+	public void commit(ImmutableList<PreparedVertex> vertices, VerifiedLedgerHeaderAndProof proof) {
+		final ImmutableList<Command> commands = vertices.stream()
+			.flatMap(PreparedVertex::successfulCommands)
+			.collect(ImmutableList.toImmutableList());
+		VerifiedCommandsAndProof verifiedCommandsAndProof = new VerifiedCommandsAndProof(commands, proof);
+		this.commit(verifiedCommandsAndProof);
 	}
 
 	@Override
