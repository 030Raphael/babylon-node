/*
 * (C) Copyright 2020 Radix DLT Ltd
 *
 * Radix DLT Ltd licenses this file to you under the Apache License,
 * Version 2.0 (the "License"); you may not use this file except in
 * compliance with the License.  You may obtain a copy of the
 * License at
 *
 *  http://www.apache.org/licenses/LICENSE-2.0
 *
 * Unless required by applicable law or agreed to in writing,
 * software distributed under the License is distributed on an
 * "AS IS" BASIS, WITHOUT WARRANTIES OR CONDITIONS OF ANY KIND,
 * either express or implied.  See the License for the specific
 * language governing permissions and limitations under the License.
 */

package com.radixdlt.mempool;

import com.radixdlt.engine.RadixEngineException;
import com.radixdlt.middleware2.ClientAtom;
import com.radixdlt.middleware2.LedgerAtom;
import com.radixdlt.middleware2.converters.AtomConversionException;
import com.radixdlt.middleware2.converters.AtomToClientAtomConverter;
import java.util.Objects;
import java.util.function.Consumer;

import javax.inject.Inject;

import org.apache.logging.log4j.LogManager;
import org.apache.logging.log4j.Logger;
import org.json.JSONObject;
import org.radix.atoms.events.AtomExceptionEvent;
import org.radix.events.Events;

import com.radixdlt.atommodel.Atom;
import com.radixdlt.engine.RadixEngine;
import com.radixdlt.serialization.Serialization;

class SubmissionControlImpl implements SubmissionControl {
	private static final Logger log = LogManager.getLogger("submission");

	private final Mempool mempool;
	private final RadixEngine<LedgerAtom> radixEngine;
	private final Serialization serialization;
	private final Events events;
	private final AtomToClientAtomConverter converter;

	@Inject
	SubmissionControlImpl(
		Mempool mempool,
		RadixEngine<LedgerAtom> radixEngine,
		Serialization serialization,
		Events events,
		AtomToClientAtomConverter converter
	) {
		this.mempool = Objects.requireNonNull(mempool);
		this.radixEngine = Objects.requireNonNull(radixEngine);
		this.serialization = Objects.requireNonNull(serialization);
		this.events = Objects.requireNonNull(events);
		this.converter = Objects.requireNonNull(converter);
	}

	@Override
	public void submitAtom(ClientAtom atom) throws MempoolFullException, MempoolDuplicateException {
		try {
			this.radixEngine.staticCheck(atom);
			this.mempool.addAtom(atom);
		} catch (RadixEngineException e) {
			log.info(
				"Rejecting atom {} with error '{}' at '{}'.",
				atom.getAID(),
				e.getErrorCode(),
				e.getDataPointer()
			);
			this.events.broadcast(new AtomExceptionEvent(e, atom.getAID()));
		}
	}

	@Override
	public void submitAtom(JSONObject atomJson, Consumer<ClientAtom> deserialisationCallback) throws MempoolFullException, MempoolDuplicateException {
		final Atom rawAtom = this.serialization.fromJsonObject(atomJson, Atom.class);
<<<<<<< HEAD
		final ClientAtom atom;
=======
>>>>>>> 2dcbd592
		try {
			final LedgerAtom atom = converter.convert(rawAtom);
			deserialisationCallback.accept(atom);
			submitAtom(atom);
		} catch (AtomConversionException e) {
			log.info(
				"Rejecting atom {} due to conversion issues.",
				rawAtom.getAID()
			);
			this.events.broadcast(new AtomExceptionEvent(e, rawAtom.getAID()));
		}
	}

	@Override
	public String toString() {
		return String.format("%s[%x]", getClass().getSimpleName(), System.identityHashCode(this));
	}
}<|MERGE_RESOLUTION|>--- conflicted
+++ resolved
@@ -80,12 +80,8 @@
 	@Override
 	public void submitAtom(JSONObject atomJson, Consumer<ClientAtom> deserialisationCallback) throws MempoolFullException, MempoolDuplicateException {
 		final Atom rawAtom = this.serialization.fromJsonObject(atomJson, Atom.class);
-<<<<<<< HEAD
-		final ClientAtom atom;
-=======
->>>>>>> 2dcbd592
 		try {
-			final LedgerAtom atom = converter.convert(rawAtom);
+			final ClientAtom atom = converter.convert(rawAtom);
 			deserialisationCallback.accept(atom);
 			submitAtom(atom);
 		} catch (AtomConversionException e) {
