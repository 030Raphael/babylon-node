--- conflicted
+++ resolved
@@ -30,12 +30,8 @@
 import com.radixdlt.constraintmachine.CMMicroInstruction.CMMicroOp;
 import com.radixdlt.constraintmachine.Particle;
 import com.radixdlt.constraintmachine.Spin;
-<<<<<<< HEAD
 import com.radixdlt.crypto.Hasher;
-=======
 import com.radixdlt.crypto.ECDSASignature;
-import com.radixdlt.crypto.Hash;
->>>>>>> 9e012cfe
 import com.radixdlt.identifiers.AID;
 import com.radixdlt.identifiers.EUID;
 import com.radixdlt.middleware.ParticleGroup;
@@ -46,7 +42,6 @@
 import com.radixdlt.serialization.SerializerConstants;
 import com.radixdlt.serialization.SerializerDummy;
 import com.radixdlt.serialization.SerializerId2;
-import com.radixdlt.serialization.Serialization;
 import com.radixdlt.serialization.DeserializeException;
 import com.radixdlt.store.SpinStateMachine;
 import java.io.ByteArrayOutputStream;
@@ -76,11 +71,6 @@
 	@DsonOutput({Output.ALL})
 	private final ImmutableList<Map<String, String>> perGroupMetadata;
 
-<<<<<<< HEAD
-	private transient AID aid;
-	private transient HashCode powFeeHash;
-	private byte[] rawAtom;
-=======
 	@JsonProperty("signatures")
 	@DsonOutput({Output.ALL})
 	private final ImmutableMap<EUID, ECDSASignature> signatures;
@@ -93,14 +83,14 @@
 
 	@JsonProperty("witness")
 	@DsonOutput({Output.ALL})
-	private final Hash witness;
+	private final HashCode witness;
 
 	@JsonCreator
 	private ClientAtom(
 		@JsonProperty("aid") AID aid,
 		@JsonProperty("group_metadata") ImmutableList<Map<String, String>> perGroupMetadata,
 		@JsonProperty("instructions") ImmutableList<byte[]> byteInstructions,
-		@JsonProperty("witness") Hash witness,
+		@JsonProperty("witness") HashCode witness,
 		@JsonProperty("signatures") ImmutableMap<EUID, ECDSASignature> signatures,
 		@JsonProperty("metadata") ImmutableMap<String, String> metaData
 	) {
@@ -111,7 +101,6 @@
 		this.metaData = metaData == null ? ImmutableMap.of() : metaData;
 		this.perGroupMetadata = perGroupMetadata == null ? ImmutableList.of() : perGroupMetadata;
 	}
->>>>>>> 9e012cfe
 
 	private ClientAtom() {
 		// Serializer only
@@ -125,16 +114,11 @@
 
 	private ClientAtom(
 		AID aid,
-		Hash witness,
+		HashCode witness,
 		ImmutableList<CMMicroInstruction> instructions,
 		ImmutableMap<EUID, ECDSASignature> signatures,
 		ImmutableMap<String, String> metaData,
-<<<<<<< HEAD
-		HashCode powFeeHash,
-		byte[] rawAtom
-=======
 		ImmutableList<Map<String, String>> perGroupMetadata
->>>>>>> 9e012cfe
 	) {
 		this.aid = Objects.requireNonNull(aid);
 		this.witness = Objects.requireNonNull(witness);
@@ -145,12 +129,13 @@
 	}
 
 	public static ClientAtom create(
-		ImmutableList<CMMicroInstruction> instructions
+		ImmutableList<CMMicroInstruction> instructions,
+		Hasher hasher
 	) {
 		ByteArrayOutputStream outputStream = new ByteArrayOutputStream();
 		serializedInstructions(instructions).forEach(outputStream::writeBytes);
-		Hash witness = Hash.of(outputStream.toByteArray());
-		AID aid = AID.from(witness.toByteArray());
+		HashCode witness = hasher.hashBytes(outputStream.toByteArray());
+		AID aid = AID.from(witness.asBytes());
 		return new ClientAtom(
 			aid,
 			witness,
@@ -166,27 +151,6 @@
 
 	@JsonProperty("instructions")
 	@DsonOutput(Output.ALL)
-<<<<<<< HEAD
-	private byte[] getSerializerAtom() {
-		return rawAtom;
-	}
-
-	@JsonProperty("raw")
-	private void setSerializerAtom(byte[] rawAtom) {
-		Objects.requireNonNull(rawAtom);
-		this.rawAtom = rawAtom;
-	}
-
-	public void init(Hasher hasher, Serialization serialization) {
-		try {
-			final Atom atom = serialization.fromDson(this.rawAtom, Atom.class);
-			this.aid = Atom.aidOf(atom, hasher);
-			this.metaData = ImmutableMap.copyOf(atom.getMetaData());
-			this.cmInstruction = convertToCMInstruction(atom, hasher);
-			this.powFeeHash = hasher.hash(atom.copyExcludingMetadata(Atom.METADATA_POW_NONCE_KEY));
-		} catch (DeserializeException | LedgerAtomConversionException e) {
-			throw new IllegalStateException("Failed to deserialize atomBytes");
-=======
 	private ImmutableList<byte[]> getSerializerInstructions() {
 		return serializedInstructions(this.instructions).collect(ImmutableList.toImmutableList());
 	}
@@ -243,7 +207,6 @@
 				}
 				instructionsBuilder.add(CMMicroInstruction.checkSpinAndPush(particle, checkSpin));
 			}
->>>>>>> 9e012cfe
 		}
 
 		return instructionsBuilder.build();
@@ -255,7 +218,7 @@
 	}
 
 	@Override
-	public Hash getWitness() {
+	public HashCode getWitness() {
 		return witness;
 	}
 
@@ -270,14 +233,6 @@
 	}
 
 	@Override
-<<<<<<< HEAD
-	public HashCode getPowFeeHash() {
-		return powFeeHash;
-	}
-
-	@Override
-=======
->>>>>>> 9e012cfe
 	public int hashCode() {
 		return Objects.hash(aid);
 	}
@@ -329,18 +284,6 @@
 		return microInstructionsBuilder.build();
 	}
 
-<<<<<<< HEAD
-	static CMInstruction convertToCMInstruction(Atom atom, Hasher hasher) throws LedgerAtomConversionException {
-		final ImmutableList<CMMicroInstruction> microInstructions = toCMMicroInstructions(atom.getParticleGroups());
-		return new CMInstruction(
-			microInstructions,
-			hasher.hash(atom),
-			ImmutableMap.copyOf(atom.getSignatures())
-		);
-	}
-
-=======
->>>>>>> 9e012cfe
 	/**
 	 * Converts a ledger atom back to an api atom (to be deprecated)
 	 * @param atom the ledger atom to convert
@@ -357,37 +300,18 @@
 	 * @param atom the atom to convert
 	 * @return an atom to be stored on ledger
 	 */
-<<<<<<< HEAD
-	public static ClientAtom convertFromApiAtom(Atom atom, Hasher hasher) throws LedgerAtomConversionException {
-		final byte[] rawAtom = DefaultSerialization.getInstance().toDson(atom, Output.PERSIST);
-		final int computedSize = rawAtom.length;
-
-		if (computedSize > MAX_ATOM_SIZE) {
-			throw new LedgerAtomConversionException(DataPointer.ofAtom(), "Atom too big");
-		}
-
-		final CMInstruction cmInstruction = convertToCMInstruction(atom, hasher);
-
-		return new ClientAtom(
-			Atom.aidOf(atom, hasher),
-			cmInstruction,
-			ImmutableMap.copyOf(atom.getMetaData()),
-			hasher.hash(atom.copyExcludingMetadata(Atom.METADATA_POW_NONCE_KEY)),
-			rawAtom
-=======
-	public static ClientAtom convertFromApiAtom(Atom atom) {
+	public static ClientAtom convertFromApiAtom(Atom atom, Hasher hasher) {
 		final ImmutableList<CMMicroInstruction> instructions = toCMMicroInstructions(atom.getParticleGroups());
 		final ImmutableList<Map<String, String>> perGroupMetadata = atom.getParticleGroups().stream()
 			.map(ParticleGroup::getMetaData)
 			.collect(ImmutableList.toImmutableList());
 		return new ClientAtom(
-			atom.getAID(),
-			atom.getHash(),
+			Atom.aidOf(atom, hasher),
+			hasher.hash(atom),
 			instructions,
 			ImmutableMap.copyOf(atom.getSignatures()),
 			ImmutableMap.copyOf(atom.getMetaData()),
 			perGroupMetadata
->>>>>>> 9e012cfe
 		);
 	}
 
