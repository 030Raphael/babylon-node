--- conflicted
+++ resolved
@@ -250,29 +250,13 @@
 	}
 
 	@Override
-<<<<<<< HEAD
-	public void commit(LedgerEntry atom, Set<StoreIndex> uniqueIndices, Set<StoreIndex> duplicateIndices) {
-		final var start = System.nanoTime();
-		try {
-			Transaction transaction = dbEnv.getEnvironment().beginTransaction(null, null);
-
-			LedgerEntryIndices indices = LedgerEntryIndices.from(atom, uniqueIndices, duplicateIndices);
-			byte[] atomData = serialization.toDson(atom, Output.PERSIST);
-
-			try {
-				LedgerEntryStoreResult result = doStore(PREFIX_COMMITTED, atom.getStateVersion(), atom.getAID(), atomData, indices, transaction);
-				if (result.isSuccess()) {
-					transaction.commit();
-				}
-			} catch (Exception e) {
-				transaction.abort();
-				fail("Commit of atom failed", e);
-			}
-		} finally {
-			addTime(start);
-=======
 	public Transaction createTransaction() {
-		return dbEnv.getEnvironment().beginTransaction(null, null);
+		final var start = System.nanoTime();
+		try {
+			return dbEnv.getEnvironment().beginTransaction(null, null);
+		} finally {
+			addTime(start);
+		}
 	}
 
 	@Override
@@ -282,6 +266,7 @@
 		Set<StoreIndex> uniqueIndices,
 		Set<StoreIndex> duplicateIndices
 	) {
+		final var start = System.nanoTime();
 		LedgerEntryIndices indices = LedgerEntryIndices.from(atom, uniqueIndices, duplicateIndices);
 		byte[] atomData = serialization.toDson(atom, Output.PERSIST);
 
@@ -289,7 +274,8 @@
 			return doStore(PREFIX_COMMITTED, atom.getStateVersion(), atom.getAID(), atomData, indices, tx);
 		} catch (Exception e) {
 			throw new BerkeleyStoreException("Commit of atom failed", e);
->>>>>>> fbefb472
+		} finally {
+			addTime(start);
 		}
 	}
 
@@ -351,61 +337,47 @@
 	}
 
 	@Override
-<<<<<<< HEAD
+	public void save(Transaction transaction, VerifiedVertexStoreState vertexStoreState) {
+		final var start = System.nanoTime();
+		try {
+			doSave(transaction, vertexStoreState);
+		} finally {
+			addTime(start);
+		}
+	}
+
+	@Override
 	public void save(VerifiedVertexStoreState vertexStoreState) {
 		final var start = System.nanoTime();
 		try {
 			Transaction transaction = dbEnv.getEnvironment().beginTransaction(null, null);
-			try (Cursor cursor = this.pendingDatabase.openCursor(transaction, null)) {
-				DatabaseEntry pKey = new DatabaseEntry();
-				DatabaseEntry value = new DatabaseEntry();
-				OperationStatus status = cursor.getLast(pKey, value, LockMode.DEFAULT);
-				if (status == OperationStatus.SUCCESS) {
-					this.pendingDatabase.delete(transaction, pKey);
-				}
-			} catch (Exception e) {
-				transaction.abort();
-				fail("Commit of atom failed", e);
-=======
-	public void save(Transaction transaction, VerifiedVertexStoreState vertexStoreState) {
+			doSave(transaction, vertexStoreState);
+			transaction.commit();
+		} finally {
+			addTime(start);
+		}
+	}
+
+	private void doSave(Transaction transaction, VerifiedVertexStoreState vertexStoreState) {
 		try (Cursor cursor = this.pendingDatabase.openCursor(transaction, null)) {
 			DatabaseEntry pKey = new DatabaseEntry();
 			DatabaseEntry value = new DatabaseEntry();
 			OperationStatus status = cursor.getLast(pKey, value, LockMode.DEFAULT);
 			if (status == OperationStatus.SUCCESS) {
 				this.pendingDatabase.delete(transaction, pKey);
->>>>>>> fbefb472
-			}
-
-<<<<<<< HEAD
-			DatabaseEntry vertexKey = new DatabaseEntry(vertexStoreState.getRoot().getId().asBytes());
-
-			SerializedVertexStoreState serializedVertexWithQC = vertexStoreState.toSerialized();
-			DatabaseEntry vertexEntry = new DatabaseEntry(serialization.toDson(serializedVertexWithQC, Output.ALL));
-			OperationStatus putStatus = this.pendingDatabase.put(transaction, vertexKey, vertexEntry);
-			if (putStatus == OperationStatus.SUCCESS) {
-				transaction.commit();
-			} else {
-				fail("Store of root vertex failed");
-			}
-		} finally {
-			addTime(start);
-=======
+			}
+		} catch (Exception e) {
+			transaction.abort();
+			fail("Commit of atom failed", e);
+		}
+
 		DatabaseEntry vertexKey = new DatabaseEntry(vertexStoreState.getRoot().getId().asBytes());
 		SerializedVertexStoreState serializedVertexWithQC = vertexStoreState.toSerialized();
 		DatabaseEntry vertexEntry = new DatabaseEntry(serialization.toDson(serializedVertexWithQC, Output.ALL));
 		OperationStatus putStatus = this.pendingDatabase.put(transaction, vertexKey, vertexEntry);
 		if (putStatus != OperationStatus.SUCCESS) {
 			fail("Store of root vertex failed");
->>>>>>> fbefb472
-		}
-	}
-
-	@Override
-	public void save(VerifiedVertexStoreState vertexStoreState) {
-		Transaction transaction = dbEnv.getEnvironment().beginTransaction(null, null);
-		this.save(transaction, vertexStoreState);
-		transaction.commit();
+		}
 	}
 
 	private LedgerEntryStoreResult doStore(
@@ -578,12 +550,8 @@
 	}
 
 	@Override
-<<<<<<< HEAD
-	public boolean contains(LedgerIndexType type, StoreIndex index, LedgerSearchMode mode) {
-		final var start = System.nanoTime();
-=======
 	public boolean contains(Transaction tx, LedgerIndexType type, StoreIndex index, LedgerSearchMode mode) {
->>>>>>> fbefb472
+		final var start = System.nanoTime();
 		Objects.requireNonNull(type, "type is required");
 		Objects.requireNonNull(index, "index is required");
 		Objects.requireNonNull(mode, "mode is required");
