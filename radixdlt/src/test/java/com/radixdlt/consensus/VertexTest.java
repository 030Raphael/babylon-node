/*
 * (C) Copyright 2020 Radix DLT Ltd
 *
 * Radix DLT Ltd licenses this file to you under the Apache License,
 * Version 2.0 (the "License"); you may not use this file except in
 * compliance with the License.  You may obtain a copy of the
 * License at
 *
 *  http://www.apache.org/licenses/LICENSE-2.0
 *
 * Unless required by applicable law or agreed to in writing,
 * software distributed under the License is distributed on an
 * "AS IS" BASIS, WITHOUT WARRANTIES OR CONDITIONS OF ANY KIND,
 * either express or implied.  See the License for the specific
 * language governing permissions and limitations under the License.
 */

package com.radixdlt.consensus;

import com.radixdlt.consensus.bft.View;
import com.radixdlt.crypto.Hash;
import nl.jqno.equalsverifier.EqualsVerifier;
import org.junit.Before;
import org.junit.Test;

import static org.junit.Assert.assertEquals;
import static org.junit.Assert.assertFalse;
import static org.junit.Assert.assertTrue;
import static org.mockito.Mockito.mock;

public class VertexTest {

	private Vertex testObject;
	private QuorumCertificate qc;
	private Command command;

	@Before
	public void setUp() {
		View baseView = View.of(1234567890L);
		Hash id = Hash.random();

<<<<<<< HEAD
		VertexMetadata vertexMetadata = new VertexMetadata(0, baseView.next(), id, 1, null, 0L);
		VertexMetadata parent = new VertexMetadata(0, baseView, Hash.random(), 0, null, 0L);
=======
		VertexMetadata vertexMetadata = new VertexMetadata(0, baseView.next(), id, mock(PreparedCommand.class));
		VertexMetadata parent = new VertexMetadata(0, baseView, Hash.random(), mock(PreparedCommand.class));
>>>>>>> 900252f9
		VoteData voteData = new VoteData(vertexMetadata, parent, parent);

		this.qc = new QuorumCertificate(voteData, new TimestampedECDSASignatures());
		this.command = mock(Command.class);
		this.testObject = Vertex.createVertex(this.qc, baseView.next().next(), this.command);
	}

	@Test
	public void equalsContract() {
		EqualsVerifier.forClass(Vertex.class)
			.verify();
	}

	@Test
	public void testDirectParentTrue() {
		assertTrue(testObject.hasDirectParent());
	}

	@Test
	public void testDirectParentFalse() {
		View baseView = View.of(1234567890L);
		Hash id = Hash.random();

<<<<<<< HEAD
		VertexMetadata vertexMetadata = new VertexMetadata(0, baseView.next(), id, 1, null, 0L);
		VertexMetadata parent = new VertexMetadata(0, baseView, Hash.random(), 0, null, 0L);
=======
		VertexMetadata vertexMetadata = new VertexMetadata(0, baseView.next(), id, mock(PreparedCommand.class));
		VertexMetadata parent = new VertexMetadata(0, baseView, Hash.random(), mock(PreparedCommand.class));
>>>>>>> 900252f9
		VoteData voteData = new VoteData(vertexMetadata, parent, null);
		QuorumCertificate qc2 = new QuorumCertificate(voteData, new TimestampedECDSASignatures());

		Vertex v = Vertex.createVertex(qc2, baseView.next().next().next(), null);

		assertFalse(v.hasDirectParent());
	}

	@Test
	public void testGetters() {
		assertEquals(this.command, this.testObject.getCommand());
		assertEquals(this.qc, this.testObject.getQC());
		assertEquals(View.of(1234567892L), this.testObject.getView());
	}

}<|MERGE_RESOLUTION|>--- conflicted
+++ resolved
@@ -39,13 +39,8 @@
 		View baseView = View.of(1234567890L);
 		Hash id = Hash.random();
 
-<<<<<<< HEAD
-		VertexMetadata vertexMetadata = new VertexMetadata(0, baseView.next(), id, 1, null, 0L);
-		VertexMetadata parent = new VertexMetadata(0, baseView, Hash.random(), 0, null, 0L);
-=======
 		VertexMetadata vertexMetadata = new VertexMetadata(0, baseView.next(), id, mock(PreparedCommand.class));
 		VertexMetadata parent = new VertexMetadata(0, baseView, Hash.random(), mock(PreparedCommand.class));
->>>>>>> 900252f9
 		VoteData voteData = new VoteData(vertexMetadata, parent, parent);
 
 		this.qc = new QuorumCertificate(voteData, new TimestampedECDSASignatures());
@@ -69,13 +64,8 @@
 		View baseView = View.of(1234567890L);
 		Hash id = Hash.random();
 
-<<<<<<< HEAD
-		VertexMetadata vertexMetadata = new VertexMetadata(0, baseView.next(), id, 1, null, 0L);
-		VertexMetadata parent = new VertexMetadata(0, baseView, Hash.random(), 0, null, 0L);
-=======
 		VertexMetadata vertexMetadata = new VertexMetadata(0, baseView.next(), id, mock(PreparedCommand.class));
 		VertexMetadata parent = new VertexMetadata(0, baseView, Hash.random(), mock(PreparedCommand.class));
->>>>>>> 900252f9
 		VoteData voteData = new VoteData(vertexMetadata, parent, null);
 		QuorumCertificate qc2 = new QuorumCertificate(voteData, new TimestampedECDSASignatures());
 
