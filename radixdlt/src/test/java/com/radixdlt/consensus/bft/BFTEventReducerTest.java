/*
 * (C) Copyright 2020 Radix DLT Ltd
 *
 * Radix DLT Ltd licenses this file to you under the Apache License,
 * Version 2.0 (the "License"); you may not use this file except in
 * compliance with the License.  You may obtain a copy of the
 * License at
 *
 * http://www.apache.org/licenses/LICENSE-2.0
 *
 * Unless required by applicable law or agreed to in writing,
 * software distributed under the License is distributed on an
 * "AS IS" BASIS, WITHOUT WARRANTIES OR CONDITIONS OF ANY KIND,
 * either express or implied.  See the License for the specific
 * language governing permissions and limitations under the License.
 */

package com.radixdlt.consensus.bft;

<<<<<<< HEAD
// TODO: fixme
/*
=======
>>>>>>> f85f1b70
import com.radixdlt.consensus.HighQC;
import com.radixdlt.consensus.PendingVotes;
import com.radixdlt.consensus.QuorumCertificate;
import com.radixdlt.consensus.Vote;
import com.radixdlt.consensus.liveness.Pacemaker;
import com.radixdlt.consensus.liveness.ProposerElection;
import com.radixdlt.consensus.safety.SafetyRules;
import com.radixdlt.counters.SystemCounters;
import com.radixdlt.crypto.Hasher;
import com.radixdlt.environment.EventDispatcher;
import com.radixdlt.environment.RemoteEventDispatcher;
import com.radixdlt.network.TimeSupplier;
import org.junit.Before;
import org.junit.Test;

import java.util.Optional;

import static com.radixdlt.utils.TypedMocks.rmock;
import static org.mockito.ArgumentMatchers.any;
import static org.mockito.Mockito.*;

public class BFTEventReducerTest {

<<<<<<< HEAD
    private SystemCounters counters = mock(SystemCounters.class);
    private Hasher hasher = mock(Hasher.class);
    private RemoteEventDispatcher<Vote> voteSender = rmock(RemoteEventDispatcher.class);
    private PendingVotes pendingVotes = mock(PendingVotes.class);
    private BFTValidatorSet validatorSet = mock(BFTValidatorSet.class);
    private VertexStore vertexStore = mock(VertexStore.class);
    private ProposerElection proposerElection = mock(ProposerElection.class);
    private SafetyRules safetyRules = mock(SafetyRules.class);
    private Pacemaker pacemaker = mock(Pacemaker.class);
    private EventDispatcher<ViewQuorumReached> viewQuorumReachedEventDispatcher = rmock(EventDispatcher.class);
    private TimeSupplier timeSupplier = mock(TimeSupplier.class);

    private BFTEventReducer bftEventReducer;

    @Before
    public void setUp() {
        this.bftEventReducer = new BFTEventReducer(
                this.pacemaker,
                this.vertexStore,
                this.viewQuorumReachedEventDispatcher,
                this.voteSender,
                this.hasher,
                this.timeSupplier,
                this.proposerElection,
                this.counters,
                this.safetyRules,
                this.validatorSet,
                this.pendingVotes
        );
    }

    @Test
    public void when_process_vote_equal_last_quorum__then_ignored() {
        Vote vote = mock(Vote.class);
        when(vote.getView()).thenReturn(View.of(0));
        this.bftEventReducer.processVote(vote);
        verifyNoMoreInteractions(this.pendingVotes);
    }

    @Test
    public void when_process_vote_with_quorum_wrong_view__then_ignored() {
        Vote vote = mock(Vote.class);
        when(vote.getView()).thenReturn(View.of(1));
        this.bftEventReducer.processViewUpdate(new ViewUpdate(View.of(3), View.of(2), View.of(2)));
        this.bftEventReducer.processVote(vote);
        verifyNoMoreInteractions(this.pendingVotes);
    }

    @Test
    public void when_process_vote_with_quorum__then_processed() {
        BFTNode author = mock(BFTNode.class);
        Vote vote = mock(Vote.class);
        when(vote.getAuthor()).thenReturn(author);

        QuorumCertificate qc = mock(QuorumCertificate.class);
        HighQC highQc = mock(HighQC.class);
        QuorumCertificate highestCommittedQc = mock(QuorumCertificate.class);
        when(highQc.highestCommittedQC()).thenReturn(highestCommittedQc);
        when(vote.getView()).thenReturn(View.of(1));
        // TODO: luk
        //when(this.pendingVotes.insertVote(any(), any())).thenReturn(Optional.of(qc));
        when(this.vertexStore.highQC()).thenReturn(highQc);

        // Move to view 1
        this.bftEventReducer.processViewUpdate(new ViewUpdate(View.of(1), View.of(0), View.of(0)));

        this.bftEventReducer.processVote(vote);

        verify(this.viewQuorumReachedEventDispatcher, times(1)).dispatch(any());
        verify(this.pendingVotes, times(1)).insertVote(eq(vote), any());
        verifyNoMoreInteractions(this.pendingVotes);
    }

}
 */
=======
	private SystemCounters counters = mock(SystemCounters.class);
	private Hasher hasher = mock(Hasher.class);
	private RemoteEventDispatcher<Vote> voteSender = rmock(RemoteEventDispatcher.class);
	private PendingVotes pendingVotes = mock(PendingVotes.class);
	private BFTValidatorSet validatorSet = mock(BFTValidatorSet.class);
	private VertexStore vertexStore = mock(VertexStore.class);
	private ProposerElection proposerElection = mock(ProposerElection.class);
	private SafetyRules safetyRules = mock(SafetyRules.class);
	private Pacemaker pacemaker = mock(Pacemaker.class);
	private EventDispatcher<FormedQC> qcEventDispatcher = rmock(EventDispatcher.class);
	private TimeSupplier timeSupplier = mock(TimeSupplier.class);

	private BFTEventReducer bftEventReducer;

	@Before
	public void setUp() {
		when(proposerElection.getProposer(any())).thenReturn(BFTNode.random());

		this.bftEventReducer = new BFTEventReducer(
			this.pacemaker,
			this.vertexStore,
			this.qcEventDispatcher,
			this.voteSender,
			this.hasher,
			this.timeSupplier,
			this.counters,
			this.safetyRules,
			this.validatorSet,
			this.pendingVotes,
			ViewUpdate.genesis()
		);
	}

	@Test
	public void when_process_vote_equal_last_quorum__then_ignored() {
		Vote vote = mock(Vote.class);
		when(vote.getView()).thenReturn(View.of(0));
		when(this.proposerElection.getProposer(any())).thenReturn(BFTNode.random());
		this.bftEventReducer.processVote(vote);
		verifyNoMoreInteractions(this.pendingVotes);
	}

	@Test
	public void when_process_vote_with_quorum_wrong_view__then_ignored() {
		Vote vote = mock(Vote.class);
		when(vote.getView()).thenReturn(View.of(1));
		when(this.proposerElection.getProposer(any())).thenReturn(BFTNode.random());
		this.bftEventReducer.processViewUpdate(ViewUpdate.create(View.of(3), View.of(2), View.of(2), BFTNode.random(), BFTNode.random()));
		this.bftEventReducer.processVote(vote);
		verifyNoMoreInteractions(this.pendingVotes);
	}

	@Test
	public void when_process_vote_with_quorum__then_processed() {
		BFTNode author = mock(BFTNode.class);
		Vote vote = mock(Vote.class);
		when(vote.getAuthor()).thenReturn(author);

		QuorumCertificate qc = mock(QuorumCertificate.class);
		HighQC highQc = mock(HighQC.class);
		QuorumCertificate highestCommittedQc = mock(QuorumCertificate.class);
		when(highQc.highestCommittedQC()).thenReturn(highestCommittedQc);
		when(vote.getView()).thenReturn(View.of(1));
		when(this.proposerElection.getProposer(any())).thenReturn(BFTNode.random());
		when(this.pendingVotes.insertVote(any(), any())).thenReturn(Optional.of(qc));
		when(this.vertexStore.highQC()).thenReturn(highQc);

		// Move to view 1
		this.bftEventReducer.processViewUpdate(ViewUpdate.create(View.of(1), View.of(0), View.of(0), BFTNode.random(), BFTNode.random()));

		this.bftEventReducer.processVote(vote);

		verify(this.qcEventDispatcher, times(1)).dispatch(any());
		verify(this.pendingVotes, times(1)).insertVote(eq(vote), any());
		verifyNoMoreInteractions(this.pendingVotes);
	}

}
>>>>>>> f85f1b70
<|MERGE_RESOLUTION|>--- conflicted
+++ resolved
@@ -17,11 +17,8 @@
 
 package com.radixdlt.consensus.bft;
 
-<<<<<<< HEAD
 // TODO: fixme
 /*
-=======
->>>>>>> f85f1b70
 import com.radixdlt.consensus.HighQC;
 import com.radixdlt.consensus.PendingVotes;
 import com.radixdlt.consensus.QuorumCertificate;
@@ -45,7 +42,6 @@
 
 public class BFTEventReducerTest {
 
-<<<<<<< HEAD
     private SystemCounters counters = mock(SystemCounters.class);
     private Hasher hasher = mock(Hasher.class);
     private RemoteEventDispatcher<Vote> voteSender = rmock(RemoteEventDispatcher.class);
@@ -120,84 +116,4 @@
     }
 
 }
- */
-=======
-	private SystemCounters counters = mock(SystemCounters.class);
-	private Hasher hasher = mock(Hasher.class);
-	private RemoteEventDispatcher<Vote> voteSender = rmock(RemoteEventDispatcher.class);
-	private PendingVotes pendingVotes = mock(PendingVotes.class);
-	private BFTValidatorSet validatorSet = mock(BFTValidatorSet.class);
-	private VertexStore vertexStore = mock(VertexStore.class);
-	private ProposerElection proposerElection = mock(ProposerElection.class);
-	private SafetyRules safetyRules = mock(SafetyRules.class);
-	private Pacemaker pacemaker = mock(Pacemaker.class);
-	private EventDispatcher<FormedQC> qcEventDispatcher = rmock(EventDispatcher.class);
-	private TimeSupplier timeSupplier = mock(TimeSupplier.class);
-
-	private BFTEventReducer bftEventReducer;
-
-	@Before
-	public void setUp() {
-		when(proposerElection.getProposer(any())).thenReturn(BFTNode.random());
-
-		this.bftEventReducer = new BFTEventReducer(
-			this.pacemaker,
-			this.vertexStore,
-			this.qcEventDispatcher,
-			this.voteSender,
-			this.hasher,
-			this.timeSupplier,
-			this.counters,
-			this.safetyRules,
-			this.validatorSet,
-			this.pendingVotes,
-			ViewUpdate.genesis()
-		);
-	}
-
-	@Test
-	public void when_process_vote_equal_last_quorum__then_ignored() {
-		Vote vote = mock(Vote.class);
-		when(vote.getView()).thenReturn(View.of(0));
-		when(this.proposerElection.getProposer(any())).thenReturn(BFTNode.random());
-		this.bftEventReducer.processVote(vote);
-		verifyNoMoreInteractions(this.pendingVotes);
-	}
-
-	@Test
-	public void when_process_vote_with_quorum_wrong_view__then_ignored() {
-		Vote vote = mock(Vote.class);
-		when(vote.getView()).thenReturn(View.of(1));
-		when(this.proposerElection.getProposer(any())).thenReturn(BFTNode.random());
-		this.bftEventReducer.processViewUpdate(ViewUpdate.create(View.of(3), View.of(2), View.of(2), BFTNode.random(), BFTNode.random()));
-		this.bftEventReducer.processVote(vote);
-		verifyNoMoreInteractions(this.pendingVotes);
-	}
-
-	@Test
-	public void when_process_vote_with_quorum__then_processed() {
-		BFTNode author = mock(BFTNode.class);
-		Vote vote = mock(Vote.class);
-		when(vote.getAuthor()).thenReturn(author);
-
-		QuorumCertificate qc = mock(QuorumCertificate.class);
-		HighQC highQc = mock(HighQC.class);
-		QuorumCertificate highestCommittedQc = mock(QuorumCertificate.class);
-		when(highQc.highestCommittedQC()).thenReturn(highestCommittedQc);
-		when(vote.getView()).thenReturn(View.of(1));
-		when(this.proposerElection.getProposer(any())).thenReturn(BFTNode.random());
-		when(this.pendingVotes.insertVote(any(), any())).thenReturn(Optional.of(qc));
-		when(this.vertexStore.highQC()).thenReturn(highQc);
-
-		// Move to view 1
-		this.bftEventReducer.processViewUpdate(ViewUpdate.create(View.of(1), View.of(0), View.of(0), BFTNode.random(), BFTNode.random()));
-
-		this.bftEventReducer.processVote(vote);
-
-		verify(this.qcEventDispatcher, times(1)).dispatch(any());
-		verify(this.pendingVotes, times(1)).insertVote(eq(vote), any());
-		verifyNoMoreInteractions(this.pendingVotes);
-	}
-
-}
->>>>>>> f85f1b70
+ */