package org.radix.network2.transport.udp;

import io.netty.buffer.ByteBufAllocator;
import io.netty.channel.DefaultChannelPromise;
import io.netty.channel.socket.DatagramChannel;
import io.netty.channel.socket.DatagramPacket;
import io.netty.util.concurrent.DefaultEventExecutor;
import org.junit.Before;
import org.junit.Test;
import org.junit.runner.RunWith;
import org.junit.runners.Parameterized;
import org.junit.runners.Parameterized.Parameters;
import org.mockito.ArgumentCaptor;
import org.radix.network2.transport.SendResult;
import org.radix.network2.transport.TransportMetadata;

import java.io.IOException;
import java.net.InetSocketAddress;
import java.nio.ByteBuffer;
import java.util.Arrays;
import java.util.concurrent.CompletableFuture;
import java.util.concurrent.ExecutionException;

import static org.assertj.core.api.Assertions.assertThat;
import static org.junit.Assert.assertArrayEquals;
import static org.junit.Assume.assumeTrue;
import static org.mockito.Mockito.mock;
import static org.mockito.Mockito.spy;
import static org.mockito.Mockito.when;

@RunWith(Parameterized.class)
public class UDPTransportOutboundConnectionTest {

<<<<<<< HEAD
    private DatagramChannel channel;
    private TransportMetadata metadata;
    private ArgumentCaptor<DatagramPacket> datagramPacketArgumentCaptor;
    private DefaultChannelPromise channelFuture;
    private String testMessage = "TestMessage";

    private String sourceAddressStr;
    private String destinationAddressStr;
    private byte addressFormatFlag;
    private Exception exception;

    @Parameters(name = "{index}: Source address: {0}, Destination address {1} points, AddressFormatFlag {2}")
    public static Iterable<Object[]> data() {
        return Arrays.asList(new Object[][]{
                //testing success
                {"192.168.1.1", "192.168.1.2", (byte) -128, null},
                {"192.168.1.1", "2001:0db8:85a3:0000:0000:8a2e:0370:7335", (byte) -127, null},
                {"2001:0db8:85a3:0000:0000:8a2e:0370:7334", "192.168.1.2", (byte) -126, null},
                {"2001:0db8:85a3:0000:0000:8a2e:0370:7334", "2001:0db8:85a3:0000:0000:8a2e:0370:7335", (byte) -125, null},

                //testing failures
                {"192.168.1.1", "192.168.1.2", (byte) -128, new Exception("Expected exception")}
        });
    }

    public UDPTransportOutboundConnectionTest(String sourceAddressStr, String destinationAddressStr, byte addressFormatFlag, Exception exception) {
        this.sourceAddressStr = sourceAddressStr;
        this.destinationAddressStr = destinationAddressStr;
        this.addressFormatFlag = addressFormatFlag;
        this.exception = exception;
    }

    @Before
    public void setUp() {

        PublicInetAddress.configure(sourceAddressStr, 12345);

        channel = mock(DatagramChannel.class);//spy(new NioDatagramChannel());
        channelFuture = spy(new DefaultChannelPromise(channel, new DefaultEventExecutor())); //new DefaultPromise(new DefaultEventExecutor());

        when(channel.alloc()).thenReturn(ByteBufAllocator.DEFAULT);
        datagramPacketArgumentCaptor = ArgumentCaptor.forClass(DatagramPacket.class);
        when(channel.writeAndFlush(datagramPacketArgumentCaptor.capture())).thenReturn(channelFuture);
        metadata = mock(TransportMetadata.class);

        when(metadata.get(UDPConstants.METADATA_UDP_PORT)).thenReturn("12345");
        when(metadata.get(UDPConstants.METADATA_UDP_HOST)).thenReturn(destinationAddressStr);
    }

    @Test
    public void sendTest() throws ExecutionException, InterruptedException {
        UDPTransportOutboundConnection udpTransportOutboundConnection = new UDPTransportOutboundConnection(channel, metadata);
        CompletableFuture<SendResult> completableFuture = udpTransportOutboundConnection.send(testMessage.getBytes());

        channelFuture.setSuccess();

        SendResult result = completableFuture.get();
        assertThat(result).isEqualTo(SendResult.complete());

        DatagramPacket datagramPacket = datagramPacketArgumentCaptor.getValue();
        byte[] actualMessage = new byte[datagramPacket.content().capacity()];
        datagramPacket.content().getBytes(0, actualMessage);


        byte[] sourceAddress = PublicInetAddress.getInstance().get().getAddress();
        byte[] destinationAddress = new InetSocketAddress(
                metadata.get(UDPConstants.METADATA_UDP_HOST),
                Integer.valueOf(metadata.get(UDPConstants.METADATA_UDP_PORT))
        ).getAddress().getAddress();
        byte[] data = testMessage.getBytes();
        ByteBuffer expectedMessageBuffer = ByteBuffer.allocate(datagramPacket.content().capacity());
        expectedMessageBuffer.put(addressFormatFlag);
        expectedMessageBuffer.put(sourceAddress);
        expectedMessageBuffer.put(destinationAddress);
        expectedMessageBuffer.put(data);
        byte[] expectedMessage = expectedMessageBuffer.array();

        assertArrayEquals(actualMessage, expectedMessage);
    }

    @Test
    public void sendFailureTest() throws ExecutionException, InterruptedException {
        assumeTrue(exception != null);
        UDPTransportOutboundConnection udpTransportOutboundConnection = new UDPTransportOutboundConnection(channel, metadata);
        CompletableFuture<SendResult> completableFuture = udpTransportOutboundConnection.send(testMessage.getBytes());
        channelFuture.setFailure(exception);
        SendResult result = completableFuture.get();
        assertThat(result.isComplete()).isEqualTo(false);
        assertThat(result.getThrowable().getMessage()).isEqualTo(exception.getMessage());
    }
=======
	private DatagramChannel channel;
	private TransportMetadata metadata;
	private ArgumentCaptor<DatagramPacket> datagramPacketArgumentCaptor;
	private DefaultChannelPromise channelFuture;
	private String testMessage = "TestMessage";

	private String sourceAddressStr;
	private String destinationAddressStr;
	private byte addressFormatFlag;
	private Exception exception;

	@Parameters(name = "{index}: Source address: {0}, Destination address {1} points, AddressFormatFlag {2}")
	public static Iterable<Object[]> data() {
		return Arrays.asList(new Object[][]{
				//testing success
				{"192.168.1.1", "192.168.1.2", (byte) -128, null},
				{"192.168.1.1", "2001:0db8:85a3:0000:0000:8a2e:0370:7335", (byte) -127, null},
				{"2001:0db8:85a3:0000:0000:8a2e:0370:7334", "192.168.1.2", (byte) -126, null},
				{"2001:0db8:85a3:0000:0000:8a2e:0370:7334", "2001:0db8:85a3:0000:0000:8a2e:0370:7335", (byte) -125, null},

				//testing failures
				{"192.168.1.1", "192.168.1.2", (byte) -128, new Exception("Expected exception")}
		});
	}

	public UDPTransportOutboundConnectionTest(String sourceAddressStr, String destinationAddressStr, byte addressFormatFlag, Exception exception) {
		this.sourceAddressStr = sourceAddressStr;
		this.destinationAddressStr = destinationAddressStr;
		this.addressFormatFlag = addressFormatFlag;
		this.exception = exception;
	}

	@Before
	public void setUp() {

		PublicInetAddress.configure(sourceAddressStr, 12345);

		channel = mock(DatagramChannel.class);//spy(new NioDatagramChannel());
		channelFuture = spy(new DefaultChannelPromise(channel, new DefaultEventExecutor())); //new DefaultPromise(new DefaultEventExecutor());

		when(channel.alloc()).thenReturn(ByteBufAllocator.DEFAULT);
		datagramPacketArgumentCaptor = ArgumentCaptor.forClass(DatagramPacket.class);
		when(channel.writeAndFlush(datagramPacketArgumentCaptor.capture())).thenReturn(channelFuture);
		metadata = mock(TransportMetadata.class);

		when(metadata.get(UDPConstants.METADATA_UDP_PORT)).thenReturn("12345");
		when(metadata.get(UDPConstants.METADATA_UDP_HOST)).thenReturn(destinationAddressStr);

		Universe universe = mock(Universe.class);
		Modules.put(Universe.class, universe);
	}

	@After
	public void tearDown() {
		Modules.remove(Universe.class);
	}

	@Test
	public void sendTest() throws ExecutionException, InterruptedException, IOException {
		try (UDPTransportOutboundConnection udpTransportOutboundConnection = new UDPTransportOutboundConnection(channel, metadata)) {
			CompletableFuture<SendResult> completableFuture = udpTransportOutboundConnection.send(testMessage.getBytes());

			channelFuture.setSuccess();

			SendResult result = completableFuture.get();
			assertThat(result).isEqualTo(SendResult.complete());

			DatagramPacket datagramPacket = datagramPacketArgumentCaptor.getValue();
			byte[] actualMessage = new byte[datagramPacket.content().capacity()];
			datagramPacket.content().getBytes(0, actualMessage);


			byte[] sourceAddress = PublicInetAddress.getInstance().get().getAddress();
			byte[] destinationAddress = new InetSocketAddress(
				metadata.get(UDPConstants.METADATA_UDP_HOST),
				Integer.valueOf(metadata.get(UDPConstants.METADATA_UDP_PORT))
			).getAddress().getAddress();
			byte[] data = testMessage.getBytes();
			ByteBuffer expectedMessageBuffer = ByteBuffer.allocate(datagramPacket.content().capacity());
			expectedMessageBuffer.put(addressFormatFlag);
			expectedMessageBuffer.put(sourceAddress);
			expectedMessageBuffer.put(destinationAddress);
			expectedMessageBuffer.put(data);
			byte[] expectedMessage = expectedMessageBuffer.array();

			assertArrayEquals(actualMessage, expectedMessage);
		}
	}

	@Test
	public void sendFailureTest() throws ExecutionException, InterruptedException, IOException {
		assumeTrue(exception != null);
		try (UDPTransportOutboundConnection udpTransportOutboundConnection = new UDPTransportOutboundConnection(channel, metadata)) {
			CompletableFuture<SendResult> completableFuture = udpTransportOutboundConnection.send(testMessage.getBytes());
			channelFuture.setFailure(exception);
			SendResult result = completableFuture.get();
			assertThat(result.isComplete()).isEqualTo(false);
			assertThat(result.getThrowable().getMessage()).isEqualTo(exception.getMessage());
		}
	}
>>>>>>> ae4c24ef
}<|MERGE_RESOLUTION|>--- conflicted
+++ resolved
@@ -31,98 +31,6 @@
 @RunWith(Parameterized.class)
 public class UDPTransportOutboundConnectionTest {
 
-<<<<<<< HEAD
-    private DatagramChannel channel;
-    private TransportMetadata metadata;
-    private ArgumentCaptor<DatagramPacket> datagramPacketArgumentCaptor;
-    private DefaultChannelPromise channelFuture;
-    private String testMessage = "TestMessage";
-
-    private String sourceAddressStr;
-    private String destinationAddressStr;
-    private byte addressFormatFlag;
-    private Exception exception;
-
-    @Parameters(name = "{index}: Source address: {0}, Destination address {1} points, AddressFormatFlag {2}")
-    public static Iterable<Object[]> data() {
-        return Arrays.asList(new Object[][]{
-                //testing success
-                {"192.168.1.1", "192.168.1.2", (byte) -128, null},
-                {"192.168.1.1", "2001:0db8:85a3:0000:0000:8a2e:0370:7335", (byte) -127, null},
-                {"2001:0db8:85a3:0000:0000:8a2e:0370:7334", "192.168.1.2", (byte) -126, null},
-                {"2001:0db8:85a3:0000:0000:8a2e:0370:7334", "2001:0db8:85a3:0000:0000:8a2e:0370:7335", (byte) -125, null},
-
-                //testing failures
-                {"192.168.1.1", "192.168.1.2", (byte) -128, new Exception("Expected exception")}
-        });
-    }
-
-    public UDPTransportOutboundConnectionTest(String sourceAddressStr, String destinationAddressStr, byte addressFormatFlag, Exception exception) {
-        this.sourceAddressStr = sourceAddressStr;
-        this.destinationAddressStr = destinationAddressStr;
-        this.addressFormatFlag = addressFormatFlag;
-        this.exception = exception;
-    }
-
-    @Before
-    public void setUp() {
-
-        PublicInetAddress.configure(sourceAddressStr, 12345);
-
-        channel = mock(DatagramChannel.class);//spy(new NioDatagramChannel());
-        channelFuture = spy(new DefaultChannelPromise(channel, new DefaultEventExecutor())); //new DefaultPromise(new DefaultEventExecutor());
-
-        when(channel.alloc()).thenReturn(ByteBufAllocator.DEFAULT);
-        datagramPacketArgumentCaptor = ArgumentCaptor.forClass(DatagramPacket.class);
-        when(channel.writeAndFlush(datagramPacketArgumentCaptor.capture())).thenReturn(channelFuture);
-        metadata = mock(TransportMetadata.class);
-
-        when(metadata.get(UDPConstants.METADATA_UDP_PORT)).thenReturn("12345");
-        when(metadata.get(UDPConstants.METADATA_UDP_HOST)).thenReturn(destinationAddressStr);
-    }
-
-    @Test
-    public void sendTest() throws ExecutionException, InterruptedException {
-        UDPTransportOutboundConnection udpTransportOutboundConnection = new UDPTransportOutboundConnection(channel, metadata);
-        CompletableFuture<SendResult> completableFuture = udpTransportOutboundConnection.send(testMessage.getBytes());
-
-        channelFuture.setSuccess();
-
-        SendResult result = completableFuture.get();
-        assertThat(result).isEqualTo(SendResult.complete());
-
-        DatagramPacket datagramPacket = datagramPacketArgumentCaptor.getValue();
-        byte[] actualMessage = new byte[datagramPacket.content().capacity()];
-        datagramPacket.content().getBytes(0, actualMessage);
-
-
-        byte[] sourceAddress = PublicInetAddress.getInstance().get().getAddress();
-        byte[] destinationAddress = new InetSocketAddress(
-                metadata.get(UDPConstants.METADATA_UDP_HOST),
-                Integer.valueOf(metadata.get(UDPConstants.METADATA_UDP_PORT))
-        ).getAddress().getAddress();
-        byte[] data = testMessage.getBytes();
-        ByteBuffer expectedMessageBuffer = ByteBuffer.allocate(datagramPacket.content().capacity());
-        expectedMessageBuffer.put(addressFormatFlag);
-        expectedMessageBuffer.put(sourceAddress);
-        expectedMessageBuffer.put(destinationAddress);
-        expectedMessageBuffer.put(data);
-        byte[] expectedMessage = expectedMessageBuffer.array();
-
-        assertArrayEquals(actualMessage, expectedMessage);
-    }
-
-    @Test
-    public void sendFailureTest() throws ExecutionException, InterruptedException {
-        assumeTrue(exception != null);
-        UDPTransportOutboundConnection udpTransportOutboundConnection = new UDPTransportOutboundConnection(channel, metadata);
-        CompletableFuture<SendResult> completableFuture = udpTransportOutboundConnection.send(testMessage.getBytes());
-        channelFuture.setFailure(exception);
-        SendResult result = completableFuture.get();
-        assertThat(result.isComplete()).isEqualTo(false);
-        assertThat(result.getThrowable().getMessage()).isEqualTo(exception.getMessage());
-    }
-=======
 	private DatagramChannel channel;
 	private TransportMetadata metadata;
 	private ArgumentCaptor<DatagramPacket> datagramPacketArgumentCaptor;
@@ -170,14 +78,6 @@
 
 		when(metadata.get(UDPConstants.METADATA_UDP_PORT)).thenReturn("12345");
 		when(metadata.get(UDPConstants.METADATA_UDP_HOST)).thenReturn(destinationAddressStr);
-
-		Universe universe = mock(Universe.class);
-		Modules.put(Universe.class, universe);
-	}
-
-	@After
-	public void tearDown() {
-		Modules.remove(Universe.class);
 	}
 
 	@Test
@@ -223,5 +123,4 @@
 			assertThat(result.getThrowable().getMessage()).isEqualTo(exception.getMessage());
 		}
 	}
->>>>>>> ae4c24ef
 }