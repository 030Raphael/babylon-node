package com.radixdlt.constraintmachine;

import com.google.common.collect.ImmutableMap;
import com.radixdlt.crypto.HashUtils;
import nl.jqno.equalsverifier.EqualsVerifier;
import org.junit.Test;

public class CMErrorTest {
	@Test
	public void equalsContract() {

		ConstraintMachine.CMValidationState state0 = new ConstraintMachine.CMValidationState(
<<<<<<< HEAD
				HashUtils.zero256(),
				ImmutableMap.of()
		);

		ConstraintMachine.CMValidationState state1 = new ConstraintMachine.CMValidationState(
				HashUtils.random256(),
				ImmutableMap.of()
=======
			PermissionLevel.USER,
			Hash.ZERO_HASH,
			ImmutableMap.of()
		);

		ConstraintMachine.CMValidationState state1 = new ConstraintMachine.CMValidationState(
			PermissionLevel.USER,
			Hash.random(),
			ImmutableMap.of()
>>>>>>> 6199454b
		);

		EqualsVerifier.forClass(CMError.class)
				.withPrefabValues(ConstraintMachine.CMValidationState.class, state0, state1)
				.verify();
	}

}<|MERGE_RESOLUTION|>--- conflicted
+++ resolved
@@ -10,25 +10,15 @@
 	public void equalsContract() {
 
 		ConstraintMachine.CMValidationState state0 = new ConstraintMachine.CMValidationState(
-<<<<<<< HEAD
-				HashUtils.zero256(),
-				ImmutableMap.of()
-		);
-
-		ConstraintMachine.CMValidationState state1 = new ConstraintMachine.CMValidationState(
-				HashUtils.random256(),
-				ImmutableMap.of()
-=======
 			PermissionLevel.USER,
-			Hash.ZERO_HASH,
+			HashUtils.zero256(),
 			ImmutableMap.of()
 		);
 
 		ConstraintMachine.CMValidationState state1 = new ConstraintMachine.CMValidationState(
 			PermissionLevel.USER,
-			Hash.random(),
+			HashUtils.random256(),
 			ImmutableMap.of()
->>>>>>> 6199454b
 		);
 
 		EqualsVerifier.forClass(CMError.class)
