--- conflicted
+++ resolved
@@ -89,11 +89,8 @@
     // Arrange
     try (final var stateManager =
         StateManager.createAndInitialize(
-<<<<<<< HEAD
-            new StateManagerConfig(Option.none(), REv2DatabaseConfig.inMemory()))) {
-=======
-            new StateManagerConfig(NetworkDefinition.INT_TEST_NET, Option.none()))) {
->>>>>>> 5b2f8432
+            new StateManagerConfig(
+                NetworkDefinition.INT_TEST_NET, Option.none(), REv2DatabaseConfig.inMemory()))) {
       final var stateComputer = new RustStateComputer(stateManager.getRustState());
       final var manifest =
           TransactionBuilder.compileManifest(NetworkDefinition.INT_TEST_NET, "CLEAR_AUTH_ZONE;");
@@ -124,11 +121,8 @@
     // Arrange
     try (final var stateManager =
         StateManager.createAndInitialize(
-<<<<<<< HEAD
-            new StateManagerConfig(Option.none(), REv2DatabaseConfig.inMemory()))) {
-=======
-            new StateManagerConfig(NetworkDefinition.INT_TEST_NET, Option.none()))) {
->>>>>>> 5b2f8432
+            new StateManagerConfig(
+                NetworkDefinition.INT_TEST_NET, Option.none(), REv2DatabaseConfig.inMemory()))) {
       final var stateComputer = new RustStateComputer(stateManager.getRustState());
       final var manifest = Hex.decode("00"); // invalid manifest
       final var somePublicKey = ECKeyPair.generateNew().getPublicKey().getCompressedBytes();
