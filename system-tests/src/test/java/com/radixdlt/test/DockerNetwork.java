--- conflicted
+++ resolved
@@ -1,264 +1,260 @@
-/*
- * (C) Copyright 2020 Radix DLT Ltd
- *
- * Radix DLT Ltd licenses this file to you under the Apache License,
- * Version 2.0 (the "License"); you may not use this file except in
- * compliance with the License.  You may obtain a copy of the
- * License at
- *
- * http://www.apache.org/licenses/LICENSE-2.0
- *
- * Unless required by applicable law or agreed to in writing,
- * software distributed under the License is distributed on an
- * "AS IS" BASIS, WITHOUT WARRANTIES OR CONDITIONS OF ANY KIND,
- * either express or implied.  See the License for the specific
- * language governing permissions and limitations under the License.
- *
- */
-
-package com.radixdlt.test;
-
-import java.util.Optional;
-import okhttp3.HttpUrl;
-import utils.CmdHelper;
-
-import java.io.Closeable;
-import java.util.Collections;
-import java.util.List;
-import java.util.Map;
-import java.util.Objects;
-import java.util.Set;
-import java.util.concurrent.atomic.AtomicInteger;
-
-/**
- * A Docker-backed implementation of a {@link RemoteBFTNetwork}. Upon construction an instance of this class
- * automatically sets up a local Docker network with the configured arguments. When an instance is closed,
- * the underlying Docker network is shut down gracefully.
- * <p>
- * This class it NOT thread-safe.
- * <p>
- * Note that successful Docker setup requires the tag 'radixdlt/radixdlt-core:develop' to be present.
- */
-public class DockerNetwork implements Closeable, RemoteBFTNetwork {
-	private static final String OPTIONS_KEY_PORT = "hostPort";
-	private static final String NETWORK = "network";
-	private static final String DID_NETWORK = "DID"; //Docker in docker network on jenkins
-
-	private final String name;
-	private final int numNodes;
-	private final boolean startConsensusOnBoot;
-	private final String testName;
-	private NetworkState networkState;
-
-	private Map<String, Map<String, Object>> dockerOptionsPerNode;
-
-	private DockerNetwork(String name, int numNodes, boolean startConsensusOnBoot,String testName) {
-		this.name = Objects.requireNonNull(name);
-		this.numNodes = numNodes;
-		this.startConsensusOnBoot = startConsensusOnBoot;
-		this.networkState = NetworkState.READY;
-		this.testName = testName;
-	}
-
-	/**
-	 * Sets up and runs the Docker network as configured, blocking until the network has been set up.
-	 * In case this network cannot be started, throws an IllegalStateException.
-	 * <p>
-	 * Note that This will also kill any other network with the same name (but not networks with a different name)
-	 * as well as kill all active docker contains.
-	 */
-	public void startBlocking() {
-		this.networkState.assertCanStart();
-		this.dockerOptionsPerNode = setupBlocking(this.name, this.numNodes, this.startConsensusOnBoot);
-		this.networkState = NetworkState.STARTED;
-	}
-
-	/**
-	 * Sets up and runs the Docker network, storing the data required to maintain it.
-	 * This method completes when the network has been set up and the instance constructed.
-	 * <p>
-	 * Note that This will also kill any other network with the same name (but not networks with a different name)
-	 * as well as kill all active docker contains.
-	 *
-	 * @param networkName          The name of the network
-	 * @param numNodes             The number of nodes
-	 * @param startConsensusOnBoot Whether to start consensus on boot or wait for a start signal
-	 * @return The per-node docker options
-	 */
-	private static Map<String, Map<String, Object>> setupBlocking(String networkName,
-	                                                              int numNodes,
-	                                                              boolean startConsensusOnBoot) {
-		Map<String, Map<String, Object>> dockerOptionsPerNode = CmdHelper.getDockerOptions(numNodes, startConsensusOnBoot);
-		CmdHelper.removeAllDockerContainers(); // TODO do we need  if yes, document it
-<<<<<<< HEAD
-		String[] universeValidatorEnvVariables = CmdHelper.generateUniverseValidators(numNodes);
-		if(!networkName.contains(DID_NETWORK)){
-=======
-		if(!CmdHelper.testRunningOnDocker() && !networkName.contains(DID_NETWORK) ){
->>>>>>> 773edf54
-			System.out.println(" Network is " + networkName);
-			CmdHelper.runCommand("docker network rm " + networkName);
-			CmdHelper.runCommand("docker network create " + networkName, null, true);
-		}
-		dockerOptionsPerNode.forEach((nodeId, options) -> {
-			options.put("network", networkName);
-			String nodeValidatorKey = CmdHelper.getNodeValidator(universeValidatorEnvVariables,options);
-			String universe = CmdHelper.getUniverse(universeValidatorEnvVariables);
-			List<Object> dockerSetup = CmdHelper.node(options,universe,nodeValidatorKey);
-			String[] dockerEnv = (String[]) dockerSetup.get(0);
-			String dockerCommand = (String) dockerSetup.get(1);
-			String containerId = CmdHelper.runContainer(dockerCommand, dockerEnv);
-			options.put("containerId",containerId);
-		});
-		CmdHelper.checkNGenerateKey();
-
-		return Collections.unmodifiableMap(dockerOptionsPerNode);
-	}
-
-	@Override
-	public void close() {
-		this.networkState.assertCanShutdown();
-		this.dockerOptionsPerNode.forEach((nodeId,options)->{
-			String containerId = (String) options.get("containerId");
-			CmdHelper.captureLogs(containerId,testName);
-		});
-		CmdHelper.removeAllDockerContainers();
-		CmdHelper.runCommand("docker network rm " + this.name);
-		this.networkState = NetworkState.SHUTDOWN;
-	}
-
-
-	@Override
-	public HttpUrl getEndpointUrl(String nodeId, String endpoint) {
-		this.networkState.assertCanUse();
-		return HttpUrl.parse(getNodeEndpoint(nodeId, endpoint));
-	}
-
-	private String getNodeEndpoint(String nodeId, String endpoint) {
-		return getNodeEndpoint(this.dockerOptionsPerNode.get(nodeId), endpoint);
-	}
-
-	// utility for getting the API endpoint (as a string) out of generated node options
-	private static String getNodeEndpoint(Map<String, Object> nodeOptions, final String endpoint) {
-		int nodePort = (Integer) nodeOptions.get(OPTIONS_KEY_PORT);
-		String network = (String) nodeOptions.get(NETWORK);
-		return network.contains(DID_NETWORK) || CmdHelper.testRunningOnDocker() ?
-			String.format("http://%s:8080/%s", nodeOptions.get("nodeName"), endpoint):
-			String.format("http://localhost:%d/%s", nodePort, endpoint);
-	}
-
-	@Override
-	public Set<String> getNodeIds() {
-		this.networkState.assertCanUse();
-		return this.dockerOptionsPerNode.keySet();
-	}
-
-	public String getName() {
-		return this.name;
-	}
-
-	public static Builder builder() {
-		return new Builder();
-	}
-
-	/**
-	 * A builder for {@link DockerNetwork}s
-	 */
-	public static class Builder {
-		private static AtomicInteger networkIdCounter = new AtomicInteger(0);
-		private String name = Optional.ofNullable(System.getenv("TEST_NETWORK"))
-			.orElse("test-network-" + networkIdCounter.getAndIncrement());
-		private int numNodes = -1;
-		private boolean startConsensusOnBoot;
-		private String testName;
-
-		/**
-		 * Configures the nodes to automatically start consensus as soon as they boot up.
-		 * Note that this may cause nodes to initially be out of sync as some nodes may take longer to boot.
-		 *
-		 * @return This builder
-		 */
-		public Builder startConsensusOnBoot() {
-			this.startConsensusOnBoot = true;
-			return this;
-		}
-
-		/**
-		 * Sets a certain name to used for the Docker network
-		 *
-		 * @param name The name
-		 * @return This builder
-		 */
-		public Builder name(String name) {
-			this.name = Objects.requireNonNull(name);
-			return this;
-		}
-
-		/**
-		 * Sets the number of nodes to build in this network
-		 *
-		 * @param numNodes The number of nodes
-		 * @return This builder
-		 */
-		public Builder numNodes(int numNodes) {
-			if (numNodes < 1) {
-				throw new IllegalArgumentException("numNodes must be >= 1 but was " + numNodes);
-			}
-			this.numNodes = numNodes;
-			return this;
-		}
-
-		/**
-		 * Sets the name of the test that is running the network
-		 *
-		 * @param name The number of nodes
-		 * @return This builder
-		 */
-		public Builder testName(String name) {
-			this.testName = name;
-			return this;
-		}
-
-		/**
-		 * Builds a {@link DockerNetwork} with the specified configuration without running the underlying network.
-		 *
-		 * @return The created {@link DockerNetwork}
-		 */
-		public DockerNetwork build() {
-			if (numNodes == -1) {
-				throw new IllegalStateException("numNodes was not set");
-			}
-
-			return new DockerNetwork(name, numNodes, startConsensusOnBoot,testName);
-		}
-	}
-
-	/**
-	 * Simple representation of the internal network state used to ensure safe transitions.
-	 */
-	private enum NetworkState {
-		READY,
-		STARTED,
-		SHUTDOWN;
-
-		private void assertCan(String action, NetworkState expectedState) {
-			if (this != expectedState) {
-				throw new IllegalStateException(String.format(
-					"cannot %s, current state is: %s (must be %s)",
-					action, this, expectedState));
-			}
-		}
-
-		private void assertCanStart() {
-			assertCan("start", READY);
-		}
-
-		private void assertCanUse() {
-			assertCan("use", STARTED);
-		}
-
-		private void assertCanShutdown() {
-			assertCan("shutdown", STARTED);
-		}
-	}
-}
+/*
+ * (C) Copyright 2020 Radix DLT Ltd
+ *
+ * Radix DLT Ltd licenses this file to you under the Apache License,
+ * Version 2.0 (the "License"); you may not use this file except in
+ * compliance with the License.  You may obtain a copy of the
+ * License at
+ *
+ * http://www.apache.org/licenses/LICENSE-2.0
+ *
+ * Unless required by applicable law or agreed to in writing,
+ * software distributed under the License is distributed on an
+ * "AS IS" BASIS, WITHOUT WARRANTIES OR CONDITIONS OF ANY KIND,
+ * either express or implied.  See the License for the specific
+ * language governing permissions and limitations under the License.
+ *
+ */
+
+package com.radixdlt.test;
+
+import java.util.Optional;
+import okhttp3.HttpUrl;
+import utils.CmdHelper;
+
+import java.io.Closeable;
+import java.util.Collections;
+import java.util.List;
+import java.util.Map;
+import java.util.Objects;
+import java.util.Set;
+import java.util.concurrent.atomic.AtomicInteger;
+
+/**
+ * A Docker-backed implementation of a {@link RemoteBFTNetwork}. Upon construction an instance of this class
+ * automatically sets up a local Docker network with the configured arguments. When an instance is closed,
+ * the underlying Docker network is shut down gracefully.
+ * <p>
+ * This class it NOT thread-safe.
+ * <p>
+ * Note that successful Docker setup requires the tag 'radixdlt/radixdlt-core:develop' to be present.
+ */
+public class DockerNetwork implements Closeable, RemoteBFTNetwork {
+	private static final String OPTIONS_KEY_PORT = "hostPort";
+	private static final String NETWORK = "network";
+	private static final String DID_NETWORK = "DID"; //Docker in docker network on jenkins
+
+	private final String name;
+	private final int numNodes;
+	private final boolean startConsensusOnBoot;
+	private final String testName;
+	private NetworkState networkState;
+
+	private Map<String, Map<String, Object>> dockerOptionsPerNode;
+
+	private DockerNetwork(String name, int numNodes, boolean startConsensusOnBoot,String testName) {
+		this.name = Objects.requireNonNull(name);
+		this.numNodes = numNodes;
+		this.startConsensusOnBoot = startConsensusOnBoot;
+		this.networkState = NetworkState.READY;
+		this.testName = testName;
+	}
+
+	/**
+	 * Sets up and runs the Docker network as configured, blocking until the network has been set up.
+	 * In case this network cannot be started, throws an IllegalStateException.
+	 * <p>
+	 * Note that This will also kill any other network with the same name (but not networks with a different name)
+	 * as well as kill all active docker contains.
+	 */
+	public void startBlocking() {
+		this.networkState.assertCanStart();
+		this.dockerOptionsPerNode = setupBlocking(this.name, this.numNodes, this.startConsensusOnBoot);
+		this.networkState = NetworkState.STARTED;
+	}
+
+	/**
+	 * Sets up and runs the Docker network, storing the data required to maintain it.
+	 * This method completes when the network has been set up and the instance constructed.
+	 * <p>
+	 * Note that This will also kill any other network with the same name (but not networks with a different name)
+	 * as well as kill all active docker contains.
+	 *
+	 * @param networkName          The name of the network
+	 * @param numNodes             The number of nodes
+	 * @param startConsensusOnBoot Whether to start consensus on boot or wait for a start signal
+	 * @return The per-node docker options
+	 */
+	private static Map<String, Map<String, Object>> setupBlocking(String networkName,
+	                                                              int numNodes,
+	                                                              boolean startConsensusOnBoot) {
+		Map<String, Map<String, Object>> dockerOptionsPerNode = CmdHelper.getDockerOptions(numNodes, startConsensusOnBoot);
+		CmdHelper.removeAllDockerContainers(); // TODO do we need  if yes, document it
+		String[] universeValidatorEnvVariables = CmdHelper.generateUniverseValidators(numNodes);
+		if(!CmdHelper.testRunningOnDocker() && !networkName.contains(DID_NETWORK) ){
+			System.out.println(" Network is " + networkName);
+			CmdHelper.runCommand("docker network rm " + networkName);
+			CmdHelper.runCommand("docker network create " + networkName, null, true);
+		}
+		dockerOptionsPerNode.forEach((nodeId, options) -> {
+			options.put("network", networkName);
+			String nodeValidatorKey = CmdHelper.getNodeValidator(universeValidatorEnvVariables,options);
+			String universe = CmdHelper.getUniverse(universeValidatorEnvVariables);
+			List<Object> dockerSetup = CmdHelper.node(options,universe,nodeValidatorKey);
+			String[] dockerEnv = (String[]) dockerSetup.get(0);
+			String dockerCommand = (String) dockerSetup.get(1);
+			String containerId = CmdHelper.runContainer(dockerCommand, dockerEnv);
+			options.put("containerId",containerId);
+		});
+		CmdHelper.checkNGenerateKey();
+
+		return Collections.unmodifiableMap(dockerOptionsPerNode);
+	}
+
+	@Override
+	public void close() {
+		this.networkState.assertCanShutdown();
+		this.dockerOptionsPerNode.forEach((nodeId,options)->{
+			String containerId = (String) options.get("containerId");
+			CmdHelper.captureLogs(containerId,testName);
+		});
+		CmdHelper.removeAllDockerContainers();
+		CmdHelper.runCommand("docker network rm " + this.name);
+		this.networkState = NetworkState.SHUTDOWN;
+	}
+
+
+	@Override
+	public HttpUrl getEndpointUrl(String nodeId, String endpoint) {
+		this.networkState.assertCanUse();
+		return HttpUrl.parse(getNodeEndpoint(nodeId, endpoint));
+	}
+
+	private String getNodeEndpoint(String nodeId, String endpoint) {
+		return getNodeEndpoint(this.dockerOptionsPerNode.get(nodeId), endpoint);
+	}
+
+	// utility for getting the API endpoint (as a string) out of generated node options
+	private static String getNodeEndpoint(Map<String, Object> nodeOptions, final String endpoint) {
+		int nodePort = (Integer) nodeOptions.get(OPTIONS_KEY_PORT);
+		String network = (String) nodeOptions.get(NETWORK);
+		return network.contains(DID_NETWORK) || CmdHelper.testRunningOnDocker() ?
+			String.format("http://%s:8080/%s", nodeOptions.get("nodeName"), endpoint):
+			String.format("http://localhost:%d/%s", nodePort, endpoint);
+	}
+
+	@Override
+	public Set<String> getNodeIds() {
+		this.networkState.assertCanUse();
+		return this.dockerOptionsPerNode.keySet();
+	}
+
+	public String getName() {
+		return this.name;
+	}
+
+	public static Builder builder() {
+		return new Builder();
+	}
+
+	/**
+	 * A builder for {@link DockerNetwork}s
+	 */
+	public static class Builder {
+		private static AtomicInteger networkIdCounter = new AtomicInteger(0);
+		private String name = Optional.ofNullable(System.getenv("TEST_NETWORK"))
+			.orElse("test-network-" + networkIdCounter.getAndIncrement());
+		private int numNodes = -1;
+		private boolean startConsensusOnBoot;
+		private String testName;
+
+		/**
+		 * Configures the nodes to automatically start consensus as soon as they boot up.
+		 * Note that this may cause nodes to initially be out of sync as some nodes may take longer to boot.
+		 *
+		 * @return This builder
+		 */
+		public Builder startConsensusOnBoot() {
+			this.startConsensusOnBoot = true;
+			return this;
+		}
+
+		/**
+		 * Sets a certain name to used for the Docker network
+		 *
+		 * @param name The name
+		 * @return This builder
+		 */
+		public Builder name(String name) {
+			this.name = Objects.requireNonNull(name);
+			return this;
+		}
+
+		/**
+		 * Sets the number of nodes to build in this network
+		 *
+		 * @param numNodes The number of nodes
+		 * @return This builder
+		 */
+		public Builder numNodes(int numNodes) {
+			if (numNodes < 1) {
+				throw new IllegalArgumentException("numNodes must be >= 1 but was " + numNodes);
+			}
+			this.numNodes = numNodes;
+			return this;
+		}
+
+		/**
+		 * Sets the name of the test that is running the network
+		 *
+		 * @param name The number of nodes
+		 * @return This builder
+		 */
+		public Builder testName(String name) {
+			this.testName = name;
+			return this;
+		}
+
+		/**
+		 * Builds a {@link DockerNetwork} with the specified configuration without running the underlying network.
+		 *
+		 * @return The created {@link DockerNetwork}
+		 */
+		public DockerNetwork build() {
+			if (numNodes == -1) {
+				throw new IllegalStateException("numNodes was not set");
+			}
+
+			return new DockerNetwork(name, numNodes, startConsensusOnBoot,testName);
+		}
+	}
+
+	/**
+	 * Simple representation of the internal network state used to ensure safe transitions.
+	 */
+	private enum NetworkState {
+		READY,
+		STARTED,
+		SHUTDOWN;
+
+		private void assertCan(String action, NetworkState expectedState) {
+			if (this != expectedState) {
+				throw new IllegalStateException(String.format(
+					"cannot %s, current state is: %s (must be %s)",
+					action, this, expectedState));
+			}
+		}
+
+		private void assertCanStart() {
+			assertCan("start", READY);
+		}
+
+		private void assertCanUse() {
+			assertCan("use", STARTED);
+		}
+
+		private void assertCanShutdown() {
+			assertCan("shutdown", STARTED);
+		}
+	}
+}